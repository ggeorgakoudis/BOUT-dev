--- conflicted
+++ resolved
@@ -12,9 +12,6 @@
 #   Numpy_INCLUDE_DIR
 
 
-<<<<<<< HEAD
-find_package(Python3 3.6 REQUIRED COMPONENTS Interpreter Development)
-=======
 find_package(Python 3.6 COMPONENTS Interpreter Development)
 
 if (NOT Python_FOUND)
@@ -22,7 +19,6 @@
   set(Numpy_FOUND ${Python_FOUND})
   return()
 endif()
->>>>>>> 60da444b
 
 if (NOT Numpy_FOUND)
   execute_process(COMMAND ${Python3_EXECUTABLE} -c "import numpy ; print(numpy.__version__)"
