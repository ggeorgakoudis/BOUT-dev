--- conflicted
+++ resolved
@@ -28,19 +28,11 @@
 include(BOUT++functions)
 include(CMakePrintHelpers)
 
-<<<<<<< HEAD
 if (NOT netCDF_ROOT AND EXISTS "${BOUT_USE_NETCDF}")
   set(netCDF_ROOT "${BOUT_USE_NETCDF}")
 endif()
 
-if (BOUT_NETCDF_VERSION)
-  find_package(netCDF ${BOUT_NETCDF_VERSION} EXACT QUIET CONFIG)
-else()
-  find_package(netCDF QUIET CONFIG)
-endif()
-=======
 find_package(netCDF QUIET CONFIG)
->>>>>>> b719d447
    
 if (netCDF_FOUND)
   message(STATUS "netCDF CONFIG found")
