name: Tests
on: [push, pull_request]

defaults:
  run:
    shell: bash

concurrency:
  group: ${{ github.workflow }}-${{ github.ref }}
  cancel-in-progress: true

jobs:
  standard_tests:
    timeout-minutes: 60
    name: ${{ matrix.config.name }}
    runs-on: ${{ matrix.config.os }}
    env:
      BOUT_TEST_TIMEOUT: "6m"
      PETSC_DIR: /usr/lib/petscdir/petsc3.12/x86_64-linux-gnu-real
      PETSC_ARCH: ""
      SLEPC_DIR: /usr/lib/slepcdir/slepc3.12/x86_64-linux-gnu-real/
      SLEPC_ARCH: ""
      OMP_NUM_THREADS: ${{ matrix.config.omp_num_threads }}
      PYTHONPATH: ${{ github.workspace }}/tools/pylib
      OMPI_MCA_rmaps_base_oversubscribe: yes
      MPIRUN: mpiexec -np
    strategy:
      fail-fast: true
      matrix:
        # Need this to be able to exclude the coverage job
        is_master_or_next:
          - ${{ github.ref ==  'refs/heads/master' || github.ref == 'refs/heads/next'  || github.base_ref ==  'master' || github.base_ref == 'next' }}
        config:
<<<<<<< HEAD
          - name: "Default options, Ubuntu 18.04"
            os: ubuntu-18.04
            cmake_options: ""

          - name: "Optimised, static"
            os: ubuntu-18.04
            cmake_options: "-DBOUT_ENABLE_CHECKS=OFF
                            -DBUILD_SHARED_LIBS=OFF
                            -DCXXFLAGS=-Ofast
                            -DBOUT_ENABLE_SIGNAL=OFF
                            -DBOUT_ENABLE_TRACK=OFF
                            -DBOUT_ENABLE_BACKTRACE=OFF
                            -DBOUT_USE_PETSC=ON
                            -DBOUT_USE_SLEPC=ON
                            -DBOUT_USE_SUNDIALS=ON
                            -DSUNDIALS_ROOT=/home/runner/local"

          - name: "Debug, shared"
            os: ubuntu-18.04
            cmake_options: "-DBOUT_ENABLE_CHECKS=3
                            -DCMAKE_BUILD_TYPE=Debug
                            -DBOUT_ENABLE_SIGNAL=ON
                            -DBOUT_ENABLE_TRACK=ON
                            -DBOUT_USE_PETSC=ON
                            -DBOUT_USE_SLEPC=ON
                            -DBOUT_USE_SUNDIALS=ON
                            -DSUNDIALS_ROOT=/home/runner/local"

          - name: "Shared, release, Ubuntu 20.04"
            os: ubuntu-20.04
=======
          - name: "Default options, Ubuntu 20.04"
            os: ubuntu-20.04
            configure_options: ""
            script_flags: "-uim"

          - name: "Optimised, shared, Python"
            os: ubuntu-20.04
            configure_options: "--enable-shared
                                --enable-checks=no
                                --enable-optimize=3
                                --disable-signal
                                --disable-track
                                --disable-backtrace
                                --with-petsc
                                --with-slepc
                                --with-sundials=/home/runner/local"
            script_flags: "-uim -t shared -t python"
            omp_num_threads: 1

          - name: "Debug, shared"
            os: ubuntu-20.04
            configure_options: "--enable-shared
                                --enable-sigfpe
                                --enable-debug
                                --enable-track
                                --with-petsc
                                --with-slepc
                                --with-sundials=/home/runner/local"
            script_flags: "-uim"
            omp_num_threads: 1

          - name: "CMake, shared, release"
            os: ubuntu-latest
>>>>>>> cd83558f
            cmake_options: "-DBUILD_SHARED_LIBS=ON
                            -DBOUT_ENABLE_OPENMP=ON
                            -DCMAKE_BUILD_TYPE=Release
                            -DBOUT_USE_PETSC=ON
                            -DBOUT_USE_SLEPC=ON
                            -DBOUT_USE_SUNDIALS=ON
                            -DBOUT_BUILD_DOCS=OFF
                            -DSUNDIALS_ROOT=/home/runner/local"
            omp_num_threads: 2

<<<<<<< HEAD
          - name: "Shared, OpenMP, Ubuntu 20.04, 3D metrics"
            os: ubuntu-20.04
=======
          - name: "CMake, shared, OpenMP, 3D metrics"
            os: ubuntu-latest
>>>>>>> cd83558f
            cmake_options: "-DBUILD_SHARED_LIBS=ON
                            -DBOUT_ENABLE_METRIC_3D=ON
                            -DBOUT_ENABLE_OPENMP=ON
                            -DBOUT_USE_PETSC=ON
                            -DBOUT_USE_SLEPC=ON
                            -DBOUT_USE_SUNDIALS=ON
                            -DBOUT_ENABLE_PYTHON=ON
                            -DSUNDIALS_ROOT=/home/runner/local"
            omp_num_threads: 2

          - name: "Coverage"
<<<<<<< HEAD
            os: ubuntu-18.04
            cmake_options: "-DBUILD_SHARED_LIBS=ON
                            -DCMAKE_BUILD_TYPE=Debug
                            -DCHECK=3
                            -DENABLE_COVERAGE=ON
                            -DBOUT_USE_PETSC=ON
                            -DBOUT_USE_SLEPC=ON
                            -DBOUT_USE_HDF5=ON
                            -DBOUT_USE_SUNDIALS=ON
                            -DBOUT_ENABLE_PYTHON=ON
                            -DSUNDIALS_ROOT=/home/runner/local"
            unit_only: YES
=======
            os: ubuntu-20.04
            configure_options: "--enable-shared
                                --enable-code-coverage
                                --enable-debug
                                --enable-track
                                --with-lapack
                                --with-petsc
                                --with-slepc
                                --with-sundials=/home/runner/local"
            omp_num_threads: 1
            script_flags: "-u"
>>>>>>> cd83558f
        exclude:
          # Don't run the coverage tests if the branch isn't master or next
          - is_master_or_next: false
            config:
              name: "Coverage"

    steps:
      - name: Job information
        run: |
          echo Build: ${{ matrix.config.name }}, ${{ matrix.config.os }}
          echo CMake options: ${{ matrix.config.cmake_options }}

      - name: Install dependencies
        run: sudo apt update &&
             sudo apt install -y
                 libfftw3-dev
                 libnetcdf-dev
                 libnetcdf-c++4-dev
                 netcdf-bin
                 python3
                 python3-pip
                 python3-pytest
                 python3-numpy
                 python3-scipy
                 lcov
                 openmpi-bin
                 libopenmpi-dev
                 petsc-dev
                 slepc-dev
                 liblapack-dev
                 libparpack2-dev

      - uses: actions/checkout@v3
        with:
          submodules: true

      - name: Install pip packages
        run: |
          ./.pip_install_for_ci.sh 'cython~=0.29' 'netcdf4~=1.5' 'sympy~=1.5' 'gcovr' 'cmake' 'h5py' zoidberg fastcov
          # Add the pip install location to the runner's PATH
          echo ~/.local/bin >> $GITHUB_PATH

      - name: Cache SUNDIALS build
        uses: actions/cache@v2
        with:
          path: /home/runner/local
          key: bout-sundials-${{ matrix.config.os }}

      - name: Build SUNDIALS
        run: ./.build_sundials_for_ci.sh

      - name: Build (CMake)
        run: UNIT_ONLY=${{ matrix.config.unit_only }} ./.ci_with_cmake.sh ${{ matrix.config.cmake_options }}

      - name: Capture coverage
        if: ${{ matrix.config.name == 'Coverage' }}
        # Explicitly run the coverage capture target, because
        # ci_script.sh also does the upload, and we're going to do
        # that ourselves in the next step
        run: |
          # Ensure that there is a corresponding .gcda file for every .gcno file
          # This is to try and make the coverage report slightly more accurate
          # It still won't include, e.g. any solvers we don't build with though
          find . -name "*.gcno" -exec sh -c 'touch -a "${1%.gcno}.gcda"' _ {} \;
          make -C build code-coverage-capture

      - name: Upload coverage
        if: ${{ matrix.config.name == 'Coverage' }}
        uses: codecov/codecov-action@v1

  Fedora:
    # This is its own job as it doesn't use most of the steps of the
    # standard_tests
    timeout-minutes: 60
    runs-on: ubuntu-latest
    steps:
      - uses: actions/checkout@v2
        with:
          submodules: true
      - name: Build Fedora rawhide
        run: ./.ci_fedora.sh setup mpich rawhide
        shell: bash
        env:
          TRAVIS_BUILD_DIR: ${{ github.workspace }}<|MERGE_RESOLUTION|>--- conflicted
+++ resolved
@@ -31,13 +31,12 @@
         is_master_or_next:
           - ${{ github.ref ==  'refs/heads/master' || github.ref == 'refs/heads/next'  || github.base_ref ==  'master' || github.base_ref == 'next' }}
         config:
-<<<<<<< HEAD
-          - name: "Default options, Ubuntu 18.04"
-            os: ubuntu-18.04
+          - name: "Default options, Ubuntu 20.04"
+            os: ubuntu-20.04
             cmake_options: ""
 
           - name: "Optimised, static"
-            os: ubuntu-18.04
+            os: ubuntu-20.04
             cmake_options: "-DBOUT_ENABLE_CHECKS=OFF
                             -DBUILD_SHARED_LIBS=OFF
                             -DCXXFLAGS=-Ofast
@@ -50,7 +49,7 @@
                             -DSUNDIALS_ROOT=/home/runner/local"
 
           - name: "Debug, shared"
-            os: ubuntu-18.04
+            os: ubuntu-20.04
             cmake_options: "-DBOUT_ENABLE_CHECKS=3
                             -DCMAKE_BUILD_TYPE=Debug
                             -DBOUT_ENABLE_SIGNAL=ON
@@ -62,41 +61,6 @@
 
           - name: "Shared, release, Ubuntu 20.04"
             os: ubuntu-20.04
-=======
-          - name: "Default options, Ubuntu 20.04"
-            os: ubuntu-20.04
-            configure_options: ""
-            script_flags: "-uim"
-
-          - name: "Optimised, shared, Python"
-            os: ubuntu-20.04
-            configure_options: "--enable-shared
-                                --enable-checks=no
-                                --enable-optimize=3
-                                --disable-signal
-                                --disable-track
-                                --disable-backtrace
-                                --with-petsc
-                                --with-slepc
-                                --with-sundials=/home/runner/local"
-            script_flags: "-uim -t shared -t python"
-            omp_num_threads: 1
-
-          - name: "Debug, shared"
-            os: ubuntu-20.04
-            configure_options: "--enable-shared
-                                --enable-sigfpe
-                                --enable-debug
-                                --enable-track
-                                --with-petsc
-                                --with-slepc
-                                --with-sundials=/home/runner/local"
-            script_flags: "-uim"
-            omp_num_threads: 1
-
-          - name: "CMake, shared, release"
-            os: ubuntu-latest
->>>>>>> cd83558f
             cmake_options: "-DBUILD_SHARED_LIBS=ON
                             -DBOUT_ENABLE_OPENMP=ON
                             -DCMAKE_BUILD_TYPE=Release
@@ -107,13 +71,8 @@
                             -DSUNDIALS_ROOT=/home/runner/local"
             omp_num_threads: 2
 
-<<<<<<< HEAD
-          - name: "Shared, OpenMP, Ubuntu 20.04, 3D metrics"
-            os: ubuntu-20.04
-=======
-          - name: "CMake, shared, OpenMP, 3D metrics"
+          - name: "Shared, OpenMP, 3D metrics"
             os: ubuntu-latest
->>>>>>> cd83558f
             cmake_options: "-DBUILD_SHARED_LIBS=ON
                             -DBOUT_ENABLE_METRIC_3D=ON
                             -DBOUT_ENABLE_OPENMP=ON
@@ -125,8 +84,7 @@
             omp_num_threads: 2
 
           - name: "Coverage"
-<<<<<<< HEAD
-            os: ubuntu-18.04
+            os: ubuntu-20.04
             cmake_options: "-DBUILD_SHARED_LIBS=ON
                             -DCMAKE_BUILD_TYPE=Debug
                             -DCHECK=3
@@ -138,19 +96,6 @@
                             -DBOUT_ENABLE_PYTHON=ON
                             -DSUNDIALS_ROOT=/home/runner/local"
             unit_only: YES
-=======
-            os: ubuntu-20.04
-            configure_options: "--enable-shared
-                                --enable-code-coverage
-                                --enable-debug
-                                --enable-track
-                                --with-lapack
-                                --with-petsc
-                                --with-slepc
-                                --with-sundials=/home/runner/local"
-            omp_num_threads: 1
-            script_flags: "-u"
->>>>>>> cd83558f
         exclude:
           # Don't run the coverage tests if the branch isn't master or next
           - is_master_or_next: false
