cmake_minimum_required(VERSION 3.13...3.16)
if(${CMAKE_VERSION} VERSION_LESS 3.13)
  cmake_policy(VERSION ${CMAKE_MAJOR_VERSION}.${CMAKE_MINOR_VERSION})
else()
  cmake_policy(VERSION 3.13)
endif()


# CMake currently doesn't support proper semver
# Set the version here, strip any extra tags to use in `project`
set(BOUT_FULL_VERSION 5.0.0-alpha)
string(REGEX REPLACE "^([0-9]+\.[0-9]+\.[0-9]+)-.*" "\\1" BOUT_CMAKE_ACCEPTABLE_VERSION ${BOUT_FULL_VERSION})
string(REGEX REPLACE "^[0-9]+\.[0-9]+\.[0-9]+-(.*)" "\\1" BOUT_VERSION_TAG ${BOUT_FULL_VERSION})

project(BOUT++
  DESCRIPTION "Fluid PDE solver framework"
  VERSION ${BOUT_CMAKE_ACCEPTABLE_VERSION}
  LANGUAGES CXX)

include(CMakeDependentOption)

option(BUILD_SHARED_LIBS "Build shared libs" ON)

# Override default
option(INSTALL_GTEST "Enable installation of googletest. (Projects embedding googletest may want to turn this OFF.)" OFF)

set(CMAKE_MODULE_PATH "${PROJECT_SOURCE_DIR}/cmake" ${CMAKE_MODULE_PATH})
include(BOUT++functions)

option(BOUT_UPDATE_GIT_SUBMODULE "Check submodules are up-to-date during build" ON)
# Adapted from https://cliutils.gitlab.io/modern-cmake/chapters/projects/submodule.html
# Update submodules as needed
function(bout_update_submodules)
  if(NOT BOUT_UPDATE_GIT_SUBMODULE)
    return()
  endif()
  find_package(Git QUIET)
  if(GIT_FOUND AND EXISTS "${PROJECT_SOURCE_DIR}/.git")
    message(STATUS "Submodule update")
    execute_process(COMMAND ${GIT_EXECUTABLE} -c submodule.recurse=false submodule update --init --recursive
      WORKING_DIRECTORY ${CMAKE_CURRENT_SOURCE_DIR}
      RESULT_VARIABLE GIT_SUBMOD_RESULT)
    if(NOT GIT_SUBMOD_RESULT EQUAL "0")
      message(FATAL_ERROR "git submodule update --init failed with ${GIT_SUBMOD_RESULT}, please checkout submodules")
    endif()
  endif()
endfunction()

set(BOUT_SOURCES
  ./include/boundary_factory.hxx
  ./include/boundary_op.hxx
  ./include/boundary_region.hxx
  ./include/boundary_standard.hxx
  ./include/bout.hxx
  ./include/bout/array.hxx
  ./include/bout/assert.hxx
  ./include/bout/bout_enum_class.hxx
  ./include/bout/constants.hxx
  ./include/bout/coordinates.hxx
  ./include/bout/coordinates_accessor.hxx
  ./include/bout/deprecated.hxx
  ./include/bout/deriv_store.hxx
  ./include/bout/expr.hxx
  ./include/bout/fieldgroup.hxx
  ./include/bout/format.hxx
  ./include/bout/fv_ops.hxx
  ./include/bout/generic_factory.hxx
  ./include/bout/globalfield.hxx
  ./include/bout/globalindexer.hxx
  ./include/bout/griddata.hxx
  ./include/bout/hypre_interface.hxx
  ./include/bout/index_derivs.hxx
  ./include/bout/index_derivs_interface.hxx
  ./include/bout/invert/laplacexy.hxx
  ./include/bout/invert/laplacexz.hxx
  ./include/bout/invertable_operator.hxx
  ./include/bout/macro_for_each.hxx
  ./include/bout/mesh.hxx
  ./include/bout/monitor.hxx
  ./include/bout/mpi_wrapper.hxx
  ./include/bout/openmpwrap.hxx
  ./include/bout/paralleltransform.hxx
  ./include/bout/petsclib.hxx
  ./include/bout/petsc_interface.hxx
  ./include/bout/physicsmodel.hxx
  ./include/bout/region.hxx
  ./include/bout/rkscheme.hxx
  ./include/bout/rvec.hxx
  ./include/bout/scorepwrapper.hxx
  ./include/bout/single_index_ops.hxx
  ./include/bout/field_accessor.hxx
  ./include/bout/slepclib.hxx
  ./include/bout/snb.hxx
  ./include/bout/solver.hxx
  ./include/bout/solverfactory.hxx
  ./include/bout/surfaceiter.hxx
  ./include/bout/operatorstencil.hxx
  ./include/bout/output_bout_types.hxx
  ./include/bout/sys/expressionparser.hxx
  ./include/bout/sys/generator_context.hxx
  ./include/bout/sys/gettext.hxx
  ./include/bout/sys/range.hxx
  ./include/bout/sys/timer.hxx
  ./include/bout/sys/type_name.hxx
  ./include/bout/sys/uncopyable.hxx
  ./include/bout/sys/variant.hxx
  ./include/bout/template_combinations.hxx
  ./include/bout/traits.hxx
  ./include/bout_types.hxx
  ./include/boutcomm.hxx
  ./include/boutexception.hxx
  ./include/cyclic_reduction.hxx
  ./include/datafile.hxx
  ./include/dataformat.hxx
  ./include/dcomplex.hxx
  ./include/derivs.hxx
  ./include/difops.hxx
  ./include/fft.hxx
  ./include/field.hxx
  ./include/field2d.hxx
  ./include/field3d.hxx
  ./include/field_data.hxx
  ./include/field_factory.hxx
  ./include/fieldperp.hxx
  ./include/globals.hxx
  ./include/gyro_average.hxx
  ./include/initialprofiles.hxx
  ./include/interpolation.hxx
  ./include/invert_laplace.hxx
  ./include/invert_parderiv.hxx
  ./include/lapack_routines.hxx
  ./include/mask.hxx
  ./include/msg_stack.hxx
  ./include/multiostream.hxx
  ./include/options.hxx
  ./include/options_netcdf.hxx
  ./include/optionsreader.hxx
  ./include/output.hxx
  ./include/parallel_boundary_op.hxx
  ./include/parallel_boundary_region.hxx
  ./include/smoothing.hxx
  ./include/sourcex.hxx
  ./include/stencils.hxx
  ./include/unused.hxx
  ./include/utils.hxx
  ./include/vecops.hxx
  ./include/vector2d.hxx
  ./include/vector3d.hxx
  ./include/where.hxx
  ./src/bout++.cxx
  ./src/bout++-time.hxx
  ./src/field/field.cxx
  ./src/field/field2d.cxx
  ./src/field/field3d.cxx
  ./src/field/field_data.cxx
  ./src/field/field_factory.cxx
  ./src/field/fieldgenerators.cxx
  ./src/field/fieldgenerators.hxx
  ./src/field/fieldgroup.cxx
  ./src/field/fieldperp.cxx
  ./src/field/generated_fieldops.cxx
  ./src/field/globalfield.cxx
  ./src/field/initialprofiles.cxx
  ./src/field/vecops.cxx
  ./src/field/vector2d.cxx
  ./src/field/vector3d.cxx
  ./src/field/where.cxx
  ./src/fileio/datafile.cxx
  ./src/fileio/dataformat.cxx
  ./src/fileio/formatfactory.cxx
  ./src/fileio/formatfactory.hxx
  ./src/fileio/impls/emptyformat.hxx
  ./src/fileio/impls/netcdf/nc_format.cxx
  ./src/fileio/impls/netcdf/nc_format.hxx
  ./src/fileio/impls/netcdf4/ncxx4.cxx
  ./src/fileio/impls/netcdf4/ncxx4.hxx
  ./src/fileio/impls/pnetcdf/pnetcdf.cxx
  ./src/fileio/impls/pnetcdf/pnetcdf.hxx
  ./src/invert/fft_fftw.cxx
  ./src/invert/lapack_routines.cxx
  ./src/invert/laplace/impls/cyclic/cyclic_laplace.cxx
  ./src/invert/laplace/impls/cyclic/cyclic_laplace.hxx
  ./src/invert/laplace/impls/iterative_parallel_tri/iterative_parallel_tri.cxx
  ./src/invert/laplace/impls/iterative_parallel_tri/iterative_parallel_tri.hxx
  ./src/invert/laplace/impls/multigrid/multigrid_alg.cxx
  ./src/invert/laplace/impls/multigrid/multigrid_laplace.cxx
  ./src/invert/laplace/impls/multigrid/multigrid_laplace.hxx
  ./src/invert/laplace/impls/multigrid/multigrid_solver.cxx
  ./src/invert/laplace/impls/naulin/naulin_laplace.cxx
  ./src/invert/laplace/impls/naulin/naulin_laplace.hxx
  ./src/invert/laplace/impls/pcr/pcr.cxx
  ./src/invert/laplace/impls/pcr/pcr.hxx
  ./src/invert/laplace/impls/pdd/pdd.cxx
  ./src/invert/laplace/impls/pdd/pdd.hxx
  ./src/invert/laplace/impls/petsc/petsc_laplace.cxx
  ./src/invert/laplace/impls/petsc/petsc_laplace.hxx
  ./src/invert/laplace/impls/petsc3damg/petsc3damg.cxx
  ./src/invert/laplace/impls/petsc3damg/petsc3damg.hxx
  ./src/invert/laplace/impls/serial_band/serial_band.cxx
  ./src/invert/laplace/impls/serial_band/serial_band.hxx
  ./src/invert/laplace/impls/serial_tri/serial_tri.cxx
  ./src/invert/laplace/impls/serial_tri/serial_tri.hxx
  ./src/invert/laplace/impls/spt/spt.cxx
  ./src/invert/laplace/impls/spt/spt.hxx
  ./src/invert/laplace/impls/hypre3d/hypre3d_laplace.cxx
  ./src/invert/laplace/impls/hypre3d/hypre3d_laplace.hxx
  ./src/invert/laplace/invert_laplace.cxx
  ./src/invert/laplacexy/laplacexy.cxx
  ./include/bout/invert/laplacexy2_hypre.hxx
  ./src/invert/laplacexy2/laplacexy2_hypre.cxx 
  ./src/invert/laplacexz/impls/cyclic/laplacexz-cyclic.cxx
  ./src/invert/laplacexz/impls/cyclic/laplacexz-cyclic.hxx
  ./src/invert/laplacexz/impls/petsc/laplacexz-petsc.cxx
  ./src/invert/laplacexz/impls/petsc/laplacexz-petsc.hxx
  ./src/invert/laplacexz/laplacexz.cxx
  ./src/invert/parderiv/impls/cyclic/cyclic.cxx
  ./src/invert/parderiv/impls/cyclic/cyclic.hxx
  ./src/invert/parderiv/invert_parderiv.cxx
  ./src/mesh/boundary_factory.cxx
  ./src/mesh/boundary_region.cxx
  ./src/mesh/boundary_standard.cxx
  ./src/mesh/coordinates.cxx
  ./src/mesh/coordinates_accessor.cxx
  ./src/mesh/data/gridfromfile.cxx
  ./src/mesh/data/gridfromoptions.cxx
  ./src/mesh/difops.cxx
  ./src/mesh/fv_ops.cxx
  ./src/mesh/impls/bout/boutmesh.cxx
  ./src/mesh/impls/bout/boutmesh.hxx
  ./src/mesh/index_derivs.cxx
  ./include/interpolation_xz.hxx
  ./src/mesh/interpolation_xz.cxx
  ./src/mesh/interpolation/bilinear_xz.cxx
  ./src/mesh/interpolation/hermite_spline_xz.cxx
  ./src/mesh/interpolation/hermite_spline_z.cxx
  ./include/interpolation_z.hxx
  ./src/mesh/interpolation/interpolation_z.cxx
  ./src/mesh/interpolation/lagrange_4pt_xz.cxx
  ./src/mesh/interpolation/monotonic_hermite_spline_xz.cxx
  ./src/mesh/mesh.cxx
  ./src/mesh/parallel/fci.cxx
  ./src/mesh/parallel/fci.hxx
  ./src/mesh/parallel/identity.cxx
  ./src/mesh/parallel/shiftedmetric.cxx
  ./src/mesh/parallel/shiftedmetricinterp.cxx
  ./src/mesh/parallel/shiftedmetricinterp.hxx
  ./src/mesh/parallel_boundary_op.cxx
  ./src/mesh/parallel_boundary_region.cxx
  ./src/mesh/surfaceiter.cxx
  ./src/physics/gyro_average.cxx
  ./src/physics/physicsmodel.cxx
  ./src/physics/smoothing.cxx
  ./src/physics/snb.cxx
  ./src/physics/sourcex.cxx
  ./src/solver/impls/adams_bashforth/adams_bashforth.cxx
  ./src/solver/impls/adams_bashforth/adams_bashforth.hxx
  ./src/solver/impls/arkode/arkode.cxx
  ./src/solver/impls/arkode/arkode.hxx
  ./src/solver/impls/cvode/cvode.cxx
  ./src/solver/impls/cvode/cvode.hxx
  ./src/solver/impls/euler/euler.cxx
  ./src/solver/impls/euler/euler.hxx
  ./src/solver/impls/ida/ida.cxx
  ./src/solver/impls/ida/ida.hxx
  ./src/solver/impls/imex-bdf2/imex-bdf2.cxx
  ./src/solver/impls/imex-bdf2/imex-bdf2.hxx
  ./src/solver/impls/petsc/petsc.cxx
  ./src/solver/impls/petsc/petsc.hxx
  ./src/solver/impls/power/power.cxx
  ./src/solver/impls/power/power.hxx
  ./src/solver/impls/pvode/pvode.cxx
  ./src/solver/impls/pvode/pvode.hxx
  ./src/solver/impls/rk3-ssp/rk3-ssp.cxx
  ./src/solver/impls/rk3-ssp/rk3-ssp.hxx
  ./src/solver/impls/rk4/rk4.cxx
  ./src/solver/impls/rk4/rk4.hxx
  ./src/solver/impls/rkgeneric/impls/cashkarp/cashkarp.cxx
  ./src/solver/impls/rkgeneric/impls/cashkarp/cashkarp.hxx
  ./src/solver/impls/rkgeneric/impls/rk4simple/rk4simple.cxx
  ./src/solver/impls/rkgeneric/impls/rk4simple/rk4simple.hxx
  ./src/solver/impls/rkgeneric/impls/rkf34/rkf34.cxx
  ./src/solver/impls/rkgeneric/impls/rkf34/rkf34.hxx
  ./src/solver/impls/rkgeneric/impls/rkf45/rkf45.cxx
  ./src/solver/impls/rkgeneric/impls/rkf45/rkf45.hxx
  ./src/solver/impls/rkgeneric/rkgeneric.cxx
  ./src/solver/impls/rkgeneric/rkgeneric.hxx
  ./src/solver/impls/rkgeneric/rkscheme.cxx
  ./src/solver/impls/slepc/slepc.cxx
  ./src/solver/impls/slepc/slepc.hxx
  ./src/solver/impls/snes/snes.cxx
  ./src/solver/impls/snes/snes.hxx
  ./src/solver/impls/split-rk/split-rk.cxx
  ./src/solver/impls/split-rk/split-rk.hxx
  ./src/solver/solver.cxx
  ./src/sys/bout_types.cxx
  ./src/sys/boutcomm.cxx
  ./src/sys/boutexception.cxx
  ./src/sys/derivs.cxx
  ./src/sys/expressionparser.cxx
  ./src/sys/generator_context.cxx
  ./include/bout/hyprelib.hxx
  ./src/sys/hyprelib.cxx
  ./src/sys/msg_stack.cxx
  ./src/sys/options.cxx
  ./src/sys/options/optionparser.hxx
  ./src/sys/options/options_ini.cxx
  ./src/sys/options/options_ini.hxx
  ./src/sys/options/options_netcdf.cxx
  ./src/sys/optionsreader.cxx
  ./src/sys/output.cxx
  ./src/sys/petsclib.cxx
  ./src/sys/range.cxx
  ./src/sys/slepclib.cxx
  ./src/sys/timer.cxx
  ./src/sys/type_name.cxx
  ./src/sys/utils.cxx
  ${CMAKE_CURRENT_BINARY_DIR}/include/bout/revision.hxx
  ${CMAKE_CURRENT_BINARY_DIR}/include/bout/version.hxx
  )


find_package(Python3)
find_package(ClangFormat)

if (Python3_FOUND AND ClangFormat_FOUND)
  set(BOUT_GENERATE_FIELDOPS_DEFAULT ON)
else()
  set(BOUT_GENERATE_FIELDOPS_DEFAULT OFF)
endif()

option(BOUT_GENERATE_FIELDOPS "Automatically re-generate the Field arithmetic operators from the Python templates. \
Requires Python3, clang-format, and Jinja2. Turn this OFF to skip generating them if, for example, \
you are unable to install the Jinja2 Python module. This is only important for BOUT++ developers." ${BOUT_GENERATE_FIELDOPS_DEFAULT})

if (BOUT_GENERATE_FIELDOPS)
  if (NOT Python3_FOUND)
    message(FATAL_ERROR "python not found, but you have requested to generate code!")
  endif()
  if (NOT ClangFormat_FOUND)
    message(FATAL_ERROR "clang-format not found, but you have requested to generate code!")
  endif()
  add_custom_command( OUTPUT ${CMAKE_CURRENT_SOURCE_DIR}/src/field/generated_fieldops.cxx
    COMMAND ${Python3_EXECUTABLE} gen_fieldops.py --filename generated_fieldops.cxx.tmp
    COMMAND ${ClangFormat_BIN} generated_fieldops.cxx.tmp -i
    COMMAND ${CMAKE_COMMAND} -E rename generated_fieldops.cxx.tmp generated_fieldops.cxx
    DEPENDS ${CMAKE_CURRENT_SOURCE_DIR}/src/field/gen_fieldops.jinja  ${CMAKE_CURRENT_SOURCE_DIR}/src/field/gen_fieldops.py
    WORKING_DIRECTORY ${CMAKE_CURRENT_SOURCE_DIR}/src/field/
    COMMENT "Generating source code" )
else()
  message(AUTHOR_WARNING "'src/field/generated_fieldops.cxx' will not be \
regenerated when you make changes to either \
'src/field/gen_fieldops.py' or 'src/field/gen_fieldops.jinja'. \
This is because either Python3 or clang-format is missing \
(see above messages for more information) \
or BOUT_GENERATE_FIELDOPS is OFF (current value: ${BOUT_GENERATE_FIELDOPS}). \
This warning is only important for BOUT++ developers and can otherwise be \
safely ignored.")
endif()

set(BOUT_ENABLE_PYTHON MAYBE CACHE STRING "Build the Python interface")
if (BOUT_ENABLE_PYTHON OR BOUT_ENABLE_PYTHON STREQUAL "MAYBE")
  add_subdirectory(tools/pylib/_boutcore_build)
else()
  set(BOUT_ENABLE_PYTHON OFF)
endif()
set(BOUT_USE_PYTHON ${BOUT_ENABLE_PYTHON})

# Ensure that the compile date/time is up-to-date when any of the sources change
add_custom_command(
  OUTPUT ${CMAKE_CURRENT_BINARY_DIR}/bout++-time.cxx
  COMMAND ${CMAKE_COMMAND} -P "${CMAKE_CURRENT_LIST_DIR}/cmake/GenerateDateTimeFile.cmake"
  DEPENDS ${BOUT_SOURCES}
  MAIN_DEPENDENCY "${CMAKE_CURRENT_LIST_DIR}/cmake/GenerateDateTimeFile.cmake"
  )

add_library(bout++
  ${BOUT_SOURCES}
  ${CMAKE_CURRENT_BINARY_DIR}/bout++-time.cxx
  )
add_library(bout++::bout++ ALIAS bout++)
target_link_libraries(bout++ PUBLIC MPI::MPI_CXX)
target_include_directories(bout++ PUBLIC
  $<BUILD_INTERFACE:${CMAKE_CURRENT_SOURCE_DIR}/include>
  $<BUILD_INTERFACE:${CMAKE_CURRENT_BINARY_DIR}/include>
  $<INSTALL_INTERFACE:include>
  )
set(BOUT_LIB_PATH "${CMAKE_CURRENT_BINARY_DIR}/lib")
set_target_properties(bout++ PROPERTIES
  LIBRARY_OUTPUT_DIRECTORY "${BOUT_LIB_PATH}"
  ARCHIVE_OUTPUT_DIRECTORY "${BOUT_LIB_PATH}"
  SOVERSION 5.0.0)

# Set some variables for the bout-config script
set(CONFIG_LDFLAGS "${CONFIG_LDFLAGS} -L\$BOUT_LIB_PATH -lbout++")
set(BOUT_INCLUDE_PATH "${CMAKE_CURRENT_SOURCE_DIR}/include")
set(CONFIG_CFLAGS "${CONFIG_CFLAGS} -I\${BOUT_INCLUDE_PATH} -I${CMAKE_CURRENT_BINARY_DIR}/include")

target_compile_features(bout++ PUBLIC cxx_std_14)
set_target_properties(bout++ PROPERTIES CXX_EXTENSIONS OFF)

# Optional compiler features
include(cmake/SetupCompilers.cmake)

# Optional dependencies
include(cmake/SetupBOUTThirdParty.cmake)

# Various sanitizers, including coverage and address sanitizer
include(cmake/Sanitizers.cmake)
enable_sanitizers(bout++)

##################################################
# Components of the version number
# Pre-release identifier (BOUT_VERSION_TAG) set above
set(BOUT_VERSION ${BOUT_FULL_VERSION})
set(BOUT_VERSION_MAJOR ${PROJECT_VERSION_MAJOR})
set(BOUT_VERSION_MINOR ${PROJECT_VERSION_MINOR})
set(BOUT_VERSION_PATCH ${PROJECT_VERSION_PATCH})

# Get the git commit
include(GetGitRevisionDescription)
get_git_head_revision(GIT_REFSPEC BOUT_REVISION)
if(BOUT_REVISION STREQUAL "GITDIR-NOTFOUND")
  set(BOUT_REVISION "Unknown")
endif()
message(STATUS "Git revision: ${BOUT_REVISION}")

# Build the file containing the version information
configure_file(
  "${PROJECT_SOURCE_DIR}/include/bout/version.hxx.in"
  "${PROJECT_BINARY_DIR}/include/bout/version.hxx")
# Build the file containing just the commit hash
# This will be rebuilt on every commit!
configure_file(
  "${PROJECT_SOURCE_DIR}/include/bout/revision.hxx.in"
  "${PROJECT_BINARY_DIR}/include/bout/revision.hxx")

##################################################

option(BOUT_ENABLE_WARNINGS "Enable compiler warnings" ON)
if (BOUT_ENABLE_WARNINGS)
  target_compile_options(bout++ PRIVATE
    $<$<OR:$<CXX_COMPILER_ID:GNU>,$<CXX_COMPILER_ID:Clang>,$<CXX_COMPILER_ID:AppleClang>>:
      -Wall -Wextra >
    $<$<CXX_COMPILER_ID:MSVC>:
      /W4 >
   )

 include(EnableCXXWarningIfSupport)
 # Note we explicitly turn off -Wcast-function-type as PETSc *requires*
 # we cast a function to the wrong type in MatFDColoringSetFunction
 target_enable_cxx_warning_if_supported(bout++
   FLAGS -Wnull-dereference -Wno-cast-function-type
   )

endif()

# Compile time features

set(CHECK_LEVELS 0 1 2 3 4)
set(CHECK 2 CACHE STRING "Set run-time checking level")
set_property(CACHE CHECK PROPERTY STRINGS ${CHECK_LEVELS})
if (NOT CHECK IN_LIST CHECK_LEVELS)
  message(FATAL_ERROR "CHECK must be one of ${CHECK_LEVELS}")
endif()
message(STATUS "Runtime checking level: CHECK=${CHECK}")
target_compile_definitions(bout++ PUBLIC "CHECK=${CHECK}")
set(BOUT_CHECK_LEVEL ${CHECK})

if (CHECK GREATER 1)
  set(bout_use_msgstack_default ON)
else()
  set(bout_use_msgstack_default OFF)
endif()
set(BOUT_ENABLE_MSGSTACK ${bout_use_msgstack_default} CACHE BOOL "Enable debug message stack")
message(STATUS "Message stack: BOUT_USE_MSGSTACK=${BOUT_ENABLE_MSGSTACK}")
set(BOUT_USE_MSGSTACK ${BOUT_ENABLE_MSGSTACK})

cmake_dependent_option(BOUT_ENABLE_OUTPUT_DEBUG "Enable extra debug output" OFF
  "CHECK LESS 3" ON)
message(STATUS "Extra debug output: BOUT_USE_OUTPUT_DEBUG=${BOUT_ENABLE_OUTPUT_DEBUG}")
set(BOUT_USE_OUTPUT_DEBUG ${BOUT_ENABLE_OUTPUT_DEBUG})

option(BOUT_ENABLE_SIGNAL "SegFault handling" ON)
message(STATUS "Signal handling: BOUT_USE_SIGNAL=${BOUT_ENABLE_SIGNAL}")
set(BOUT_USE_SIGNAL ${BOUT_ENABLE_SIGNAL})

option(BOUT_ENABLE_COLOR "Output coloring" ON)
message(STATUS "Output coloring: BOUT_USE_COLOR=${BOUT_ENABLE_COLOR}")
set(BOUT_USE_COLOR ${BOUT_ENABLE_COLOR})

option(BOUT_ENABLE_TRACK "Field name tracking" ON)
message(STATUS "Field name tracking: BOUT_USE_TRACK=${BOUT_ENABLE_TRACK}")
set(BOUT_USE_TRACK ${BOUT_ENABLE_TRACK})

option(BOUT_ENABLE_SIGFPE "Signalling floating point exceptions" OFF)
message(STATUS "Signalling floating point exceptions: BOUT_USE_SIGFPE=${BOUT_ENABLE_SIGFPE}")
set(BOUT_USE_SIGFPE ${BOUT_ENABLE_SIGFPE})

option(BOUT_ENABLE_BACKTRACE "Enable backtrace" ON)
if (BOUT_ENABLE_BACKTRACE)
  find_program(ADDR2LINE_FOUND addr2line)
  if (NOT ADDR2LINE_FOUND)
    message(FATAL_ERROR "addr2line not found")
  endif()
  target_link_libraries(bout++ PUBLIC ${CMAKE_DL_LIBS})
  set(CONFIG_LDFLAGS "${CONFIG_LDFLAGS} -l${CMAKE_DL_LIBS}")
endif()
message(STATUS "Enable backtrace: BOUT_USE_BACKTRACE=${BOUT_ENABLE_BACKTRACE}")
set(BOUT_USE_BACKTRACE ${BOUT_ENABLE_BACKTRACE})

option(BOUT_ENABLE_METRIC_3D "Enable 3D metric support" OFF)
if(BOUT_ENABLE_METRIC_3D)
  set(BOUT_METRIC_TYPE "3D")
else()
  set(BOUT_METRIC_TYPE "2D")
endif()
set(BOUT_USE_METRIC_3D ${BOUT_ENABLE_METRIC_3D})

include(CheckCXXSourceCompiles)
check_cxx_source_compiles("int main() { const char* name = __PRETTY_FUNCTION__; }"
  HAS_PRETTY_FUNCTION)
set(BOUT_HAS_PRETTY_FUNCTION ${HAS_PRETTY_FUNCTION})

# Locations of the various Python modules, including the generated boutconfig module
set(BOUT_PYTHONPATH "${CMAKE_CURRENT_BINARY_DIR}/tools/pylib:${CMAKE_CURRENT_SOURCE_DIR}/tools/pylib")
# Variables for boutconfig module -- note that these will contain
# generator expressions and CMake targets, and not generally be very
# useful
get_target_property(BOUT_LIBS bout++ INTERFACE_LINK_LIBRARIES)
get_target_property(BOUT_CFLAGS bout++ INTERFACE_INCLUDE_DIRECTORIES)

# We want to compile the actual flags used into the library so we can
# see them at runtime. This needs a few steps:

# 1. Get the macro definitions. They come as a ;-separated list and
#    without the -D. We also need to also stick a -D on the front of
#    the first item
get_property(BOUT_COMPILE_DEFINITIONS
  TARGET bout++
  PROPERTY COMPILE_DEFINITIONS)
string(REPLACE ";" " -D" BOUT_COMPILE_DEFINITIONS "${BOUT_COMPILE_DEFINITIONS}")
string(CONCAT BOUT_COMPILE_DEFINITIONS " -D" "${BOUT_COMPILE_DEFINITIONS}")

# 2. Get the compiler options. Again, they come as a ;-separated
#    list. Note that they don't include optimisation or debug flags:
#    they're in the CMAKE_CXX_FLAGS* variables
get_property(BOUT_COMPILE_OPTIONS
  TARGET bout++
  PROPERTY COMPILE_OPTIONS)
string(REPLACE ";" " " BOUT_COMPILE_OPTIONS "${BOUT_COMPILE_OPTIONS}")

# 3. The optimisation and/or debug flags are in the CMAKE_CXX_FLAGS*
#    variables. We need both the common flags as well as those for the
#    build type actually being used. Note: this might behave weirdly
#    on Windows. Might need to expand CMAKE_CONFIGURATION_TYPES
#    instead?
<<<<<<< HEAD
if(NOT CMAKE_BUILD_TYPE AND NOT CMAKE_CONFIGURATION_TYPES)
  set(CMAKE_BUILD_TYPE_UPPER "RELEASE")  # Note: Changing this doesn't change the default
else()
  string(TOUPPER "${CMAKE_BUILD_TYPE}" CMAKE_BUILD_TYPE_UPPER)
endif()
=======

include(BuildType)
# Here CMAKE_BUILD_TYPE is always set
string(TOUPPER "${CMAKE_BUILD_TYPE}" CMAKE_BUILD_TYPE_UPPER)
>>>>>>> 17496bf1
string(CONCAT BOUT_COMPILE_BUILD_FLAGS
  " "
  "${CMAKE_CXX_FLAGS}"
  "${CMAKE_CXX_FLAGS_${CMAKE_BUILD_TYPE_UPPER}}")

# 4. Now we join all the flags from the first three steps together
string(CONCAT BOUT_FLAGS_STRING
  "${BOUT_COMPILE_OPTIONS}"
  "${BOUT_COMPILE_DEFINITIONS}"
  "${BOUT_COMPILE_BUILD_FLAGS}")

# 5. Finally actually add the flags as a define
target_compile_definitions(bout++
  PRIVATE BOUT_FLAGS_STRING=${BOUT_FLAGS_STRING})

##################################################
# Tests

# Are we building BOUT++ directly, or as part of another project
string(COMPARE EQUAL
  "${PROJECT_NAME}" "${CMAKE_PROJECT_NAME}"
  PROJECT_IS_TOP_LEVEL
)
option(BOUT_TESTS "Build the tests" ${PROJECT_IS_TOP_LEVEL})
option(BOUT_RUN_ALL_TESTS "Run all of the tests (this can be slow!)" OFF)
if(BOUT_TESTS)
  enable_testing()

  # Targets for just building the tests
  # Tests need to add themselves as dependencies to these targets
  add_custom_target(build-check-unit-tests)
  add_custom_target(build-check-integrated-tests)
  add_custom_target(build-check-mms-tests)

  # Build all the tests
  add_custom_target(build-check)
  add_dependencies(build-check build-check-unit-tests build-check-integrated-tests build-check-mms-tests)

  add_subdirectory(tests/unit EXCLUDE_FROM_ALL)
  add_subdirectory(tests/integrated EXCLUDE_FROM_ALL)
  add_subdirectory(tests/MMS EXCLUDE_FROM_ALL)

  # Targets for running the tests
  add_custom_target(check-unit-tests
    COMMAND ctest -R serial_tests --output-on-failure)
  add_dependencies(check-unit-tests build-check-unit-tests)

  add_custom_target(check-integrated-tests
    COMMAND ctest -R "test-" --output-on-failure)
  add_dependencies(check-integrated-tests build-check-integrated-tests)

  add_custom_target(check-mms-tests
    COMMAND ctest -R "MMS-" --output-on-failure)
  add_dependencies(check-mms-tests build-check-mms-tests)

  # Run all the tests
  add_custom_target(check)
  add_dependencies(check check-unit-tests check-integrated-tests check-mms-tests)
endif()

##################################################
# Examples

option(BOUT_BUILD_EXAMPLES "Build the examples" OFF)
if(BOUT_BUILD_EXAMPLES)
  add_subdirectory(examples)
else()
  # Only build some examples (for testing)
  add_subdirectory(examples/laplacexy/simple)
  add_subdirectory(examples/hasegawa-wakatani-3d)
  add_subdirectory(examples/elm-pb)
  add_subdirectory(examples/elm-pb-outerloop)

  if(BOUT_HAS_HYPRE)
   add_subdirectory(examples/laplacexy/simple-hypre)
  endif ()
endif()

##################################################
# Documentation

option(BOUT_BUILD_DOCS "Build the documentation" OFF)
if (BOUT_BUILD_DOCS)
  add_subdirectory(manual EXCLUDE_FROM_ALL)
endif()

##################################################
# Generate the build config header

if (EXISTS "${CMAKE_CURRENT_SOURCE_DIR}/include/bout/build_defines.hxx")
  # If we do in source builds, this is fine
  if (NOT ${CMAKE_CURRENT_SOURCE_DIR} STREQUAL ${CMAKE_CURRENT_BINARY_DIR})
    message(FATAL_ERROR "Generated build_defines.hxx header already exists; please remove '${CMAKE_CURRENT_SOURCE_DIR}/include/bout/build_defines.hxx' before continuing")
  endif()
endif()

configure_file(cmake_build_defines.hxx.in include/bout/build_defines.hxx)


##################################################
# Generate the bout-config script

# Set some variables to match autotools so we can use the same input file
set(CXX "${MPI_CXX_COMPILER}")
set(PYTHONCONFIGPATH "${BOUT_PYTHONPATH}")
set(BOUT_HAS_LEGACY_NETCDF OFF)
set(BOUT_HAS_PNETCDF OFF)

# For shared libraries we only need to know how to link against BOUT++,
# while for static builds we need the dependencies too
if (BUILD_SHARED_LIBS)
  # Include rpath linker flag so user doesn't need to set LD_LIBRARY_PATH
  set(CONFIG_LDFLAGS "${CMAKE_SHARED_LIBRARY_RUNTIME_CXX_FLAG}\$BOUT_LIB_PATH -L\$BOUT_LIB_PATH -lbout++")
else()
  set(CONFIG_LDFLAGS "${CONFIG_LDFLAGS}")
endif()

# This version of the file allows the build directory to be used directly
configure_file(bin/bout-config.in bin/bout-config @ONLY)

# We need to generate a separate version for installation, with the
# correct install paths. So first we need to replace the build
# directory library path with the installation path
string(REPLACE
  "${CMAKE_BINARY_DIR}/lib" "${CMAKE_INSTALL_PREFIX}/${CMAKE_INSTALL_LIBDIR}"
  CONFIG_LDFLAGS "${CONFIG_LDFLAGS}")
# Update mpark.variant and fmt include paths if we're building them
if (NOT BOUT_USE_SYSTEM_MPARK_VARIANT)
  set(MPARK_VARIANT_INCLUDE_PATH "${CMAKE_INSTALL_PREFIX}/${CMAKE_INSTALL_INCLUDEDIR}")
endif()
if (NOT BOUT_USE_SYSTEM_FMT)
  set(FMT_INCLUDE_PATH "${CMAKE_INSTALL_PREFIX}/${CMAKE_INSTALL_INCLUDEDIR}")
endif()
set(BOUT_INCLUDE_PATH "${CMAKE_INSTALL_PREFIX}/${CMAKE_INSTALL_INCLUDEDIR}")
# We don't need the build include path any more
string(REPLACE "-I${CMAKE_CURRENT_BINARY_DIR}/include" "" CONFIG_CFLAGS "${CONFIG_CFLAGS}")

# This version now has the correct paths to use the final installation
configure_file(bin/bout-config.in bin/bout-config-install @ONLY)

##################################################
# Installation

include(GNUInstallDirs)
install(TARGETS bout++
  EXPORT bout++Targets
  LIBRARY DESTINATION "${CMAKE_INSTALL_LIBDIR}"
  ARCHIVE DESTINATION "${CMAKE_INSTALL_LIBDIR}"
  RUNTIME DESTINATION "${CMAKE_INSTALL_BINDIR}"
  INCLUDES DESTINATION "${CMAKE_INSTALL_INCLUDEDIR}"
  )
# Repo files
install(DIRECTORY include/ DESTINATION ${CMAKE_INSTALL_INCLUDEDIR}
  FILES_MATCHING PATTERN "*.hxx")
# Generated headers
install(DIRECTORY "${PROJECT_BINARY_DIR}/include/"
  DESTINATION ${CMAKE_INSTALL_INCLUDEDIR})

# The various helper scripts
install(DIRECTORY "${CMAKE_CURRENT_SOURCE_DIR}/bin/"
  USE_SOURCE_PERMISSIONS
  DESTINATION "${CMAKE_INSTALL_BINDIR}")

# The installed version of bout-config needs renaming when we install
# it. Note this MUST be done after the installation of bin/, to make
# sure we clobber any versions of bout-config hanging around from an
# autotools build
install(PROGRAMS "${CMAKE_CURRENT_BINARY_DIR}/bin/bout-config-install"
  DESTINATION "${CMAKE_INSTALL_BINDIR}"
  RENAME "bout-config"
  )

include(CMakePackageConfigHelpers)
write_basic_package_version_file(
  bout++ConfigVersion.cmake
  VERSION ${PACKAGE_VERSION}
  COMPATIBILITY SameMajorVersion
  )

install(EXPORT bout++Targets
  FILE bout++Targets.cmake
  NAMESPACE bout++::
  DESTINATION "${CMAKE_INSTALL_LIBDIR}/cmake/bout++"
  )

configure_package_config_file(bout++Config.cmake.in bout++Config.cmake
  INSTALL_DESTINATION "${CMAKE_CURRENT_BINARY_DIR}/bout++Config.cmake"
  )

# CMake configuration files
install(
  FILES
      "${CMAKE_CURRENT_BINARY_DIR}/bout++Config.cmake"
      "${CMAKE_CURRENT_BINARY_DIR}/bout++ConfigVersion.cmake"
      "${CMAKE_CURRENT_SOURCE_DIR}/cmake/BOUT++functions.cmake"
      "${CMAKE_CURRENT_SOURCE_DIR}/cmake/CorrectWindowsPaths.cmake"
      "${CMAKE_CURRENT_SOURCE_DIR}/cmake/FindClangFormat.cmake"
      "${CMAKE_CURRENT_SOURCE_DIR}/cmake/FindFFTW.cmake"
      "${CMAKE_CURRENT_SOURCE_DIR}/cmake/FindHYPRE.cmake"
      "${CMAKE_CURRENT_SOURCE_DIR}/cmake/FindnetCDF.cmake"
      "${CMAKE_CURRENT_SOURCE_DIR}/cmake/FindnetCDFCxx.cmake"
      "${CMAKE_CURRENT_SOURCE_DIR}/cmake/FindPackageMultipass.cmake"
      "${CMAKE_CURRENT_SOURCE_DIR}/cmake/FindLibuuid.cmake"
      "${CMAKE_CURRENT_SOURCE_DIR}/cmake/FindPETSc.cmake"
      "${CMAKE_CURRENT_SOURCE_DIR}/cmake/FindScoreP.cmake"
      "${CMAKE_CURRENT_SOURCE_DIR}/cmake/FindSLEPc.cmake"
      "${CMAKE_CURRENT_SOURCE_DIR}/cmake/FindSUNDIALS.cmake"
      "${CMAKE_CURRENT_SOURCE_DIR}/cmake/FindSphinx.cmake"
      "${CMAKE_CURRENT_SOURCE_DIR}/cmake/ResolveCompilerPaths.cmake"
  DESTINATION "${CMAKE_INSTALL_LIBDIR}/cmake/bout++"
  )

configure_package_config_file(tools/pylib/boutconfig/__init__.py.cin tools/pylib/boutconfig/__init__.py
  INSTALL_DESTINATION "${CMAKE_CURRENT_BINARY_DIR}/tools/pylib/boutconfig/__init__.py"
  )

install(
  FILES "${CMAKE_CURRENT_BINARY_DIR}/tools/pylib/boutconfig/__init__.py"
  DESTINATION "${CMAKE_INSTALL_INCLUDEDIR}/boutconfig"
  )

export(EXPORT bout++Targets
  FILE "${CMAKE_CURRENT_BINARY_DIR}/bout++Targets.cmake"
  NAMESPACE bout++::
  )

export(PACKAGE bout)

##################################################
# Configure summary

message("
   --------------------------------
     BOUT++ Configuration Summary
   --------------------------------

   Bundled PVODE support    : ${BOUT_HAS_PVODE}
   PETSc support            : ${BOUT_HAS_PETSC}
   SLEPc support            : ${BOUT_HAS_SLEPC}
   SUNDIALS support         : ${BOUT_HAS_SUNDIALS}
   HYPRE support            : ${BOUT_HAS_HYPRE}
   NetCDF support           : ${BOUT_HAS_NETCDF}
   FFTW support             : ${BOUT_HAS_FFTW}
   LAPACK support           : ${BOUT_HAS_LAPACK}
   OpenMP support           : ${BOUT_USE_OPENMP}
   Natural language support : ${BOUT_HAS_GETTEXT}
   ScoreP support           : ${BOUT_HAS_SCOREP}
   System UUID generator    : ${BOUT_HAS_UUID_SYSTEM_GENERATOR}
   Extra debug output       : ${BOUT_USE_OUTPUT_DEBUG}
   Runtime error check level: ${BOUT_CHECK_LEVEL}
   Signal handling          : ${BOUT_USE_SIGNAL}
   Output coloring          : ${BOUT_USE_COLOR}
   Field name tracking      : ${BOUT_USE_TRACK}
   Floating point exceptions: ${BOUT_USE_SIGFPE}
   Backtrace enabled        : ${BOUT_USE_BACKTRACE}
   RAJA enabled             : ${BOUT_HAS_RAJA}
   Umpire enabled           : ${BOUT_HAS_UMPIRE}
   Caliper enabled          : ${BOUT_HAS_CALIPER}
   CUDA enabled             : ${BOUT_USE_CUDA}
   Metric type              : ${BOUT_METRIC_TYPE}
   Python API support       : ${BOUT_USE_PYTHON}
   Sanitizers enabled       : ${BOUT_USE_SANITIZERS}

   === Python ===

   Make sure that the tools/pylib directory is in your PYTHONPATH
   e.g. by adding to your ~/.bashrc file

       export PYTHONPATH=${BOUT_PYTHONPATH}:\$PYTHONPATH

*** Now run `cmake --build ${CMAKE_BINARY_DIR}` to compile BOUT++ ***
")<|MERGE_RESOLUTION|>--- conflicted
+++ resolved
@@ -554,18 +554,10 @@
 #    build type actually being used. Note: this might behave weirdly
 #    on Windows. Might need to expand CMAKE_CONFIGURATION_TYPES
 #    instead?
-<<<<<<< HEAD
-if(NOT CMAKE_BUILD_TYPE AND NOT CMAKE_CONFIGURATION_TYPES)
-  set(CMAKE_BUILD_TYPE_UPPER "RELEASE")  # Note: Changing this doesn't change the default
-else()
-  string(TOUPPER "${CMAKE_BUILD_TYPE}" CMAKE_BUILD_TYPE_UPPER)
-endif()
-=======
 
 include(BuildType)
 # Here CMAKE_BUILD_TYPE is always set
 string(TOUPPER "${CMAKE_BUILD_TYPE}" CMAKE_BUILD_TYPE_UPPER)
->>>>>>> 17496bf1
 string(CONCAT BOUT_COMPILE_BUILD_FLAGS
   " "
   "${CMAKE_CXX_FLAGS}"
