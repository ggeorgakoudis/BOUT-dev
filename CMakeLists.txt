cmake_minimum_required(VERSION 3.9...3.12)

if(${CMAKE_VERSION} VERSION_LESS 3.12)
  cmake_policy(VERSION ${CMAKE_MAJOR_VERSION}.${CMAKE_MINOR_VERSION})
else()
  cmake_policy(VERSION 3.12)
endif()

# CMake currently doesn't support proper semver
# Set the version here, strip any extra tags to use in `project`
set(BOUT_FULL_VERSION 5.0.0-alpha)
string(REGEX REPLACE "^([0-9]+\.[0-9]+\.[0-9]+)-.*" "\\1" BOUT_CMAKE_ACCEPTABLE_VERSION ${BOUT_FULL_VERSION})
string(REGEX REPLACE "^[0-9]+\.[0-9]+\.[0-9]+-(.*)" "\\1" BOUT_VERSION_TAG ${BOUT_FULL_VERSION})

project(BOUT++
  DESCRIPTION "Fluid PDE solver framework"
  VERSION ${BOUT_CMAKE_ACCEPTABLE_VERSION}
  LANGUAGES CXX)

# This might not be entirely sensible, but helps CMake to find the
# correct MPI, workaround for https://gitlab.kitware.com/cmake/cmake/issues/18895
find_program(MPIEXEC_EXECUTABLE NAMES mpiexec mpirun)
find_package(MPI REQUIRED)

include(CMakeDependentOption)

# Override default
option(INSTALL_GTEST "Enable installation of googletest. (Projects embedding googletest may want to turn this OFF.)" OFF)

set(CMAKE_MODULE_PATH "${PROJECT_SOURCE_DIR}/cmake" ${CMAKE_MODULE_PATH})

option(BOUT_UPDATE_GIT_SUBMODULE "Check submodules are up-to-date during build" ON)
# Adapted from https://cliutils.gitlab.io/modern-cmake/chapters/projects/submodule.html
# Update submodules as needed
function(bout_update_submodules)
  if(NOT BOUT_UPDATE_GIT_SUBMODULE)
    return()
  endif()
  find_package(Git QUIET)
  if(GIT_FOUND AND EXISTS "${PROJECT_SOURCE_DIR}/.git")
    message(STATUS "Submodule update")
    execute_process(COMMAND ${GIT_EXECUTABLE} -c submodule.recurse=false submodule update --init --recursive
      WORKING_DIRECTORY ${CMAKE_CURRENT_SOURCE_DIR}
      RESULT_VARIABLE GIT_SUBMOD_RESULT)
    if(NOT GIT_SUBMOD_RESULT EQUAL "0")
      message(FATAL_ERROR "git submodule update --init failed with ${GIT_SUBMOD_RESULT}, please checkout submodules")
    endif()
  endif()
endfunction()

set(BOUT_SOURCES
  ./include/boundary_factory.hxx
  ./include/boundary_op.hxx
  ./include/boundary_region.hxx
  ./include/boundary_standard.hxx
  ./include/bout.hxx
  ./include/bout/array.hxx
  ./include/bout/assert.hxx
  ./include/bout/constants.hxx
  ./include/bout/coordinates.hxx
  ./include/bout/deprecated.hxx
  ./include/bout/deriv_store.hxx
  ./include/bout/expr.hxx
  ./include/bout/field_visitor.hxx
  ./include/bout/fieldgroup.hxx
  ./include/bout/format.hxx
  ./include/bout/fv_ops.hxx
  ./include/bout/generic_factory.hxx
  ./include/bout/globalfield.hxx
  ./include/bout/globalindexer.hxx
  ./include/bout/griddata.hxx
  ./include/bout/hypre_interface.hxx
  ./include/bout/index_derivs.hxx
  ./include/bout/index_derivs_interface.hxx
  ./include/bout/invert/laplacexy2_hypre.hxx
  ./include/bout/invert/laplacexy2.hxx
  ./include/bout/invert/laplacexy.hxx
  ./include/bout/invert/laplacexz.hxx
  ./include/bout/invertable_operator.hxx
  ./include/bout/macro_for_each.hxx
  ./include/bout/mesh.hxx
  ./include/bout/monitor.hxx
  ./include/bout/mpi_wrapper.hxx
  ./include/bout/openmpwrap.hxx
  ./include/bout/paralleltransform.hxx
  ./include/bout/petsclib.hxx
  ./include/bout/petsc_interface.hxx
  ./include/bout/physicsmodel.hxx
  ./include/bout/region.hxx
  ./include/bout/rkscheme.hxx
  ./include/bout/rvec.hxx
  ./include/bout/scorepwrapper.hxx
  ./include/bout/slepclib.hxx
  ./include/bout/snb.hxx
  ./include/bout/solver.hxx
  ./include/bout/surfaceiter.hxx
  ./include/bout/operatorstencil.hxx
  ./include/bout/sys/expressionparser.hxx
  ./include/bout/sys/generator_context.hxx
  ./include/bout/sys/gettext.hxx
  ./include/bout/sys/range.hxx
  ./include/bout/sys/timer.hxx
  ./include/bout/sys/type_name.hxx
  ./include/bout/sys/uncopyable.hxx
  ./include/bout/sys/variant.hxx
  ./include/bout/template_combinations.hxx
  ./include/bout_types.hxx
  ./include/boutcomm.hxx
  ./include/boutexception.hxx
  ./include/boutmain.hxx
  ./include/cyclic_reduction.hxx
  ./include/datafile.hxx
  ./include/dataformat.hxx
  ./include/dcomplex.hxx
  ./include/derivs.hxx
  ./include/difops.hxx
  ./include/fft.hxx
  ./include/field.hxx
  ./include/field2d.hxx
  ./include/field3d.hxx
  ./include/field_data.hxx
  ./include/field_factory.hxx
  ./include/fieldperp.hxx
  ./include/globals.hxx
  ./include/gyro_average.hxx
  ./include/initialprofiles.hxx
  ./include/interpolation.hxx
  ./include/interpolation_xz.hxx
  ./include/invert_laplace.hxx
  ./include/invert_parderiv.hxx
  ./include/lapack_routines.hxx
  ./include/mask.hxx
  ./include/msg_stack.hxx
  ./include/multiostream.hxx
  ./include/options.hxx
  ./include/options_netcdf.hxx
  ./include/optionsreader.hxx
  ./include/output.hxx
  ./include/parallel_boundary_op.hxx
  ./include/parallel_boundary_region.hxx
  ./include/smoothing.hxx
  ./include/sourcex.hxx
  ./include/stencils.hxx
  ./include/unused.hxx
  ./include/utils.hxx
  ./include/vecops.hxx
  ./include/vector2d.hxx
  ./include/vector3d.hxx
  ./include/where.hxx
  ./src/bout++.cxx
  ./src/field/field.cxx
  ./src/field/field2d.cxx
  ./src/field/field3d.cxx
  ./src/field/field_data.cxx
  ./src/field/field_factory.cxx
  ./src/field/fieldgenerators.cxx
  ./src/field/fieldgenerators.hxx
  ./src/field/fieldgroup.cxx
  ./src/field/fieldperp.cxx
  ./src/field/generated_fieldops.cxx
  ./src/field/globalfield.cxx
  ./src/field/initialprofiles.cxx
  ./src/field/vecops.cxx
  ./src/field/vector2d.cxx
  ./src/field/vector3d.cxx
  ./src/field/where.cxx
  ./src/fileio/datafile.cxx
  ./src/fileio/dataformat.cxx
  ./src/fileio/formatfactory.cxx
  ./src/fileio/formatfactory.hxx
  ./src/fileio/impls/emptyformat.hxx
  ./src/fileio/impls/hdf5/h5_format.cxx
  ./src/fileio/impls/hdf5/h5_format.hxx
  ./src/fileio/impls/netcdf/nc_format.cxx
  ./src/fileio/impls/netcdf/nc_format.hxx
  ./src/fileio/impls/netcdf4/ncxx4.cxx
  ./src/fileio/impls/netcdf4/ncxx4.hxx
  ./src/fileio/impls/pnetcdf/pnetcdf.cxx
  ./src/fileio/impls/pnetcdf/pnetcdf.hxx
  ./src/invert/fft_fftw.cxx
  ./src/invert/lapack_routines.cxx
  ./src/invert/laplace/impls/cyclic/cyclic_laplace.cxx
  ./src/invert/laplace/impls/cyclic/cyclic_laplace.hxx
  ./src/invert/laplace/impls/multigrid/multigrid_alg.cxx
  ./src/invert/laplace/impls/multigrid/multigrid_laplace.cxx
  ./src/invert/laplace/impls/multigrid/multigrid_laplace.hxx
  ./src/invert/laplace/impls/multigrid/multigrid_solver.cxx
  ./src/invert/laplace/impls/naulin/naulin_laplace.cxx
  ./src/invert/laplace/impls/naulin/naulin_laplace.hxx
  ./src/invert/laplace/impls/pdd/pdd.cxx
  ./src/invert/laplace/impls/pdd/pdd.hxx
  ./src/invert/laplace/impls/petsc/petsc_laplace.cxx
  ./src/invert/laplace/impls/petsc/petsc_laplace.hxx
  ./src/invert/laplace/impls/petsc3damg/petsc3damg.cxx
  ./src/invert/laplace/impls/petsc3damg/petsc3damg.hxx
 ./src/invert/laplace/impls/serial_band/serial_band.cxx
  ./src/invert/laplace/impls/serial_band/serial_band.hxx
  ./src/invert/laplace/impls/serial_tri/serial_tri.cxx
  ./src/invert/laplace/impls/serial_tri/serial_tri.hxx
  ./src/invert/laplace/impls/shoot/shoot_laplace.cxx
  ./src/invert/laplace/impls/shoot/shoot_laplace.hxx
  ./src/invert/laplace/impls/spt/spt.cxx
  ./src/invert/laplace/impls/spt/spt.hxx
  ./src/invert/laplace/invert_laplace.cxx
  ./src/invert/laplacexy/laplacexy.cxx
  ./src/invert/laplacexy2/laplacexy2.cxx
  ./src/invert/laplacexy2/laplacexy2_hypre.cxx
  ./src/invert/laplacexz/impls/cyclic/laplacexz-cyclic.cxx
  ./src/invert/laplacexz/impls/cyclic/laplacexz-cyclic.hxx
  ./src/invert/laplacexz/impls/petsc/laplacexz-petsc.cxx
  ./src/invert/laplacexz/impls/petsc/laplacexz-petsc.hxx
  ./src/invert/laplacexz/laplacexz.cxx
  ./src/invert/parderiv/impls/cyclic/cyclic.cxx
  ./src/invert/parderiv/impls/cyclic/cyclic.hxx
  ./src/invert/parderiv/invert_parderiv.cxx
  ./src/mesh/boundary_factory.cxx
  ./src/mesh/boundary_region.cxx
  ./src/mesh/boundary_standard.cxx
  ./src/mesh/coordinates.cxx
  ./src/mesh/data/gridfromfile.cxx
  ./src/mesh/data/gridfromoptions.cxx
  ./src/mesh/difops.cxx
  ./src/mesh/fv_ops.cxx
  ./src/mesh/impls/bout/boutmesh.cxx
  ./src/mesh/impls/bout/boutmesh.hxx
  ./src/mesh/index_derivs.cxx
  ./src/mesh/interpolation_xz.cxx
  ./src/mesh/interpolation/bilinear_xz.cxx
  ./src/mesh/interpolation/hermite_spline_xz.cxx
  ./src/mesh/interpolation/hermite_spline_z.cxx
  ./src/mesh/interpolation/interpolation_z.cxx
  ./src/mesh/interpolation/lagrange_4pt_xz.cxx
  ./src/mesh/interpolation/monotonic_hermite_spline_xz.cxx
  ./src/mesh/mesh.cxx
  ./src/mesh/parallel/fci.cxx
  ./src/mesh/parallel/fci.hxx
  ./src/mesh/parallel/identity.cxx
  ./src/mesh/parallel/shiftedmetric.cxx
  ./src/mesh/parallel/shiftedmetricinterp.cxx
  ./src/mesh/parallel/shiftedmetricinterp.hxx
  ./src/mesh/parallel_boundary_op.cxx
  ./src/mesh/parallel_boundary_region.cxx
  ./src/mesh/surfaceiter.cxx
  ./src/physics/gyro_average.cxx
  ./src/physics/physicsmodel.cxx
  ./src/physics/smoothing.cxx
  ./src/physics/snb.cxx
  ./src/physics/sourcex.cxx
  ./src/solver/impls/adams_bashforth/adams_bashforth.cxx
  ./src/solver/impls/adams_bashforth/adams_bashforth.hxx
  ./src/solver/impls/arkode/arkode.cxx
  ./src/solver/impls/arkode/arkode.hxx
  ./src/solver/impls/cvode/cvode.cxx
  ./src/solver/impls/cvode/cvode.hxx
  ./src/solver/impls/euler/euler.cxx
  ./src/solver/impls/euler/euler.hxx
  ./src/solver/impls/ida/ida.cxx
  ./src/solver/impls/ida/ida.hxx
  ./src/solver/impls/imex-bdf2/imex-bdf2.cxx
  ./src/solver/impls/imex-bdf2/imex-bdf2.hxx
  ./src/solver/impls/karniadakis/karniadakis.cxx
  ./src/solver/impls/karniadakis/karniadakis.hxx
  ./src/solver/impls/petsc/petsc.cxx
  ./src/solver/impls/petsc/petsc.hxx
  ./src/solver/impls/power/power.cxx
  ./src/solver/impls/power/power.hxx
  ./src/solver/impls/pvode/pvode.cxx
  ./src/solver/impls/pvode/pvode.hxx
  ./src/solver/impls/rk3-ssp/rk3-ssp.cxx
  ./src/solver/impls/rk3-ssp/rk3-ssp.hxx
  ./src/solver/impls/rk4/rk4.cxx
  ./src/solver/impls/rk4/rk4.hxx
  ./src/solver/impls/rkgeneric/impls/cashkarp/cashkarp.cxx
  ./src/solver/impls/rkgeneric/impls/cashkarp/cashkarp.hxx
  ./src/solver/impls/rkgeneric/impls/rk4simple/rk4simple.cxx
  ./src/solver/impls/rkgeneric/impls/rk4simple/rk4simple.hxx
  ./src/solver/impls/rkgeneric/impls/rkf34/rkf34.cxx
  ./src/solver/impls/rkgeneric/impls/rkf34/rkf34.hxx
  ./src/solver/impls/rkgeneric/impls/rkf45/rkf45.cxx
  ./src/solver/impls/rkgeneric/impls/rkf45/rkf45.hxx
  ./src/solver/impls/rkgeneric/rkgeneric.cxx
  ./src/solver/impls/rkgeneric/rkgeneric.hxx
  ./src/solver/impls/rkgeneric/rkscheme.cxx
  ./src/solver/impls/slepc/slepc.cxx
  ./src/solver/impls/slepc/slepc.hxx
  ./src/solver/impls/snes/snes.cxx
  ./src/solver/impls/snes/snes.hxx
  ./src/solver/impls/split-rk/split-rk.cxx
  ./src/solver/impls/split-rk/split-rk.hxx
  ./src/solver/solver.cxx
  ./src/sys/bout_types.cxx
  ./src/sys/boutcomm.cxx
  ./src/sys/boutexception.cxx
  ./src/sys/derivs.cxx
  ./src/sys/expressionparser.cxx
  ./src/sys/generator_context.cxx
  ./src/sys/globalindexer.cxx
  ./src/sys/msg_stack.cxx
  ./src/sys/options.cxx
  ./src/sys/options/optionparser.hxx
  ./src/sys/options/options_ini.cxx
  ./src/sys/options/options_ini.hxx
  ./src/sys/options/options_netcdf.cxx
  ./src/sys/optionsreader.cxx
  ./src/sys/output.cxx
  ./src/sys/petsclib.cxx
  ./src/sys/range.cxx
  ./src/sys/slepclib.cxx
  ./src/sys/timer.cxx
  ./src/sys/type_name.cxx
  ./src/sys/utils.cxx
  ${CMAKE_CURRENT_BINARY_DIR}/include/bout/revision.hxx
  ${CMAKE_CURRENT_BINARY_DIR}/include/bout/version.hxx
  )

add_library(bout++
  ${BOUT_SOURCES}
  )
add_library(bout++::bout++ ALIAS bout++)
target_link_libraries(bout++ PUBLIC MPI::MPI_CXX)
target_include_directories(bout++ PUBLIC
  $<BUILD_INTERFACE:${CMAKE_CURRENT_SOURCE_DIR}/include>
  $<BUILD_INTERFACE:${CMAKE_CURRENT_BINARY_DIR}/include>
  $<INSTALL_INTERFACE:include>
  )

target_compile_features(bout++ PUBLIC cxx_std_14)
set_target_properties(bout++ PROPERTIES CXX_EXTENSIONS OFF)

##################################################
# Components of the version number
# Pre-release identifier (BOUT_VERSION_TAG) set above
set(BOUT_VERSION ${BOUT_FULL_VERSION})
set(BOUT_VERSION_MAJOR ${PROJECT_VERSION_MAJOR})
set(BOUT_VERSION_MINOR ${PROJECT_VERSION_MINOR})
set(BOUT_VERSION_PATCH ${PROJECT_VERSION_PATCH})

# Get the git commit
include(GetGitRevisionDescription)
get_git_head_revision(GIT_REFSPEC BOUT_REVISION)
if(BOUT_REVISION STREQUAL "GITDIR-NOTFOUND")
  set(BOUT_REVISION "Unknown")
endif()
message(STATUS "Git revision: ${BOUT_REVISION}")

# Build the file containing the version information
configure_file(
  "${PROJECT_SOURCE_DIR}/include/bout/version.hxx.in"
  "${PROJECT_BINARY_DIR}/include/bout/version.hxx")
# Build the file containing just the commit hash
# This will be rebuilt on every commit!
configure_file(
  "${PROJECT_SOURCE_DIR}/include/bout/revision.hxx.in"
  "${PROJECT_BINARY_DIR}/include/bout/revision.hxx")

##################################################

cmake_dependent_option(BOUT_USE_SYSTEM_MPARK_VARIANT "Use external installation of mpark.variant" OFF
  "BOUT_UPDATE_GIT_SUBMODULE OR EXISTS externalpackages/mpark.variant/CMakeLists.txt" ON)

if(BOUT_USE_SYSTEM_MPARK_VARIANT)
  message(STATUS "Using external mpark.variant")
  find_package(mpark_variant REQUIRED)
else()
  message(STATUS "Using mpark.variant submodule")
  bout_update_submodules()
  add_subdirectory(externalpackages/mpark.variant)
  if(NOT TARGET mpark_variant)
    message(FATAL_ERROR "mpark_variant not found! Have you disabled the git submodules (BOUT_UPDATE_GIT_SUBMODULE)?")
  endif()
endif()
target_link_libraries(bout++ PUBLIC mpark_variant)

cmake_dependent_option(BOUT_USE_SYSTEM_FMT "Use external installation of fmt" OFF
  "BOUT_UPDATE_GIT_SUBMODULE OR EXISTS externalpackages/fmt/CMakeLists.txt" ON)

if(BOUT_USE_SYSTEM_FMT)
  message(STATUS "Using external fmt")
  find_package(fmt 6 REQUIRED)
else()
  message(STATUS "Using fmt submodule")
  bout_update_submodules()
  # Need to install fmt alongside BOUT++
  set(FMT_INSTALL ON CACHE BOOL "")
  add_subdirectory(externalpackages/fmt)
  if(NOT TARGET fmt::fmt)
    message(FATAL_ERROR "fmt not found! Have you disabled the git submodules (BOUT_UPDATE_GIT_SUBMODULE)?")
  endif()
endif()
target_link_libraries(bout++ PUBLIC fmt::fmt)

option(BOUT_ENABLE_WARNINGS "Enable compiler warnings" ON)
if (BOUT_ENABLE_WARNINGS)
  target_compile_options(bout++ PRIVATE
    $<$<OR:$<CXX_COMPILER_ID:GNU>,$<CXX_COMPILER_ID:Clang>,$<CXX_COMPILER_ID:AppleClang>>:
      -Wall -Wextra >
    $<$<CXX_COMPILER_ID:MSVC>:
      /W4 >
   )

 include(EnableCXXWarningIfSupport)
 # Note we explicitly turn off -Wcast-function-type as PETSc *requires*
 # we cast a function to the wrong type in MatFDColoringSetFunction
 target_enable_cxx_warning_if_supported(bout++
   FLAGS -Wnull-dereference -Wno-cast-function-type
   )

endif()

# Compile time features

set(CHECK_LEVELS 0 1 2 3 4)
set(CHECK 2 CACHE STRING "Set run-time checking level")
set_property(CACHE CHECK PROPERTY STRINGS ${CHECK_LEVELS})
if (NOT CHECK IN_LIST CHECK_LEVELS)
  message(FATAL_ERROR "CHECK must be one of ${CHECK_LEVELS}")
endif()
message(STATUS "Runtime checking level: CHECK=${CHECK}")
target_compile_definitions(bout++ PUBLIC "CHECK=${CHECK}")
set(BOUT_CHECK_LEVEL ${CHECK})

cmake_dependent_option(BOUT_ENABLE_OUTPUT_DEBUG "Enable extra debug output" OFF
  "CHECK LESS 3" ON)
message(STATUS "Extra debug output: BOUT_USE_OUTPUT_DEBUG=${BOUT_ENABLE_OUTPUT_DEBUG}")
set(BOUT_USE_OUTPUT_DEBUG ${BOUT_ENABLE_OUTPUT_DEBUG})

option(BOUT_ENABLE_SIGNAL "SegFault handling" ON)
message(STATUS "Signal handling: BOUT_USE_SIGNAL=${BOUT_ENABLE_SIGNAL}")
set(BOUT_USE_SIGNAL ${BOUT_ENABLE_SIGNAL})

option(BOUT_ENABLE_COLOR "Output coloring" ON)
message(STATUS "Output coloring: BOUT_USE_COLOR=${BOUT_ENABLE_COLOR}")
set(BOUT_USE_COLOR ${BOUT_ENABLE_COLOR})

option(BOUT_ENABLE_TRACK "Field name tracking" ON)
message(STATUS "Field name tracking: BOUT_USE_TRACK=${BOUT_ENABLE_TRACK}")
set(BOUT_USE_TRACK ${BOUT_ENABLE_TRACK})

option(BOUT_ENABLE_SIGFPE "Signalling floating point exceptions" OFF)
message(STATUS "Signalling floating point exceptions: BOUT_USE_SIGFPE=${BOUT_ENABLE_SIGFPE}")
set(BOUT_USE_SIGFPE ${BOUT_ENABLE_SIGFPE})

option(BOUT_ENABLE_BACKTRACE "Enable backtrace" ON)
if (BOUT_ENABLE_BACKTRACE)
  find_program(ADDR2LINE_FOUND addr2line)
  if (NOT ADDR2LINE_FOUND)
    message(FATAL_ERROR "addr2line not found")
  endif()
  target_link_libraries(bout++ PUBLIC ${CMAKE_DL_LIBS})
endif()
message(STATUS "Enable backtrace: BOUT_USE_BACKTRACE=${BOUT_ENABLE_BACKTRACE}")
set(BOUT_USE_BACKTRACE ${BOUT_ENABLE_BACKTRACE})

option(BOUT_ENABLE_OPENMP "Enable OpenMP support" OFF)
set(BOUT_OPENMP_SCHEDULE static CACHE STRING "Set OpenMP schedule")
set_property(CACHE BOUT_OPENMP_SCHEDULE PROPERTY STRINGS static dynamic guided auto)
if (BOUT_ENABLE_OPENMP)
  find_package(OpenMP REQUIRED)
  target_link_libraries(bout++ PUBLIC OpenMP::OpenMP_CXX)
  set(possible_openmp_schedules static dynamic guided auto)
  if (NOT BOUT_OPENMP_SCHEDULE IN_LIST possible_openmp_schedules)
    message(FATAL_ERROR "BOUT_OPENMP_SCHEDULE must be one of ${possible_openmp_schedules}; got ${BOUT_OPENMP_SCHEDULE}")
  endif()
  message(STATUS "OpenMP schedule: ${BOUT_OPENMP_SCHEDULE}")
endif()
message(STATUS "Enable OpenMP: ${BOUT_ENABLE_OPENMP}")
set(BOUT_USE_OPENMP ${BOUT_ENABLE_OPENMP})

# Optional dependencies

option(BOUT_USE_PVODE "Enable support for bundled PVODE" ON)
if (BOUT_USE_PVODE)
  add_subdirectory(externalpackages/PVODE)
  target_link_libraries(bout++ PUBLIC pvode pvpre)
endif()
message(STATUS "PVODE support: ${BOUT_USE_PVODE}")
set(BOUT_HAS_PVODE ${BOUT_USE_PVODE})

option(BOUT_USE_NETCDF "Enable support for NetCDF output" ON)
if (BOUT_USE_NETCDF)
  find_package(NetCDF REQUIRED)
  target_link_libraries(bout++ PUBLIC NetCDF::NetCDF_CXX)
endif()
message(STATUS "NetCDF support: ${BOUT_USE_NETCDF}")
set(BOUT_HAS_NETCDF ${BOUT_USE_NETCDF})

option(BOUT_USE_HDF5 "Enable support for HDF5 output" OFF)
if (BOUT_USE_HDF5)
  find_package(HDF5 REQUIRED COMPONENTS CXX)
  target_link_libraries(bout++ PUBLIC "${HDF5_CXX_LIBRARIES}")
  target_include_directories(bout++ PUBLIC "${HDF5_CXX_INCLUDE_DIRS}")
endif()
message(STATUS "HDF5 support: ${BOUT_USE_HDF5}")
set(BOUT_HAS_HDF5 ${BOUT_USE_HDF5})

option(BOUT_USE_FFTW "Enable support for FFTW" ON)
if (BOUT_USE_FFTW)
  find_package(FFTW REQUIRED)
  target_link_libraries(bout++ PUBLIC FFTW::FFTW)
endif()
message(STATUS "FFTW support: ${BOUT_USE_FFTW}")
set(BOUT_HAS_FFTW ${BOUT_USE_FFTW})

option(BOUT_USE_LAPACK "Enable support for LAPACK" ON)
if (BOUT_USE_LAPACK)
  if (NOT CMAKE_SYSTEM_NAME STREQUAL "CrayLinuxEnvironment")
    # Cray wrappers sort this out for us
    find_package(LAPACK REQUIRED)
    target_link_libraries(bout++ PUBLIC "${LAPACK_LIBRARIES}")
  endif()
endif()
message(STATUS "LAPACK support: ${BOUT_USE_LAPACK}")
set(BOUT_HAS_LAPACK ${BOUT_USE_LAPACK})

option(BOUT_USE_PETSC "Enable support for PETSc time solvers and inversions" OFF)
if (BOUT_USE_PETSC)
  if (NOT CMAKE_SYSTEM_NAME STREQUAL "CrayLinuxEnvironment")
    # Cray wrappers sort this out for us
    find_package(PETSc REQUIRED)
    target_link_libraries(bout++ PUBLIC PETSc::PETSc)
  endif()
endif()
message(STATUS "PETSc support: ${BOUT_USE_PETSC}")
set(BOUT_HAS_PETSC ${BOUT_USE_PETSC})

option(BOUT_USE_SLEPC "Enable support for SLEPc eigen solver" OFF)
if (BOUT_USE_SLEPC)
  find_package(SLEPc REQUIRED)
  target_link_libraries(bout++ PUBLIC SLEPc::SLEPc)
endif()
message(STATUS "SLEPc support: ${BOUT_USE_SLEPC}")
set(BOUT_HAS_SLEPC ${BOUT_USE_SLEPC})

option(BOUT_USE_SUNDIALS "Enable support for SUNDIALS time solvers" OFF)
if (BOUT_USE_SUNDIALS)
  find_package(SUNDIALS REQUIRED)
  target_link_libraries(bout++ PUBLIC SUNDIALS::cvode)
  target_link_libraries(bout++ PUBLIC SUNDIALS::ida)
  target_link_libraries(bout++ PUBLIC SUNDIALS::arkode)
endif()
message(STATUS "SUNDIALS support: ${BOUT_USE_SUNDIALS}")
set(BOUT_HAS_SUNDIALS ${BOUT_USE_SUNDIALS})
set(BOUT_HAS_ARKODE ${BOUT_USE_SUNDIALS})
set(BOUT_HAS_CVODE ${BOUT_USE_SUNDIALS})
set(BOUT_HAS_IDA ${BOUT_USE_SUNDIALS})

option(BOUT_USE_NLS "Enable Native Language Support" ON)
if (BOUT_USE_NLS)
  find_package(Gettext)
  if (GETTEXT_FOUND)
	find_package(Intl)
	if (Intl_FOUND)
	  target_link_libraries(bout++
		PUBLIC ${Intl_LIBRARIES})
	  target_include_directories(bout++
		PUBLIC ${Intl_INCLUDE_DIRS})
	endif()
  endif()
endif()
set(BOUT_HAS_GETTEXT ${BOUT_USE_NLS})

<<<<<<< HEAD
option(BOUT_USE_SCOREP "Enable support for Score-P based instrumentation" OFF)
if (BOUT_USE_SCOREP)
=======
option(USE_HYPRE "Enable support for HYPRE" OFF)
if (USE_HYPRE)
  enable_language(C)
  find_package(HYPRE REQUIRED)
  target_compile_definitions(bout++
    PUBLIC "BOUT_HAS_HYPRE")
  target_link_libraries(bout++ PUBLIC HYPRE::HYPRE)
endif()
message(STATUS "HYPRE support: ${USE_HYPRE}")
set(BOUT_HAS_HYPRE ${USE_HYPRE})

option(USE_SCOREP "Enable support for Score-P based instrumentation" OFF)
if (USE_SCOREP)
  target_compile_definitions(bout++
    PUBLIC "BOUT_HAS_SCOREP")
>>>>>>> cce4e6d2
  message(STATUS "Score-P support enabled. Please make sure you are calling CMake like so:

  SCOREP_WRAPPER=off cmake -DCMAKE_C_COMPILER=scorep-mpicc -DCMAKE_CXX_COMPILER=scorep-mpicxx <other CMake options>
")
endif()
set(BOUT_HAS_SCOREP ${BOUT_USE_SCOREP})

include(CheckCXXSourceCompiles)
check_cxx_source_compiles("int main() { const char* name = __PRETTY_FUNCTION__; }"
  HAS_PRETTY_FUNCTION)
set(BOUT_HAS_PRETTY_FUNCTION ${HAS_PRETTY_FUNCTION})

# We want to compile the actual flags used into the library so we can
# see them at runtime. This needs a few steps:

# 1. Get the macro definitions. They come as a ;-separated list and
#    without the -D. We also need to also stick a -D on the front of
#    the first item
get_property(BOUT_COMPILE_DEFINITIONS
  TARGET bout++
  PROPERTY COMPILE_DEFINITIONS)
string(REPLACE ";" " -D" BOUT_COMPILE_DEFINITIONS "${BOUT_COMPILE_DEFINITIONS}")
string(CONCAT BOUT_COMPILE_DEFINITIONS " -D" "${BOUT_COMPILE_DEFINITIONS}")

# 2. Get the compiler options. Again, they come as a ;-separated
#    list. Note that they don't include optimisation or debug flags:
#    they're in the CMAKE_CXX_FLAGS* variables
get_property(BOUT_COMPILE_OPTIONS
  TARGET bout++
  PROPERTY COMPILE_OPTIONS)
string(REPLACE ";" " " BOUT_COMPILE_OPTIONS "${BOUT_COMPILE_OPTIONS}")

# 3. The optimisation and/or debug flags are in the CMAKE_CXX_FLAGS*
#    variables. We need both the common flags as well as those for the
#    build type actually being used. Note: this might behave weirdly
#    on Windows. Might need to expand CMAKE_CONFIGURATION_TYPES
#    instead?
if(NOT CMAKE_BUILD_TYPE AND NOT CMAKE_CONFIGURATION_TYPES)
  set(CMAKE_BUILD_TYPE_UPPER "DEBUG")
else()
  string(TOUPPER "${CMAKE_BUILD_TYPE}" CMAKE_BUILD_TYPE_UPPER)
endif()
string(CONCAT BOUT_COMPILE_BUILD_FLAGS
  " "
  "${CMAKE_CXX_FLAGS}"
  "${CMAKE_CXX_FLAGS_${CMAKE_BUILD_TYPE_UPPER}}")

# 4. Now we join all the flags from the first three steps together
string(CONCAT BOUT_FLAGS_STRING
  "${BOUT_COMPILE_OPTIONS}"
  "${BOUT_COMPILE_DEFINITIONS}"
  "${BOUT_COMPILE_BUILD_FLAGS}")

# 5. Finally actually add the flags as a define
target_compile_definitions(bout++
  PRIVATE BOUT_FLAGS_STRING=${BOUT_FLAGS_STRING})

##################################################
# Tests

# Copy FILENAME from source directory to build directory
macro(bout_test_copy_file FILENAME)
  configure_file(
      ${CMAKE_CURRENT_SOURCE_DIR}/${FILENAME}
      ${CMAKE_CURRENT_BINARY_DIR}/${FILENAME}
      COPYONLY)
endmacro()

# Add a new integrated test. By default, the executable is named like
# the first source, stripped of its file extension.
#
# Required arguments:
#
# - TESTNAME: name of the test
#
# - SOURCES: list of source files
#
# Optional arguments:
#
# - USE_RUNTEST: if given, the test uses `./runtest` as the test
#   command, otherwise it uses the executable
#
# - USE_DATA_BOUT_INP: if given, copy `data/BOUT.inp`
#
# - EXTRA_FILES: any extra files that are required to run the test
#
# - REQUIRES: list of variables that must be truthy to enable test
#
# - EXECUTABLE_NAME: name of the executable, if different from the
#   first source name

function(bout_add_integrated_test TESTNAME)
  set(options USE_RUNTEST USE_DATA_BOUT_INP)
  set(oneValueArgs EXECUTABLE_NAME)
  set(multiValueArgs SOURCES EXTRA_FILES REQUIRES)
  cmake_parse_arguments(BOUT_TEST_OPTIONS "${options}" "${oneValueArgs}" "${multiValueArgs}" ${ARGN})

  foreach (REQUIREMENT IN LISTS BOUT_TEST_OPTIONS_REQUIRES)
    if (NOT ${REQUIREMENT})
      message(STATUS "Not building test ${TESTNAME}, requirement not met: ${REQUIREMENT}")
      return()
    endif()
  endforeach()

  add_executable(${TESTNAME} ${BOUT_TEST_OPTIONS_SOURCES})
  target_link_libraries(${TESTNAME} bout++)
  target_include_directories(${TESTNAME} PRIVATE $<BUILD_INTERFACE:${CMAKE_CURRENT_SOURCE_DIR}>)

  # Set the name of the executable. We either take it as an option,
  # or use the first source file, stripping the file suffix
  if (BOUT_TEST_OPTIONS_EXECUTABLE_NAME)
    set_target_properties(${TESTNAME} PROPERTIES OUTPUT_NAME ${BOUT_TEST_OPTIONS_EXECUTABLE_NAME})
  else()
    # If more than one source file, just get the first one
    list(LENGTH ${BOUT_TEST_OPTIONS_SOURCES} BOUT_SOURCES_LENGTH)
    if (BOUT_SOURCES_LENGTH GREATER 0)
      list(GET ${BOUT_TEST_OPTIONS_SOURCES} 0 BOUT_TEST_FIRST_SOURCE)
    else()
      set(BOUT_TEST_FIRST_SOURCE ${BOUT_TEST_OPTIONS_SOURCES})
    endif()
    # Strip the directory and file extension from the source file
    get_filename_component(BOUT_TEST_EXECUTABLE_NAME ${BOUT_TEST_FIRST_SOURCE} NAME_WE)
    set_target_properties(${TESTNAME} PROPERTIES OUTPUT_NAME ${BOUT_TEST_EXECUTABLE_NAME})
  endif()

  # Set the actual test command
  if (BOUT_TEST_OPTIONS_USE_RUNTEST)
    add_test(NAME ${TESTNAME} COMMAND ./runtest)
    bout_test_copy_file(runtest)
  else()
    add_test(NAME ${TESTNAME} COMMAND ${TESTNAME})
  endif()

  # Copy the input file if needed
  if (BOUT_TEST_OPTIONS_USE_DATA_BOUT_INP)
    bout_test_copy_file(data/BOUT.inp)
  endif()

  # Copy any other needed files
  if (BOUT_TEST_OPTIONS_EXTRA_FILES)
    foreach (FILE ${BOUT_TEST_OPTIONS_EXTRA_FILES})
      bout_test_copy_file("${FILE}")
    endforeach()
  endif()

  set_target_properties(${TESTNAME} PROPERTIES FOLDER tests/integrated)

  # Add the test to the build-check-integrated-tests target
  add_dependencies(build-check-integrated-tests ${TESTNAME})
endfunction()

option(PACKAGE_TESTS "Build the tests" ON)
if(PACKAGE_TESTS)
  enable_testing()

  # Targets for just building the tests
  # Tests need to add themselves as dependencies to these targets
  add_custom_target(build-check-unit-tests)
  add_custom_target(build-check-integrated-tests)

  # Build all the tests
  add_custom_target(build-check)
  add_dependencies(build-check build-check-unit-tests build-check-integrated-tests)

  add_subdirectory(tests/unit EXCLUDE_FROM_ALL)
  add_subdirectory(tests/integrated EXCLUDE_FROM_ALL)

  # Targets for running the tests
  add_custom_target(check-unit-tests
    COMMAND ctest -R serial_tests --output-on-failure)
  add_dependencies(check-unit-tests build-check-unit-tests)

  add_custom_target(check-integrated-tests
    COMMAND ctest -R "test-" --output-on-failure)
  add_dependencies(check-integrated-tests build-check-integrated-tests)

  # Run all the tests
  add_custom_target(check)
  add_dependencies(check check-unit-tests check-integrated-tests)
endif()

##################################################
# Generate the build config header

if (EXISTS "${CMAKE_CURRENT_SOURCE_DIR}/include/bout/build_defines.hxx")
  message(FATAL_ERROR "Generated build_defines.hxx header already exists; please remove '${CMAKE_CURRENT_SOURCE_DIR}/include/bout/build_defines.hxx' before continuing")
endif()

configure_file(cmake_build_defines.hxx.in include/bout/build_defines.hxx)

##################################################
# Installation

include(GNUInstallDirs)
install(TARGETS bout++
  EXPORT bout++Targets
  LIBRARY DESTINATION "${CMAKE_INSTALL_LIBDIR}"
  ARCHIVE DESTINATION "${CMAKE_INSTALL_LIBDIR}"
  RUNTIME DESTINATION "${CMAKE_INSTALL_BINDIR}"
  INCLUDES DESTINATION "${CMAKE_INSTALL_INCLUDEDIR}"
  )
# Repo files
install(DIRECTORY include/ DESTINATION ${CMAKE_INSTALL_INCLUDEDIR}
  FILES_MATCHING PATTERN "*.hxx")
# Generated headers
install(DIRECTORY "${PROJECT_BINARY_DIR}/include/"
  DESTINATION ${CMAKE_INSTALL_INCLUDEDIR})

include(CMakePackageConfigHelpers)
write_basic_package_version_file(
  bout++ConfigVersion.cmake
  VERSION ${PACKAGE_VERSION}
  COMPATIBILITY SameMajorVersion
  )

install(EXPORT bout++Targets
  FILE bout++Targets.cmake
  NAMESPACE bout++::
  DESTINATION "${CMAKE_INSTALL_LIBDIR}/cmake/bout++"
  )

configure_package_config_file(bout++Config.cmake.in bout++Config.cmake
  INSTALL_DESTINATION "${CMAKE_CURRENT_BINARY_DIR}/bout++Config.cmake"
  )
install(
  FILES
      "${CMAKE_CURRENT_BINARY_DIR}/bout++Config.cmake"
      "${CMAKE_CURRENT_BINARY_DIR}/bout++ConfigVersion.cmake"
      "${CMAKE_CURRENT_SOURCE_DIR}/cmake/CorrectWindowsPaths.cmake"
      "${CMAKE_CURRENT_SOURCE_DIR}/cmake/FindFFTW.cmake"
      "${CMAKE_CURRENT_SOURCE_DIR}/cmake/FindHYPRE.cmake"
      "${CMAKE_CURRENT_SOURCE_DIR}/cmake/FindNetCDF.cmake"
      "${CMAKE_CURRENT_SOURCE_DIR}/cmake/FindPackageMultipass.cmake"
      "${CMAKE_CURRENT_SOURCE_DIR}/cmake/FindPETSc.cmake"
      "${CMAKE_CURRENT_SOURCE_DIR}/cmake/FindScoreP.cmake"
      "${CMAKE_CURRENT_SOURCE_DIR}/cmake/FindSLEPc.cmake"
      "${CMAKE_CURRENT_SOURCE_DIR}/cmake/FindSUNDIALS.cmake"
      "${CMAKE_CURRENT_SOURCE_DIR}/cmake/ResolveCompilerPaths.cmake"
  DESTINATION "${CMAKE_INSTALL_LIBDIR}/cmake/bout++"
  )

export(EXPORT bout++Targets
  FILE "${CMAKE_CURRENT_BINARY_DIR}/bout++Targets.cmake"
  NAMESPACE bout++::
  )

export(PACKAGE bout)

##################################################
# Configure summary

message("
   --------------------------------
     BOUT++ Configuration Summary
   --------------------------------

   Bundled PVODE support    : ${BOUT_HAS_PVODE}
   PETSc support            : ${BOUT_HAS_PETSC}
   SLEPc support            : ${BOUT_HAS_SLEPC}
   SUNDIALS support         : ${BOUT_HAS_SUNDIALS}
   HYPRE support            : ${BOUT_HAS_HYPRE}
   NetCDF support           : ${BOUT_HAS_NETCDF}
   HDF5 support             : ${BOUT_HAS_HDF5}
   FFTW support             : ${BOUT_HAS_FFTW}
   LAPACK support           : ${BOUT_HAS_LAPACK}
   OpenMP support           : ${BOUT_USE_OPENMP}
   Natural language support : ${BOUT_HAS_GETTEXT}
   ScoreP support           : ${BOUT_HAS_SCOREP}
   Extra debug output       : ${BOUT_USE_OUTPUT_DEBUG}
   Runtime error check level: ${BOUT_CHECK_LEVEL}
   Signal handling          : ${BOUT_USE_SIGNAL}
   Output coloring          : ${BOUT_USE_COLOR}
   Field name tracking      : ${BOUT_USE_TRACK}
   Floating point exceptions: ${BOUT_USE_SIGFPE}
   Backtrace enabled        : ${BOUT_USE_BACKTRACE}

   === Python ===

   Make sure that the tools/pylib directory is in your PYTHONPATH
   e.g. by adding to your ~/.bashrc file

       export PYTHONPATH=$PWD/tools/pylib/:\$PYTHONPATH

*** Now run `cmake --build .` to compile BOUT++ ***
")<|MERGE_RESOLUTION|>--- conflicted
+++ resolved
@@ -559,10 +559,6 @@
 endif()
 set(BOUT_HAS_GETTEXT ${BOUT_USE_NLS})
 
-<<<<<<< HEAD
-option(BOUT_USE_SCOREP "Enable support for Score-P based instrumentation" OFF)
-if (BOUT_USE_SCOREP)
-=======
 option(USE_HYPRE "Enable support for HYPRE" OFF)
 if (USE_HYPRE)
   enable_language(C)
@@ -574,11 +570,8 @@
 message(STATUS "HYPRE support: ${USE_HYPRE}")
 set(BOUT_HAS_HYPRE ${USE_HYPRE})
 
-option(USE_SCOREP "Enable support for Score-P based instrumentation" OFF)
-if (USE_SCOREP)
-  target_compile_definitions(bout++
-    PUBLIC "BOUT_HAS_SCOREP")
->>>>>>> cce4e6d2
+option(BOUT_USE_SCOREP "Enable support for Score-P based instrumentation" OFF)
+if (BOUT_USE_SCOREP)
   message(STATUS "Score-P support enabled. Please make sure you are calling CMake like so:
 
   SCOREP_WRAPPER=off cmake -DCMAKE_C_COMPILER=scorep-mpicc -DCMAKE_CXX_COMPILER=scorep-mpicxx <other CMake options>
