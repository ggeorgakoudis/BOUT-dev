--- conflicted
+++ resolved
@@ -1,12 +1,8 @@
 #!/usr/bin/env python3
 
 # Note: This test requires NCDF4, whereas on Travis NCDF is used
-<<<<<<< HEAD
 #requires: netcdf
-#requires: False
-=======
 #requires: not travis or fedora
->>>>>>> f045ac70
 
 from boututils.datafile import DataFile
 from boututils.run_wrapper import build_and_log, shell, launch
