--- conflicted
+++ resolved
@@ -66,12 +66,7 @@
 ShiftAngle = r^2 * 2.*pi/(1. - r^2)^1.5
 
 [mesh:paralleltransform]
-<<<<<<< HEAD
-# type = shiftedinterp
-type = identity
-=======
 type = shiftedinterp
->>>>>>> 70668b93
 
 # [mesh:paralleltransform:zinterpolation]
 # type = hermitespline
