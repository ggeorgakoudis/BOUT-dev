#include "gmock/gmock.h"
#include "gtest/gtest.h"

#include "boutexception.hxx"
#include "field2d.hxx"
#include "field3d.hxx"
#include "test_extras.hxx"
#include "test_fakesolver.hxx"
#include "bout/physicsmodel.hxx"
#include "bout/solver.hxx"
#include "bout/sys/uuid.h"

#include <algorithm>
#include <string>
#include <vector>

namespace {
/// A sentinel value for whether a `FakeMonitor` has been called or not
constexpr static int called_sentinel{-999};

/// A `Monitor` that returns a bad value when called past its \p
/// trigger_time_
class FakeMonitor : public Monitor {
public:
  FakeMonitor(BoutReal timestep = -1, BoutReal trigger_time_ = 0.)
      : Monitor(timestep), trigger_time(trigger_time_) {}
  ~FakeMonitor() = default;
  auto call(Solver*, BoutReal time, int iter, int) -> int {
    last_called = iter;
    return time > trigger_time ? -1 : 0;
  }
  auto getTimestepShim() -> BoutReal { return getTimestep(); }
  auto setTimestepShim(BoutReal timestep) -> void { setTimestep(timestep); }
  void cleanup() { cleaned = true; }

  int last_called{called_sentinel};
  bool cleaned{false};

private:
  BoutReal trigger_time{0.0};
};

class MockPhysicsModel : public PhysicsModel {
public:
<<<<<<< HEAD
  MOCK_METHOD(int, init, (bool), (override));
  MOCK_METHOD(int, postInit, (bool), (override));
  MOCK_METHOD(int, rhs, (BoutReal), (override));
  MOCK_METHOD(int, convective, (BoutReal), (override));
  MOCK_METHOD(int, diffusive, (BoutReal), (override));
  MOCK_METHOD(int, outputMonitor, (BoutReal, int, int), (override));
  MOCK_METHOD(int, timestepMonitor, (BoutReal, BoutReal), (override));
=======
  MockPhysicsModel() : PhysicsModel() {}
  MOCK_METHOD(int, init, (bool restarting), (override));
  // Mock postInit even though it's not pure virtual because it does
  // stuff with files
  MOCK_METHOD(int, postInit, (bool restarting), (override));
  MOCK_METHOD(int, rhs, (BoutReal time), (override));
  MOCK_METHOD(int, convective, (BoutReal t), (override));
  MOCK_METHOD(int, diffusive, (BoutReal t), (override));
  MOCK_METHOD(int, diffusive, (BoutReal t, bool linear), (override));
  MOCK_METHOD(int, outputMonitor, (BoutReal simtime, int iter, int NOUT), (override));
  MOCK_METHOD(int, timestepMonitor, (BoutReal simtime, BoutReal dt), (override));

  int preconditioner(BoutReal time, BoutReal gamma, BoutReal delta) {
    return static_cast<int>(time + gamma + delta);
  }

  int jacobian(BoutReal time) {
    return static_cast<int>(time);
  }

  // Expose some protected methods to aid testing
  using PhysicsModel::setPrecon;
  using PhysicsModel::setJacobian;
  using PhysicsModel::setSplitOperator;
>>>>>>> 9c5bc85e
};

} // namespace

class SolverTest : public FakeMeshFixture {
public:
  SolverTest() : FakeMeshFixture() {
    Options::root()["field"]["function"] = "1.0";
    Options::root()["field"]["solution"] = "2.0";
    Options::root()["another_field"]["function"] = "3.0";
    Options::root()["another_field"]["solution"] = "4.0";
    Options::root()["vector_x"]["function"] = "5.0";
    Options::root()["vector_y"]["function"] = "6.0";
    Options::root()["vector_z"]["function"] = "7.0";
    Options::root()["another_vectorx"]["function"] = "8.0";
    Options::root()["another_vectory"]["function"] = "9.0";
    Options::root()["another_vectorz"]["function"] = "10.0";
    Options::root()["input"]["error_on_unused_options"] = false;
  }
  virtual ~SolverTest() { Options::cleanup(); }

  WithQuietOutput quiet_info{output_info};
  WithQuietOutput quiet_progress{output_progress};
};

TEST_F(SolverTest, Create) {
  WithQuietOutput quiet{output_info};

  Options::root()["solver"]["type"] = "fake_solver";
  auto solver = Solver::create();

  solver->run();

  EXPECT_TRUE(static_cast<FakeSolver*>(solver.get())->run_called);

  Options::cleanup();
}

TEST_F(SolverTest, CreateDefault) {
  WithQuietOutput quiet{output_info};

  EXPECT_NO_THROW(Solver::create());

  Options::cleanup();
}

TEST_F(SolverTest, CreateFromOptions) {
  WithQuietOutput quiet{output_info};

  Options options;
  options["type"] = "fake_solver";
  auto solver = Solver::create(&options);

  solver->run();

  EXPECT_TRUE(static_cast<FakeSolver*>(solver.get())->run_called);
}

TEST_F(SolverTest, CreateFromName) {
  WithQuietOutput quiet{output_info};

  constexpr auto fail_run = 13;
  Options::root()["solver"]["fail_run"] = fail_run;
  auto solver = Solver::create("fake_solver");

  EXPECT_EQ(solver->run(), fail_run);

  Options::cleanup();
}

TEST_F(SolverTest, CreateFromNameAndOptions) {
  WithQuietOutput quiet{output_info};

  constexpr auto fail_run = 13;
  Options options;
  options["fail_run"] = fail_run;
  auto solver = Solver::create("fake_solver", &options);

  EXPECT_EQ(solver->run(), fail_run);
}

TEST_F(SolverTest, BadCreate) {
  WithQuietOutput quiet{output_info};

  Options::root()["solver"]["type"] = "bad_solver";
  EXPECT_THROW(Solver::create(), BoutException);
  Options::cleanup();
}

TEST_F(SolverTest, BadCreateFromOptions) {
  WithQuietOutput quiet{output_info};

  Options options;
  options["type"] = "bad_solver";
  EXPECT_THROW(Solver::create(&options), BoutException);
}

TEST_F(SolverTest, BadCreateFromName) {
  WithQuietOutput quiet{output_info};

  EXPECT_THROW(Solver::create("bad_solver"), BoutException);
  Options::cleanup();
}

TEST_F(SolverTest, BadCreateFromNameAndOptions) {
  WithQuietOutput quiet{output_info};

  Options options;
  EXPECT_THROW(Solver::create("bad_solver", &options), BoutException);
}

TEST_F(SolverTest, SetModel) {
  Options options;
  FakeSolver solver{&options};

  MockPhysicsModel model{};
  EXPECT_CALL(model, init).Times(1);
  EXPECT_CALL(model, postInit).Times(1);

  solver.setModel(&model);

  // Can't set a second model
  EXPECT_THROW(solver.setModel(&model), BoutException);
}

TEST_F(SolverTest, SetModelAfterInit) {
  Options options;
  FakeSolver solver{&options};

  MockPhysicsModel model{};
  EXPECT_CALL(model, init).Times(0);
  EXPECT_CALL(model, postInit).Times(0);

  solver.init(0, 0);

  EXPECT_THROW(solver.setModel(&model), BoutException);
}

TEST_F(SolverTest, AddField2D) {
  Options options;
  FakeSolver solver{&options};

  Field2D field1{}, field2{};
  EXPECT_NO_THROW(solver.add(field1, "field"));
  EXPECT_EQ(solver.n2Dvars(), 1);
  EXPECT_EQ(solver.n3Dvars(), 0);
  EXPECT_TRUE(IsFieldEqual(field1, 1.0));

#if CHECK > 0
  EXPECT_THROW(solver.add(field2, "field"), BoutException);
  EXPECT_EQ(solver.n2Dvars(), 1);
  EXPECT_EQ(solver.n3Dvars(), 0);
#endif

  EXPECT_NO_THROW(solver.add(field2, "another_field"));
  EXPECT_EQ(solver.n2Dvars(), 2);
  EXPECT_EQ(solver.n3Dvars(), 0);
  EXPECT_TRUE(IsFieldEqual(field2, 3.0));

  const auto expected_names = std::vector<std::string>{"field", "another_field"};
  EXPECT_EQ(solver.listField2DNames(), expected_names);
}

TEST_F(SolverTest, AddField2DMMS) {
  Options options;
  options["mms"] = true;
  options["mms_initialise"] = true;
  FakeSolver solver{&options};

  Field2D field1{}, field2{};
  EXPECT_NO_THROW(solver.add(field1, "field"));
  EXPECT_EQ(solver.n2Dvars(), 1);
  EXPECT_EQ(solver.n3Dvars(), 0);
  EXPECT_TRUE(IsFieldEqual(field1, 2.0));

#if CHECK > 0
  EXPECT_THROW(solver.add(field2, "field"), BoutException);
  EXPECT_EQ(solver.n2Dvars(), 1);
  EXPECT_EQ(solver.n3Dvars(), 0);
#endif

  EXPECT_NO_THROW(solver.add(field2, "another_field"));
  EXPECT_EQ(solver.n2Dvars(), 2);
  EXPECT_EQ(solver.n3Dvars(), 0);
  EXPECT_TRUE(IsFieldEqual(field2, 4.0));

  const auto expected_names = std::vector<std::string>{"field", "another_field"};
  EXPECT_EQ(solver.listField2DNames(), expected_names);
}

TEST_F(SolverTest, AddField3D) {
  Options options;
  FakeSolver solver{&options};

  Field3D field1{}, field2{};
  EXPECT_NO_THROW(solver.add(field1, "field"));
  EXPECT_EQ(solver.n2Dvars(), 0);
  EXPECT_EQ(solver.n3Dvars(), 1);
  EXPECT_TRUE(IsFieldEqual(field1, 1.0));

#if CHECK > 0
  EXPECT_THROW(solver.add(field2, "field"), BoutException);
  EXPECT_EQ(solver.n2Dvars(), 0);
  EXPECT_EQ(solver.n3Dvars(), 1);
#endif

  EXPECT_NO_THROW(solver.add(field2, "another_field"));
  EXPECT_EQ(solver.n2Dvars(), 0);
  EXPECT_EQ(solver.n3Dvars(), 2);
  EXPECT_TRUE(IsFieldEqual(field2, 3.0));

  const auto expected_names = std::vector<std::string>{"field", "another_field"};
  EXPECT_EQ(solver.listField3DNames(), expected_names);
}

TEST_F(SolverTest, AddField3DMMS) {
  Options options;
  options["mms"] = true;
  options["mms_initialise"] = true;
  FakeSolver solver{&options};

  Field3D field1{}, field2{};
  EXPECT_NO_THROW(solver.add(field1, "field"));
  EXPECT_EQ(solver.n2Dvars(), 0);
  EXPECT_EQ(solver.n3Dvars(), 1);
  EXPECT_TRUE(IsFieldEqual(field1, 2.0));

#if CHECK > 0
  EXPECT_THROW(solver.add(field2, "field"), BoutException);
  EXPECT_EQ(solver.n2Dvars(), 0);
  EXPECT_EQ(solver.n3Dvars(), 1);
#endif

  EXPECT_NO_THROW(solver.add(field2, "another_field"));
  EXPECT_EQ(solver.n2Dvars(), 0);
  EXPECT_EQ(solver.n3Dvars(), 2);
  EXPECT_TRUE(IsFieldEqual(field2, 4.0));

  const auto expected_names = std::vector<std::string>{"field", "another_field"};
  EXPECT_EQ(solver.listField3DNames(), expected_names);
}

TEST_F(SolverTest, AddVector2D) {
  Options options;
  FakeSolver solver{&options};

  Vector2D vector1{}, vector2{};
  EXPECT_NO_THROW(solver.add(vector1, "vector"));
  EXPECT_EQ(solver.n2Dvars(), 3);
  EXPECT_EQ(solver.n3Dvars(), 0);
  EXPECT_TRUE(IsFieldEqual(vector1.x, 5.0));
  EXPECT_TRUE(IsFieldEqual(vector1.y, 6.0));
  EXPECT_TRUE(IsFieldEqual(vector1.z, 7.0));

#if CHECK > 0
  EXPECT_THROW(solver.add(vector2, "vector"), BoutException);
  EXPECT_EQ(solver.n2Dvars(), 3);
  EXPECT_EQ(solver.n3Dvars(), 0);
#endif

  vector2.covariant = false;
  EXPECT_NO_THROW(solver.add(vector2, "another_vector"));
  EXPECT_EQ(solver.n2Dvars(), 6);
  EXPECT_EQ(solver.n3Dvars(), 0);
  EXPECT_TRUE(IsFieldEqual(vector2.x, 8.0));
  EXPECT_TRUE(IsFieldEqual(vector2.y, 9.0));
  EXPECT_TRUE(IsFieldEqual(vector2.z, 10.0));

  const auto expected_names = std::vector<std::string>{"vector", "another_vector"};
  EXPECT_EQ(solver.listVector2DNames(), expected_names);
}

TEST_F(SolverTest, AddVector3D) {
  Options options;
  FakeSolver solver{&options};

  Vector3D vector1{}, vector2{};
  EXPECT_NO_THROW(solver.add(vector1, "vector"));
  EXPECT_EQ(solver.n2Dvars(), 0);
  EXPECT_EQ(solver.n3Dvars(), 3);
  EXPECT_TRUE(IsFieldEqual(vector1.x, 5.0));
  EXPECT_TRUE(IsFieldEqual(vector1.y, 6.0));
  EXPECT_TRUE(IsFieldEqual(vector1.z, 7.0));

#if CHECK > 0
  EXPECT_THROW(solver.add(vector2, "vector"), BoutException);
  EXPECT_EQ(solver.n2Dvars(), 0);
  EXPECT_EQ(solver.n3Dvars(), 3);
#endif

  vector2.covariant = false;
  EXPECT_NO_THROW(solver.add(vector2, "another_vector"));
  EXPECT_EQ(solver.n2Dvars(), 0);
  EXPECT_EQ(solver.n3Dvars(), 6);
  EXPECT_TRUE(IsFieldEqual(vector2.x, 8.0));
  EXPECT_TRUE(IsFieldEqual(vector2.y, 9.0));
  EXPECT_TRUE(IsFieldEqual(vector2.z, 10.0));

  const auto expected_names = std::vector<std::string>{"vector", "another_vector"};
  EXPECT_EQ(solver.listVector3DNames(), expected_names);
}

TEST_F(SolverTest, ConstraintField2D) {
  Options options;
  FakeSolver solver{&options};

  Field2D field1{}, field2{};
  EXPECT_NO_THROW(solver.constraint(field1, field1, "field"));
  EXPECT_EQ(solver.n2Dvars(), 1);
  EXPECT_EQ(solver.n3Dvars(), 0);

#if CHECK > 0
  EXPECT_THROW(solver.constraint(field2, field2, "field"), BoutException);
  EXPECT_EQ(solver.n2Dvars(), 1);
  EXPECT_EQ(solver.n3Dvars(), 0);

  EXPECT_THROW(solver.constraint(field2, field2, ""), BoutException);
  EXPECT_EQ(solver.n2Dvars(), 1);
  EXPECT_EQ(solver.n3Dvars(), 0);

  solver.changeHasConstraints(false);
  EXPECT_THROW(solver.constraint(field2, field2, "some_other_name"), BoutException);
  EXPECT_EQ(solver.n2Dvars(), 1);
  EXPECT_EQ(solver.n3Dvars(), 0);
  solver.changeHasConstraints(true);
#endif

  EXPECT_NO_THROW(solver.constraint(field2, field2, "another_field"));
  EXPECT_EQ(solver.n2Dvars(), 2);
  EXPECT_EQ(solver.n3Dvars(), 0);

  const auto expected_names = std::vector<std::string>{"field", "another_field"};
  EXPECT_EQ(solver.listField2DNames(), expected_names);
}

TEST_F(SolverTest, ConstraintField3D) {
  Options options;
  FakeSolver solver{&options};

  Field3D field1{}, field2{};
  EXPECT_NO_THROW(solver.constraint(field1, field1, "field"));
  EXPECT_EQ(solver.n2Dvars(), 0);
  EXPECT_EQ(solver.n3Dvars(), 1);

#if CHECK > 0
  EXPECT_THROW(solver.constraint(field2, field2, "field"), BoutException);
  EXPECT_EQ(solver.n2Dvars(), 0);
  EXPECT_EQ(solver.n3Dvars(), 1);

  EXPECT_THROW(solver.constraint(field2, field2, ""), BoutException);
  EXPECT_EQ(solver.n2Dvars(), 0);
  EXPECT_EQ(solver.n3Dvars(), 1);

  solver.changeHasConstraints(false);
  EXPECT_THROW(solver.constraint(field2, field2, "some_other_name"), BoutException);
  EXPECT_EQ(solver.n2Dvars(), 0);
  EXPECT_EQ(solver.n3Dvars(), 1);
  solver.changeHasConstraints(true);
#endif

  EXPECT_NO_THROW(solver.constraint(field2, field2, "another_field"));
  EXPECT_EQ(solver.n2Dvars(), 0);
  EXPECT_EQ(solver.n3Dvars(), 2);

  const auto expected_names = std::vector<std::string>{"field", "another_field"};
  EXPECT_EQ(solver.listField3DNames(), expected_names);
}

TEST_F(SolverTest, ConstraintVector2D) {
  Options options;
  FakeSolver solver{&options};

  Vector2D vector1{}, vector2{};
  EXPECT_NO_THROW(solver.constraint(vector1, vector1, "vector"));
  EXPECT_EQ(solver.n2Dvars(), 3);
  EXPECT_EQ(solver.n3Dvars(), 0);

#if CHECK > 0
  EXPECT_THROW(solver.constraint(vector2, vector2, "vector"), BoutException);
  EXPECT_EQ(solver.n2Dvars(), 3);
  EXPECT_EQ(solver.n3Dvars(), 0);

  EXPECT_THROW(solver.constraint(vector2, vector2, ""), BoutException);
  EXPECT_EQ(solver.n2Dvars(), 3);
  EXPECT_EQ(solver.n3Dvars(), 0);

  solver.changeHasConstraints(false);
  EXPECT_THROW(solver.constraint(vector2, vector2, "some_other_name"), BoutException);
  EXPECT_EQ(solver.n2Dvars(), 3);
  EXPECT_EQ(solver.n3Dvars(), 0);
  solver.changeHasConstraints(true);
#endif

  vector2.covariant = false;
  EXPECT_NO_THROW(solver.constraint(vector2, vector2, "another_vector"));
  EXPECT_EQ(solver.n2Dvars(), 6);
  EXPECT_EQ(solver.n3Dvars(), 0);

  const auto expected_names = std::vector<std::string>{"vector", "another_vector"};
  EXPECT_EQ(solver.listVector2DNames(), expected_names);
}

TEST_F(SolverTest, ConstraintVector3D) {
  Options options;
  FakeSolver solver{&options};

  Vector3D vector1{}, vector2{};
  EXPECT_NO_THROW(solver.constraint(vector1, vector1, "vector"));
  EXPECT_EQ(solver.n2Dvars(), 0);
  EXPECT_EQ(solver.n3Dvars(), 3);

#if CHECK > 0
  EXPECT_THROW(solver.constraint(vector2, vector2, "vector"), BoutException);
  EXPECT_EQ(solver.n2Dvars(), 0);
  EXPECT_EQ(solver.n3Dvars(), 3);

  EXPECT_THROW(solver.constraint(vector2, vector2, ""), BoutException);
  EXPECT_EQ(solver.n2Dvars(), 0);
  EXPECT_EQ(solver.n3Dvars(), 3);

  solver.changeHasConstraints(false);
  EXPECT_THROW(solver.constraint(vector2, vector2, "some_other_name"), BoutException);
  EXPECT_EQ(solver.n2Dvars(), 0);
  EXPECT_EQ(solver.n3Dvars(), 3);
  solver.changeHasConstraints(true);
#endif

  vector2.covariant = false;
  EXPECT_NO_THROW(solver.constraint(vector2, vector2, "another_vector"));
  EXPECT_EQ(solver.n2Dvars(), 0);
  EXPECT_EQ(solver.n3Dvars(), 6);

  const auto expected_names = std::vector<std::string>{"vector", "another_vector"};
  EXPECT_EQ(solver.listVector3DNames(), expected_names);
}

TEST_F(SolverTest, NoInitTwice) {
  Options options;
  FakeSolver solver{&options};

  EXPECT_NO_THROW(solver.init(0, 0));
  EXPECT_THROW(solver.init(0, 0), BoutException);
}

TEST_F(SolverTest, NoAddAfterInit) {
  Options options;
  FakeSolver solver{&options};

  EXPECT_NO_THROW(solver.init(0, 0));

  Field2D field1{};
  EXPECT_THROW(solver.add(field1, "field"), BoutException);
  Field3D field2{};
  EXPECT_THROW(solver.add(field2, "field"), BoutException);
  Vector2D vector1{};
  EXPECT_THROW(solver.add(vector1, "vector"), BoutException);
  Vector3D vector2{};
  EXPECT_THROW(solver.add(vector2, "vector"), BoutException);
}

TEST_F(SolverTest, NoConstraintsAfterInit) {
  Options options;
  FakeSolver solver{&options};

  EXPECT_NO_THROW(solver.init(0, 0));

  Field2D field1{};
  EXPECT_THROW(solver.constraint(field1, field1, "field"), BoutException);
  Field3D field2{};
  EXPECT_THROW(solver.constraint(field2, field2, "field"), BoutException);
  Vector2D vector1{};
  EXPECT_THROW(solver.constraint(vector1, vector1, "vector"), BoutException);
  Vector3D vector2{};
  EXPECT_THROW(solver.constraint(vector2, vector2, "vector"), BoutException);
}

TEST_F(SolverTest, SplitOperator) {
  Options options;
  FakeSolver solver{&options};

  MockPhysicsModel model{};
  EXPECT_CALL(model, init).Times(1);
  EXPECT_CALL(model, postInit).Times(1);

  solver.setModel(&model);

  EXPECT_FALSE(solver.splitOperator());

  model.setSplitOperator();

  EXPECT_TRUE(solver.splitOperator());
}

TEST_F(SolverTest, ResetInternalFields) {
  Options options;
  FakeSolver solver{&options};

  EXPECT_THROW(solver.resetInternalFields(), BoutException);
}

TEST_F(SolverTest, SetMaxTimestep) {
  Options options;
  FakeSolver solver{&options};

  auto expected = 4.5;
  EXPECT_NO_THROW(solver.setMaxTimestep(expected));
  EXPECT_EQ(solver.getMaxTimestepShim(), expected);
}

TEST_F(SolverTest, GetCurrentTimestep) {
  Options options;
  FakeSolver solver{&options};

  EXPECT_EQ(solver.getCurrentTimestep(), 0.0);
}

TEST_F(SolverTest, HasConstraints) {
  Options options;
  FakeSolver solver{&options};

  EXPECT_TRUE(solver.constraints());

  solver.changeHasConstraints(false);

  EXPECT_FALSE(solver.constraints());
}

TEST_F(SolverTest, GetLocalN) {
  Options options;
  FakeSolver solver{&options};

  Options::root()["field2"]["evolve_bndry"] = true;
  Options::root()["field4"]["evolve_bndry"] = true;
  Options::root()["input"]["transform_from_field_aligned"] = false;

  constexpr auto localmesh_nx = 5;
  constexpr auto localmesh_ny = 7;
  constexpr auto localmesh_nz = 9;

  FakeMesh localmesh{localmesh_nx, localmesh_ny, localmesh_nz};
  localmesh.createDefaultRegions();
  localmesh.createBoundaryRegions();
  localmesh.setCoordinates(nullptr);

  Field2D field1{bout::globals::mesh};
  Field2D field2{&localmesh};
  Field3D field3{&localmesh};
  Field3D field4{bout::globals::mesh};

  solver.add(field1, "field1");
  solver.add(field2, "field2");
  solver.add(field3, "field3");
  solver.add(field4, "field4");

  solver.init(0, 0);

  constexpr auto globalmesh_nx_no_boundry = SolverTest::nx - 2;
  constexpr auto globalmesh_ny_no_boundry = SolverTest::ny - 2;
  constexpr auto localmesh_nx_no_boundry = localmesh_nx - 2;
  constexpr auto localmesh_ny_no_boundry = localmesh_ny - 2;
  constexpr auto expected_total =
      (globalmesh_nx_no_boundry * globalmesh_ny_no_boundry)
      + (localmesh_nx * localmesh_ny)
      + (localmesh_nx_no_boundry * localmesh_ny_no_boundry * localmesh_nz)
      + (nx * ny * nz);

  EXPECT_EQ(solver.getLocalN(), expected_total);
}

TEST_F(SolverTest, HavePreconditioner) {
  Options options;
  FakeSolver solver{&options};

  MockPhysicsModel model{};
  EXPECT_CALL(model, init).Times(1);
  EXPECT_CALL(model, postInit).Times(1);

  solver.setModel(&model);

  EXPECT_FALSE(solver.hasPreconditioner());

  model.setPrecon(&MockPhysicsModel::preconditioner);

  EXPECT_TRUE(solver.hasPreconditioner());
}

TEST_F(SolverTest, RunPreconditioner) {
  Options options;
  FakeSolver solver{&options};

  MockPhysicsModel model{};
  EXPECT_CALL(model, init).Times(1);
  EXPECT_CALL(model, postInit).Times(1);

  solver.setModel(&model);
  model.setPrecon(&MockPhysicsModel::preconditioner);

  constexpr auto time = 1.0;
  constexpr auto gamma = 2.0;
  constexpr auto delta = 3.0;
  constexpr auto expected = time + gamma + delta;

  EXPECT_EQ(solver.runPreconditioner(time, gamma, delta), expected);
}

TEST_F(SolverTest, HasJacobian) {
  Options options;
  FakeSolver solver{&options};

  MockPhysicsModel model{};
  EXPECT_CALL(model, init).Times(1);
  EXPECT_CALL(model, postInit).Times(1);
  solver.setModel(&model);

  EXPECT_FALSE(solver.hasJacobian());

  model.setJacobian(&MockPhysicsModel::jacobian);

  EXPECT_TRUE(solver.hasJacobian());
}

TEST_F(SolverTest, RunJacobian) {
  Options options;
  FakeSolver solver{&options};

  MockPhysicsModel model{};
  EXPECT_CALL(model, init).Times(1);
  EXPECT_CALL(model, postInit).Times(1);

  solver.setModel(&model);
  model.setJacobian(&MockPhysicsModel::jacobian);

  constexpr auto time = 4.0;
  constexpr auto expected = 4;

  EXPECT_EQ(solver.runJacobian(time), expected);
}

TEST_F(SolverTest, AddMonitor) {
  Options options;
  FakeSolver solver{&options};

  FakeMonitor monitor;
  EXPECT_NO_THROW(monitor.setTimestepShim(10.0));
  EXPECT_EQ(monitor.getTimestepShim(), 10.0);

  EXPECT_NO_THROW(solver.addMonitor(&monitor));

  EXPECT_THROW(monitor.setTimestepShim(20.0), BoutException);

  EXPECT_NO_THROW(solver.call_monitors(0.0, 0, 0));

  EXPECT_EQ(monitor.last_called, 0);
}

TEST_F(SolverTest, AddMonitorFront) {
  WithQuietOutput quiet{output_error};
  Options options;
  FakeSolver solver{&options};

  FakeMonitor monitor1;
  FakeMonitor monitor2;
  EXPECT_NO_THROW(solver.addMonitor(&monitor1, Solver::FRONT));
  EXPECT_NO_THROW(solver.addMonitor(&monitor2, Solver::FRONT));

  // Everything's fine
  EXPECT_NO_THROW(solver.call_monitors(0.0, 0, 0));

  EXPECT_EQ(monitor1.last_called, 0);
  EXPECT_EQ(monitor2.last_called, 0);

  // One monitor signals to quit
  EXPECT_THROW(solver.call_monitors(5.0, 1, 0), BoutException);

  EXPECT_EQ(monitor1.last_called, 0);
  EXPECT_EQ(monitor2.last_called, 1);

  // Last timestep
  EXPECT_NO_THROW(solver.call_monitors(0.0, 9, 10));

  EXPECT_EQ(monitor1.last_called, 9);
  EXPECT_EQ(monitor2.last_called, 9);
  EXPECT_TRUE(monitor1.cleaned);
  EXPECT_TRUE(monitor2.cleaned);
}

TEST_F(SolverTest, AddMonitorBack) {
  WithQuietOutput quiet{output_error};
  Options options;
  FakeSolver solver{&options};

  FakeMonitor monitor1;
  FakeMonitor monitor2;
  EXPECT_NO_THROW(solver.addMonitor(&monitor1, Solver::BACK));
  EXPECT_NO_THROW(solver.addMonitor(&monitor2, Solver::BACK));

  // Everything's fine
  EXPECT_NO_THROW(solver.call_monitors(0.0, 0, 0));

  EXPECT_EQ(monitor1.last_called, 0);
  EXPECT_EQ(monitor2.last_called, 0);

  // One monitor signals to quit
  EXPECT_THROW(solver.call_monitors(5.0, 1, 0), BoutException);

  EXPECT_EQ(monitor1.last_called, 1);
  EXPECT_EQ(monitor2.last_called, 0);

  // Last timestep
  EXPECT_NO_THROW(solver.call_monitors(0.0, 9, 10));

  EXPECT_EQ(monitor1.last_called, 9);
  EXPECT_EQ(monitor2.last_called, 9);
  EXPECT_TRUE(monitor1.cleaned);
  EXPECT_TRUE(monitor2.cleaned);
}

TEST_F(SolverTest, AddMonitorCheckFrequencies) {
  Options options;
  FakeSolver solver{&options};

  FakeMonitor default_timestep;
  FakeMonitor smaller_timestep{0.1};
  FakeMonitor even_smaller_timestep{0.01};
  FakeMonitor larger_timestep{2.};
  FakeMonitor incompatible_timestep{3.14259};

  EXPECT_NO_THROW(solver.addMonitor(&default_timestep));
  EXPECT_NO_THROW(solver.addMonitor(&smaller_timestep));
  EXPECT_NO_THROW(solver.addMonitor(&even_smaller_timestep));
  EXPECT_NO_THROW(solver.addMonitor(&larger_timestep));
  EXPECT_THROW(solver.addMonitor(&incompatible_timestep), BoutException);

  EXPECT_NO_THROW(solver.call_monitors(0.0, -1, 0));

  EXPECT_EQ(default_timestep.last_called, -1);
  EXPECT_EQ(smaller_timestep.last_called, -1);
  EXPECT_EQ(even_smaller_timestep.last_called, -1);
  EXPECT_EQ(larger_timestep.last_called, -1);
  EXPECT_EQ(incompatible_timestep.last_called, called_sentinel);

  EXPECT_NO_THROW(solver.call_monitors(0.0, 9, 0));

  EXPECT_EQ(default_timestep.last_called, 0);
  EXPECT_EQ(smaller_timestep.last_called, 0);
  EXPECT_EQ(even_smaller_timestep.last_called, 9);
  EXPECT_EQ(larger_timestep.last_called, -1);
  EXPECT_EQ(incompatible_timestep.last_called, called_sentinel);

  EXPECT_NO_THROW(solver.call_monitors(0.0, 10, 0));

  EXPECT_EQ(default_timestep.last_called, 0);
  EXPECT_EQ(smaller_timestep.last_called, 0);
  EXPECT_EQ(even_smaller_timestep.last_called, 10);
  EXPECT_EQ(larger_timestep.last_called, -1);
  EXPECT_EQ(incompatible_timestep.last_called, called_sentinel);

  EXPECT_NO_THROW(solver.call_monitors(0.0, 199, 0));

  EXPECT_EQ(default_timestep.last_called, 19);
  EXPECT_EQ(smaller_timestep.last_called, 19);
  EXPECT_EQ(even_smaller_timestep.last_called, 199);
  EXPECT_EQ(larger_timestep.last_called, 0);
  EXPECT_EQ(incompatible_timestep.last_called, called_sentinel);

  EXPECT_NO_THROW(solver.call_monitors(0.0, 399, 0));

  EXPECT_EQ(default_timestep.last_called, 39);
  EXPECT_EQ(smaller_timestep.last_called, 39);
  EXPECT_EQ(even_smaller_timestep.last_called, 399);
  EXPECT_EQ(larger_timestep.last_called, 1);
  EXPECT_EQ(incompatible_timestep.last_called, called_sentinel);

  solver.init(0, 0);

  FakeMonitor too_small_postinit_timestep{0.001};
  EXPECT_THROW(solver.addMonitor(&too_small_postinit_timestep), BoutException);
  FakeMonitor larger_postinit_timestep{4.};
  EXPECT_NO_THROW(solver.addMonitor(&larger_postinit_timestep, Solver::BACK));

  EXPECT_NO_THROW(solver.call_monitors(0.0, 399, 0));

  EXPECT_EQ(default_timestep.last_called, 39);
  EXPECT_EQ(smaller_timestep.last_called, 39);
  EXPECT_EQ(even_smaller_timestep.last_called, 399);
  EXPECT_EQ(larger_timestep.last_called, 1);
  EXPECT_EQ(larger_postinit_timestep.last_called, 0);
  EXPECT_EQ(incompatible_timestep.last_called, called_sentinel);
}

TEST_F(SolverTest, RemoveMonitor) {
  Options options;
  FakeSolver solver{&options};

  FakeMonitor monitor1;
  FakeMonitor monitor2;
  EXPECT_NO_THROW(solver.addMonitor(&monitor1, Solver::BACK));
  EXPECT_NO_THROW(solver.addMonitor(&monitor2, Solver::BACK));

  solver.removeMonitor(&monitor1);

  std::list<Monitor*> expected{&monitor2};
  EXPECT_EQ(solver.getMonitors(), expected);

  // Removing same monitor again should be a no-op
  solver.removeMonitor(&monitor1);
  EXPECT_EQ(solver.getMonitors(), expected);
}

namespace {
auto timestep_monitor1(Solver*, BoutReal simtime, BoutReal lastdt) -> int {
  return simtime * lastdt < 0. ? 1 : 0;
}
auto timestep_monitor2(Solver*, BoutReal simtime, BoutReal lastdt) -> int {
  return simtime + lastdt < 0. ? 2 : 0;
}
} // namespace

TEST_F(SolverTest, AddTimestepMonitor) {
  Options options;
  options["monitor_timestep"] = true;
  FakeSolver solver{&options};

  EXPECT_NO_THROW(solver.addTimestepMonitor(timestep_monitor1));
  EXPECT_NO_THROW(solver.addTimestepMonitor(timestep_monitor2));

  MockPhysicsModel model{};
  EXPECT_CALL(model, init).Times(1);
  EXPECT_CALL(model, postInit).Times(1);
  solver.setModel(&model);
  EXPECT_CALL(model, timestepMonitor).Times(1);

  EXPECT_EQ(solver.call_timestep_monitors(1., 1.), 0);
  EXPECT_EQ(solver.call_timestep_monitors(1., -1.), 1);
  EXPECT_EQ(solver.call_timestep_monitors(-1., -1.), 2);
}

TEST_F(SolverTest, RemoveTimestepMonitor) {
  Options options;
  options["monitor_timestep"] = true;
  FakeSolver solver{&options};

  EXPECT_NO_THROW(solver.addTimestepMonitor(timestep_monitor1));
  EXPECT_NO_THROW(solver.addTimestepMonitor(timestep_monitor2));

  solver.removeTimestepMonitor(timestep_monitor1);

  MockPhysicsModel model{};
  EXPECT_CALL(model, init).Times(1);
  EXPECT_CALL(model, postInit).Times(1);
  solver.setModel(&model);
  EXPECT_CALL(model, timestepMonitor).Times(2);

  EXPECT_EQ(solver.call_timestep_monitors(1., 1.), 0);
  EXPECT_EQ(solver.call_timestep_monitors(1., -1.), 0);
  EXPECT_EQ(solver.call_timestep_monitors(-1., -1.), 2);

  solver.removeTimestepMonitor(timestep_monitor1);

  EXPECT_CALL(model, timestepMonitor).Times(2);

  EXPECT_EQ(solver.call_timestep_monitors(1., 1.), 0);
  EXPECT_EQ(solver.call_timestep_monitors(1., -1.), 0);
  EXPECT_EQ(solver.call_timestep_monitors(-1., -1.), 2);
}

TEST_F(SolverTest, DontCallTimestepMonitors) {
  Options options;
  FakeSolver solver{&options};

  EXPECT_NO_THROW(solver.addTimestepMonitor(timestep_monitor1));
  EXPECT_NO_THROW(solver.addTimestepMonitor(timestep_monitor2));

  MockPhysicsModel model{};
  EXPECT_CALL(model, init).Times(1);
  EXPECT_CALL(model, postInit).Times(1);
  solver.setModel(&model);
  EXPECT_CALL(model, timestepMonitor).Times(0);

  EXPECT_EQ(solver.call_timestep_monitors(1., 1.), 0);
  EXPECT_EQ(solver.call_timestep_monitors(1., -1.), 0);
  EXPECT_EQ(solver.call_timestep_monitors(-1., -1.), 0);
}

TEST_F(SolverTest, SetModel) {
  Options options;
  FakeSolver solver{&options};

  MockPhysicsModel model{};
  EXPECT_CALL(model, init(false)).Times(1);
  EXPECT_CALL(model, postInit(false)).Times(1);
  solver.setModel(&model);

  EXPECT_THROW(solver.setModel(nullptr), BoutException);
}

TEST_F(SolverTest, BasicSolve) {
  Options options;
  FakeSolver solver{&options};

  MockPhysicsModel model{};
  EXPECT_CALL(model, init(false)).Times(1);
  EXPECT_CALL(model, postInit(false)).Times(1);
  solver.setModel(&model);

  EXPECT_CALL(model, rhs(0)).Times(1);

  Options::cleanup();
  EXPECT_NO_THROW(solver.solve());

  EXPECT_TRUE(solver.init_called);
  EXPECT_TRUE(solver.run_called);
}

TEST_F(SolverTest, GetRunID) {
  Options options;
  FakeSolver solver{&options};

  EXPECT_THROW(solver.getRunID(), BoutException);

  MockPhysicsModel model{};
  EXPECT_CALL(model, init(false)).Times(1);
  EXPECT_CALL(model, postInit(false)).Times(1);

  solver.setModel(&model);

  EXPECT_CALL(model, rhs(0)).Times(1);
  solver.solve();

  EXPECT_NO_THROW(solver.getRunID());
  EXPECT_TRUE(uuids::uuid::is_valid_uuid(solver.getRunID()));
}

TEST_F(SolverTest, GetRunRestartFrom) {
  Options options;
  FakeSolver solver{&options};

  EXPECT_THROW(solver.getRunRestartFrom(), BoutException);

  MockPhysicsModel model{};
  EXPECT_CALL(model, init(false)).Times(1);
  EXPECT_CALL(model, postInit(false)).Times(1);

  solver.setModel(&model);

  EXPECT_CALL(model, rhs(0)).Times(1);
  solver.solve();

  EXPECT_NO_THROW(solver.getRunRestartFrom());
  // It would be valid if this was a restart
  // But hard to check that case without mocking DataFile
  EXPECT_FALSE(uuids::uuid::is_valid_uuid(solver.getRunRestartFrom()));
}

TEST_F(SolverTest, SolveBadInit) {
  Options options;
  options["fail_init"] = -1;
  FakeSolver solver{&options};

  MockPhysicsModel model{};
  EXPECT_CALL(model, init(false)).Times(1);
  EXPECT_CALL(model, postInit(false)).Times(1);
  solver.setModel(&model);

  EXPECT_CALL(model, rhs(0)).Times(0);

  EXPECT_THROW(solver.solve(), BoutException);

  EXPECT_TRUE(solver.init_called);
  EXPECT_FALSE(solver.run_called);
}

TEST_F(SolverTest, SolveBadRun) {
  Options options;
  options["fail_run"] = -1;
  FakeSolver solver{&options};

  MockPhysicsModel model{};
  EXPECT_CALL(model, init(false)).Times(1);
  EXPECT_CALL(model, postInit(false)).Times(1);
  solver.setModel(&model);

  EXPECT_CALL(model, rhs(0)).Times(1);

  Options::cleanup();
  EXPECT_EQ(solver.solve(), -1);

  EXPECT_TRUE(solver.init_called);
  EXPECT_TRUE(solver.run_called);
}

TEST_F(SolverTest, SolveThrowRun) {
  WithQuietOutput quiet_error{output_error};

  Options options;
  options["throw_run"] = true;
  FakeSolver solver{&options};

  MockPhysicsModel model{};
  EXPECT_CALL(model, init(false)).Times(1);
  EXPECT_CALL(model, postInit(false)).Times(1);
  solver.setModel(&model);

  EXPECT_CALL(model, rhs(0)).Times(1);

  Options::cleanup();
  EXPECT_THROW(solver.solve(), BoutException);

  EXPECT_TRUE(solver.init_called);
  EXPECT_TRUE(solver.run_called);
}

TEST_F(SolverTest, SolveFixDefaultTimestep) {
  Options options;
  FakeSolver solver{&options};

  FakeMonitor default_timestep;
  FakeMonitor smaller_timestep{0.1};
  FakeMonitor even_smaller_timestep{0.01};
  FakeMonitor larger_timestep{2.};

  solver.addMonitor(&default_timestep);
  solver.addMonitor(&smaller_timestep);
  solver.addMonitor(&even_smaller_timestep);
  solver.addMonitor(&larger_timestep);

  MockPhysicsModel model{};
  EXPECT_CALL(model, init(false)).Times(1);
  EXPECT_CALL(model, postInit(false)).Times(1);
  solver.setModel(&model);

  EXPECT_CALL(model, rhs(0)).Times(1);

  Options::cleanup();
  EXPECT_NO_THROW(solver.solve(100, 1.));

  EXPECT_TRUE(solver.init_called);
  EXPECT_TRUE(solver.run_called);

  EXPECT_NO_THROW(solver.call_monitors(0.0, 99, 0));

  EXPECT_EQ(default_timestep.last_called, 0);
  EXPECT_EQ(smaller_timestep.last_called, 9);
  EXPECT_EQ(even_smaller_timestep.last_called, 99);
  EXPECT_EQ(larger_timestep.last_called, -1);
}

TEST_F(SolverTest, SolveFixDefaultTimestepBad) {
  Options options;
  FakeSolver solver{&options};

  FakeMonitor default_timestep;
  FakeMonitor smaller_timestep{0.1};

  solver.addMonitor(&default_timestep);
  solver.addMonitor(&smaller_timestep);

  MockPhysicsModel model{};
  EXPECT_CALL(model, init(false)).Times(1);
  EXPECT_CALL(model, postInit(false)).Times(1);
  solver.setModel(&model);

  EXPECT_CALL(model, rhs(0)).Times(0);

  EXPECT_THROW(solver.solve(100, 3.142), BoutException);

  EXPECT_FALSE(solver.init_called);
  EXPECT_FALSE(solver.run_called);
}

TEST_F(SolverTest, SolveFixDefaultTimestepSmaller) {
  Options options;
  FakeSolver solver{&options};

  FakeMonitor default_timestep;
  FakeMonitor smaller_timestep{0.1};

  solver.addMonitor(&default_timestep);
  solver.addMonitor(&smaller_timestep);

  MockPhysicsModel model{};
  EXPECT_CALL(model, init(false)).Times(1);
  EXPECT_CALL(model, postInit(false)).Times(1);
  solver.setModel(&model);

  EXPECT_CALL(model, rhs(0)).Times(1);

  Options::cleanup();
  EXPECT_NO_THROW(solver.solve(100, 0.01));

  EXPECT_TRUE(solver.init_called);
  EXPECT_TRUE(solver.run_called);

  EXPECT_NO_THROW(solver.call_monitors(0.0, 99, 0));

  EXPECT_EQ(default_timestep.last_called, 99);
  EXPECT_EQ(smaller_timestep.last_called, 9);
}

TEST_F(SolverTest, SolveFixDefaultTimestepLarger) {
  Options options;
  FakeSolver solver{&options};

  FakeMonitor default_timestep;
  FakeMonitor smaller_timestep{0.1};

  solver.addMonitor(&default_timestep);
  solver.addMonitor(&smaller_timestep);

  MockPhysicsModel model{};
  EXPECT_CALL(model, init(false)).Times(1);
  EXPECT_CALL(model, postInit(false)).Times(1);
  solver.setModel(&model);

  EXPECT_CALL(model, rhs(0)).Times(1);

  Options::cleanup();
  EXPECT_NO_THROW(solver.solve(100, 1.));

  EXPECT_TRUE(solver.init_called);
  EXPECT_TRUE(solver.run_called);

  EXPECT_NO_THROW(solver.call_monitors(0.0, 99, 0));

  EXPECT_EQ(default_timestep.last_called, 9);
  EXPECT_EQ(smaller_timestep.last_called, 99);
}
<|MERGE_RESOLUTION|>--- conflicted
+++ resolved
@@ -42,15 +42,6 @@
 
 class MockPhysicsModel : public PhysicsModel {
 public:
-<<<<<<< HEAD
-  MOCK_METHOD(int, init, (bool), (override));
-  MOCK_METHOD(int, postInit, (bool), (override));
-  MOCK_METHOD(int, rhs, (BoutReal), (override));
-  MOCK_METHOD(int, convective, (BoutReal), (override));
-  MOCK_METHOD(int, diffusive, (BoutReal), (override));
-  MOCK_METHOD(int, outputMonitor, (BoutReal, int, int), (override));
-  MOCK_METHOD(int, timestepMonitor, (BoutReal, BoutReal), (override));
-=======
   MockPhysicsModel() : PhysicsModel() {}
   MOCK_METHOD(int, init, (bool restarting), (override));
   // Mock postInit even though it's not pure virtual because it does
@@ -75,7 +66,6 @@
   using PhysicsModel::setPrecon;
   using PhysicsModel::setJacobian;
   using PhysicsModel::setSplitOperator;
->>>>>>> 9c5bc85e
 };
 
 } // namespace
