# settings file for BOUT++

##################################################
# settings used by the core code

<<<<<<< HEAD
nout = 200       # number of time-steps
timestep = 1e-05	   # time between outputs
=======
NOUT = 200       # number of time-steps
TIMESTEP = 1e-05	   # time between outputs
>>>>>>> acf09d03

archive = 20

twistshift = true  # use twist-shift condition?

MZ = 32     # number of points in z direction (2^n)
zperiod = 10  # Number of periods

MXG = 2
MYG = 2

grid = "cyclone_68x32.nc"

dump_format = "nc"   # Output format (PDB = "pdb", NetCDF="nc")

periodicX = false  # Make domain periodic in X

[mesh]
staggergrids = false # Use staggered grids (EXPERIMENTAL)

[mesh:paralleltransform]
type = shifted # Use shifted metric method

##################################################
# derivative methods

[mesh:ddx]

first = C4    # C4 = 4th order central, C2 = 2nd order central
second = C4
upwind = W3   # U1 = 1st order upwind, W3 = 3rd order WENO

[mesh:ddy]

first = C2
second = C2
upwind = W3

[mesh:ddz]

first = C4
second = C4
upwind = W3

<<<<<<< HEAD
##################################################
# Laplacian inversion settings

#all_terms = true
#laplace_nonuniform = true
#low_mem=true
=======
>>>>>>> acf09d03

##################################################
# Solver settings

[solver]

# mudq, mldq, mukeep, mlkeep preconditioner options
ATOL = 1e-12 # absolute tolerance
RTOL = 1e-05  # relative tolerance
mxstep = 50000
type = karniadakis
timestep = 1e-06

##################################################
# settings for GEM model

[gem]

adiabatic_electrons = false
small_rho_e = true
include_grad_par_B = true
Landau = 1.0

nu_perp = 1e-06
nu_par = 0.003

output_ddt = false  # Save time derivs to file

curv_logB = true   # For flux-tube, read in logB separately

[phiSolver]
inner_boundary_flags = 0
outer_boundary_flags = 0

[aparSolver]
inner_boundary_flags = 0
outer_boundary_flags = 0

low_pass_z = -1 # Toroidal filtering

fix_profiles = true

##################################################
# settings for individual variables
# The section "All" defines default settings for all variables
# These can be overridden for individual variables in
# a section of that name.

[all]
scale = 0.0 # default size of initial perturbations

# boundary conditions
# -------------------
# dirichlet    - Zero value
# neumann      - Zero gradient
# zerolaplace  - Laplacian = 0, decaying solution
# constlaplace - Laplacian = const, decaying solution
#
# relax( )   - Make boundary condition relaxing

bndry_all = neumann

[Ni]
scale = 0.001 # only perturbing Ni

function = exp(-((x-0.5)/0.2)^2) * exp(-((y/(2*pi) - 0.5)/0.5)^2) * sin(z)

ddt = true # Evolve Ni

ni1 = true # nonlinear ExB
ti0 = true
ti1 = true
ui = true # Parallel flow
curv = true # Curvature

[ApUi]
ddt = true # Evolve parallel ion flow

uit = true  # Nonlinear ExB
qi = true
phi = true  # Parallel gradient of phi
parP = true # Parallel pressure gradient
curv = true
gradB = true
Rei = true

[Tipar]
ddt = true

[Tiperp]
ddt = true

[qipar]
ddt = true

[qiperp]
ddt = true

[Ne]
ddt = true

ne1 = true # nonlinear ExB
te0 = true
te1 = true
ue = true # Parallel flow
curv = true # Curvature

[ApUe]
ddt = true # Evolve parallel ion flow

uet = true  # Nonlinear ExB
qe = true
phi = true  # Parallel gradient of phi
parP = true # Parallel pressure gradient
curv = true
gradB = true
Rei = true

[Tepar]
ddt = true

[Teperp]
ddt = true

[qepar]
ddt = true

[qeperp]
ddt = true<|MERGE_RESOLUTION|>--- conflicted
+++ resolved
@@ -3,13 +3,8 @@
 ##################################################
 # settings used by the core code
 
-<<<<<<< HEAD
 nout = 200       # number of time-steps
 timestep = 1e-05	   # time between outputs
-=======
-NOUT = 200       # number of time-steps
-TIMESTEP = 1e-05	   # time between outputs
->>>>>>> acf09d03
 
 archive = 20
 
@@ -54,15 +49,6 @@
 second = C4
 upwind = W3
 
-<<<<<<< HEAD
-##################################################
-# Laplacian inversion settings
-
-#all_terms = true
-#laplace_nonuniform = true
-#low_mem=true
-=======
->>>>>>> acf09d03
 
 ##################################################
 # Solver settings
