/*
 * Timing of arithmetic operations
 *
 */

#include <bout/physicsmodel.hxx>

#include <bout/expr.hxx>

#include <chrono>

using SteadyClock = std::chrono::time_point<std::chrono::steady_clock>;
using Duration = std::chrono::duration<double>;
using namespace std::chrono;

#define TIMEIT(elapsed, ...)                                                     \
  {                                                                              \
    SteadyClock start = steady_clock::now();                                     \
    { __VA_ARGS__; }                                                             \
    Duration diff = steady_clock::now() - start;                                 \
<<<<<<< HEAD
    diff *= 1000 * 1000;                                                         \
=======
>>>>>>> 68d95c32
    elapsed.min = diff > elapsed.min ? elapsed.min : diff;                       \
    elapsed.max = diff < elapsed.max ? elapsed.max : diff;                       \
    elapsed.count++;                                                             \
    elapsed.avg = elapsed.avg * (1 - 1. / elapsed.count) + diff / elapsed.count; \
  }

struct Durations {
  Duration max;
  Duration min;
  Duration avg;
  int count;
};

class Arithmetic : public PhysicsModel {
protected:
  int init(bool) {

    Field3D a = 1.0;
    Field3D b = 2.0;
    Field3D c = 3.0;
    a.setRegion("RGN_ALL");
    b.setRegion("RGN_NOBNDRY");

    Field3D result1, result2, result3, result4;

    // Using Field methods (classic operator overloading)

    result1 = 2. * a + b * c;
#define dur_init {Duration::min(), Duration::max(), Duration::zero(), 0}
    Durations elapsed1 = dur_init, elapsed2 = dur_init, elapsed3 = dur_init,
              elapsed4 = dur_init;

    for (int ik = 0; ik < 1e3; ++ik) {
      TIMEIT(elapsed1, result1 = 2. * a + b * c;);

      // Using C loops
      result2.allocate();
      BoutReal* rd = &result2(0, 0, 0);
      BoutReal* ad = &a(0, 0, 0);
      BoutReal* bd = &b(0, 0, 0);
      BoutReal* cd = &c(0, 0, 0);
      TIMEIT(
          elapsed2,
          for (int i = 0, iend = (mesh->LocalNx * mesh->LocalNy * mesh->LocalNz) - 1;
               i != iend; i++) {
            *rd = 2. * (*ad) + (*bd) * (*cd);
            rd++;
            ad++;
            bd++;
            cd++;
          });

      // Template expressions
      TIMEIT(elapsed3, result3 = eval3D(add(mul(2, a), mul(b, c))););

      // Range iterator
      result4.allocate();
      TIMEIT(elapsed4, for (auto i : result4) result4[i] = 2. * a[i] + b[i] * c[i];);
    }

    output.enable();
    output << "TIMING      |    minimum |       mean |    maximum\n"
           << "----------- | ---------- | ---------- | ----------\n";
    //#define PRINT(str,elapsed)   output << str << elapsed.min.count()<<
    //elapsed.avg.count()<< elapsed.max.count() << endl;
<<<<<<< HEAD
#define PRINT(str, elapsed)                                          \
  output.write("{:s} | {:7.3f} us | {:7.3f} us | {:7.3f} us\n", str, \
               elapsed.min.count(), elapsed.avg.count(), elapsed.max.count())
=======
#define PRINT(str, elapsed)                                                \
  output.write("{:s} {:8.3g} {:8.3g} {:8.3g}\n", str, elapsed.min.count(), \
               elapsed.avg.count(), elapsed.max.count())
>>>>>>> 68d95c32
    PRINT("Fields:    ", elapsed1);
    PRINT("C loop:    ", elapsed2);
    PRINT("Templates: ", elapsed3);
    PRINT("Range For: ", elapsed4);
    output.disable();
    SOLVE_FOR(n);
    return 0;
  }

  int rhs(BoutReal) {
    ddt(n) = 0;
    return 0;
  }
  Field3D n;
};

BOUTMAIN(Arithmetic);<|MERGE_RESOLUTION|>--- conflicted
+++ resolved
@@ -18,10 +18,7 @@
     SteadyClock start = steady_clock::now();                                     \
     { __VA_ARGS__; }                                                             \
     Duration diff = steady_clock::now() - start;                                 \
-<<<<<<< HEAD
     diff *= 1000 * 1000;                                                         \
-=======
->>>>>>> 68d95c32
     elapsed.min = diff > elapsed.min ? elapsed.min : diff;                       \
     elapsed.max = diff < elapsed.max ? elapsed.max : diff;                       \
     elapsed.count++;                                                             \
@@ -87,15 +84,9 @@
            << "----------- | ---------- | ---------- | ----------\n";
     //#define PRINT(str,elapsed)   output << str << elapsed.min.count()<<
     //elapsed.avg.count()<< elapsed.max.count() << endl;
-<<<<<<< HEAD
 #define PRINT(str, elapsed)                                          \
   output.write("{:s} | {:7.3f} us | {:7.3f} us | {:7.3f} us\n", str, \
                elapsed.min.count(), elapsed.avg.count(), elapsed.max.count())
-=======
-#define PRINT(str, elapsed)                                                \
-  output.write("{:s} {:8.3g} {:8.3g} {:8.3g}\n", str, elapsed.min.count(), \
-               elapsed.avg.count(), elapsed.max.count())
->>>>>>> 68d95c32
     PRINT("Fields:    ", elapsed1);
     PRINT("C loop:    ", elapsed2);
     PRINT("Templates: ", elapsed3);
