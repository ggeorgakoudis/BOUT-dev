--- conflicted
+++ resolved
@@ -13,29 +13,18 @@
   }
 
   int rhs(BoutReal t) {
-<<<<<<< HEAD
+    Coordinates *metric = mesh->coordinates();
     mesh->communicate(f);
-    Coordinates *coords = mesh->coordinates();
+    f.applyBoundary(t);
 
     // df/dt = df/dtheta + df/dphi
 
     ddt(f) =
-      vy * (coords->g22*DDY(f) + coords->g23*DDZ(f)) +    // Upwinding with second-order central differencing
-      vz * (coords->g33*DDZ(f) + coords->g23*DDY(f))      // (unstable without additional dissipation)
-      /*- SQ(SQ(coords->dy))*D4DY4(f)*/ - SQ(SQ(coords->dz))*D4DZ4(f);   // Numerical dissipation terms
+        vx / G * (metric->g11*DDX(f) + metric->g12*DDY(f) + metric->g13*DDZ(f)) +
+        vy / G * (metric->g12*DDX(f) + metric->g22*DDY(f) + metric->g23*DDZ(f)) +    // Upwinding with second-order central differencing
+        vz / G * (metric->g13*DDX(f) + metric->g23*DDY(f) + metric->g33*DDZ(f));      // (unstable without additional dissipation)
+    - SQ(SQ(metric->dx))*D4DX4(f) /*- SQ(SQ(metric->dy))*D4DY4(f)*/ - SQ(SQ(metric->dz))*D4DZ4(f);   // Numerical dissipation terms
 
-=======
-    	mesh->communicate(f);
-	f.applyBoundary(t);
-
-	ddt(f) = 
-		vx / G * (mesh->g11*DDX(f) + mesh->g12*DDY(f) + mesh->g13*DDZ(f)) +
-		vy / G * (mesh->g12*DDX(f) + mesh->g22*DDY(f) + mesh->g23*DDZ(f)) +    // Upwinding with second-order central differencing 
-		vz / G * (mesh->g13*DDX(f) + mesh->g23*DDY(f) + mesh->g33*DDZ(f));      // (unstable without additional dissipation)
-		- SQ(SQ(mesh->dx))*D4DX4(f) - SQ(SQ(mesh->dy))*D4DY4(f) - SQ(SQ(mesh->dz))*D4DY4(f);   // Numerical dissipation terms
-    
-    
->>>>>>> 738c17e6
     return 0;
   }
 
