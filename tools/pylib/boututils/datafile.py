"""File I/O class

A wrapper around various NetCDF libraries and h5py, used by BOUT++
routines. Creates a consistent interface across machines

Supported libraries:

- ``h5py`` (for HDF5 files)
- ``netCDF4`` (preferred NetCDF library)
- ``Scientific.IO.NetCDF``
- ``scipy.io.netcdf``:
  - old version (``create_dimension``, ``create_variable``)
  - new version (``createDimension``, ``createVariable``)

NOTE
----
NetCDF and HDF5 include unlimited dimensions, but this library is just
for very simple I/O operations. Educated guesses are made for the
dimensions.

TODO
----
- Don't raise ``ImportError`` if no NetCDF libraries found, use HDF5
  instead?
- Cleaner handling of different NetCDF libraries
- Monkey-patch old version of scipy.io.netcdf if we're using it
- Support for h5netcdf?

"""

from __future__ import print_function
from builtins import map, zip, str, object

import numpy as np
import time
import getpass
from boututils.boutwarnings import alwayswarn
from boututils.boutarray import BoutArray

# Record which library to use
library = None

try:
    from netCDF4 import Dataset
    library = "netCDF4"
    has_netCDF = True
except ImportError:
    try:
        from Scientific.IO.NetCDF import NetCDFFile as Dataset
        from Scientific.N import Int, Float, Float32
        library = "Scientific"
        has_netCDF = True
    except ImportError:
        try:
            from scipy.io.netcdf import netcdf_file as Dataset
            library = "scipy"
            has_netCDF = True
        except ImportError:
            raise ImportError(
                "DataFile: No supported NetCDF modules available")

try:
    import h5py
    has_h5py = True
except ImportError:
    has_h5py = False


<<<<<<< HEAD
class DataFile(object):
=======
class DataFile:
    """File I/O class

    A wrapper around various NetCDF libraries and h5py, used by BOUT++
    routines. Creates a consistent interface across machines

    Parameters
    ----------
    filename : str, optional
        Name of file to open. If no filename supplied, you will need
        to call :py:obj:`~DataFile.open` and supply `filename` there
    write : bool, optional
        If True, open the file in read-write mode (existing files will
        be appended to). Default is read-only mode
    create : bool, optional
        If True, open the file in write mode (existing files will be
        truncated). Default is read-only mode
    format : str, optional
        Name of a filetype to use (e.g. ``NETCDF3_CLASSIC``,
        ``NETCDF4``, ``HDF5``)

    TODO
    ----
    - `filename` should not be optional!
    - Take a ``mode`` argument to be more in line with other file types
    - `format` should be checked to be a sensible value
    - Make sure ``__init__`` methods are first
    - Make `impl` and `handle` private

    """
>>>>>>> d9fe2e88
    impl = None

    def __init__(self, filename=None, write=False, create=False, format='NETCDF3_CLASSIC'):
        if filename is not None:
            if filename.split('.')[-1] in ('hdf5', 'hdf', 'h5'):
                self.impl = DataFile_HDF5(
                    filename=filename, write=write, create=create, format=format)
            else:
                self.impl = DataFile_netCDF(
                    filename=filename, write=write, create=create, format=format)
        elif format == 'HDF5':
            self.impl = DataFile_HDF5(
                filename=filename, write=write, create=create,
                format=format)
        else:
            self.impl = DataFile_netCDF(
                filename=filename, write=write, create=create, format=format)

    def open(self, filename, write=False, create=False,
             format='NETCDF3_CLASSIC'):
        """Open the file

        Parameters
        ----------
        filename : str, optional
            Name of file to open
        write : bool, optional
            If True, open the file in read-write mode (existing files will
            be appended to). Default is read-only mode
        create : bool, optional
            If True, open the file in write mode (existing files will be
            truncated). Default is read-only mode
        format : str, optional
            Name of a filetype to use (e.g. ``NETCDF3_CLASSIC``,
            ``NETCDF4``, ``HDF5``)

        TODO
        ----
        - Return the result of calling open to be more like stdlib's
          open
        - `keys` should be more pythonic (return generator)

        """
        self.impl.open(filename, write=write, create=create,
                       format=format)

    def close(self):
        """Close a file and flush data to disk

        """
        self.impl.close()

    def __del__(self):
        if self.impl is not None:
            self.impl.__del__()

    def __enter__(self):
        return self.impl.__enter__()

    def __exit__(self, type, value, traceback):
        self.impl.__exit__(type, value, traceback)

    def read(self, name, ranges=None, asBoutArray=True):
        """Read a variable from the file

        Parameters
        ----------
        name : str
            Name of the variable to read
        ranges : list of int, optional
            Beginning and end indices to read. The number of elements
            in `ranges` should be twice the number of dimensions of
            the variable you wish to read. See
            :py:obj:`~DataFile.size` for how to get the dimensions
        asBoutArray : bool, optional
            If True, return the variable as a
            :py:obj:`~boututils.boutarray.BoutArray` (the default)

        Returns
        -------
        ndarray or :py:obj:`~boututils.boutarray.BoutArray`
            The variable from the file
            (:py:obj:`~boututils.boutarray.BoutArray` if `asBoutArray`
            is True)

        """
        return self.impl.read(name, ranges=ranges, asBoutArray=asBoutArray)

    def list(self):
        """List all variables in the file

        Returns
        -------
        list of str
            A list containing all the names of the variables

        """
        return self.impl.list()

    def keys(self):
        """A synonym for :py:obj:`~DataFile.list`

        TODO
        ----
        - Make a generator to be more like python3 dict keys

        """
        return self.list()

    def dimensions(self, varname):
        """Return the names of all the dimensions of a variable

        Parameters
        ----------
        varname : str
            The name of the variable

        Returns
        -------
        tuple of str
            The names of the variable's dimensions

        """
        return self.impl.dimensions(varname)

    def ndims(self, varname):
        """Return the number of dimensions for a variable

        Parameters
        ----------
        varname : str
            The name of the variable

        Returns
        -------
        int
            The number of dimensions

        """
        return self.impl.ndims(varname)

    def size(self, varname):
        """Return the size of each dimension of a variable

        Parameters
        ----------
        varname : str
            The name of the variable

        Returns
        -------
        tuple of int
            The size of each dimension

        """
        return self.impl.size(varname)

    def bout_type(self, varname):
        """Return the name of the BOUT++ type of a variable

        Possible values are:

        - scalar
        - Field2D
        - Field3D

        If the variable is an evolving variable (i.e. has a time
        dimension), then it is appended with a "_t"

        Parameters
        ----------
        varname : str
            The name of the variable

        Returns
        -------
        str
            The name of the BOUT++ type

        """
        return self.attributes(varname)["bout_type"]

    def write(self, name, data, info=False):
        """Write a variable to file

        If the variable is not a :py:obj:`~boututils.boutarray.BoutArray` with
        the ``bout_type`` attribute, a guess will be made for the
        dimensions

        Parameters
        ----------
        name : str
            Name of the variable to use in the file
        data : :py:obj:`~boututils.boutarray.BoutArray` or ndarray
            An array containing the variable data
        info : bool, optional
            If True, print information about what is being written to
            file

        Returns
        -------
        None

        """
        return self.impl.write(name, data, info)

    def __getitem__(self, name):
        return self.impl.__getitem__(name)

    def __setitem__(self, key, value):
        self.impl.__setitem__(key, value)

    def attributes(self, varname):
        """Return a dictionary of attributes

        Parameters
        ----------
        varname : str
            The name of the variable

        Returns
        -------
        dict
            The attribute names and their values

        """
        return self.impl.attributes(varname)


class DataFile_netCDF(DataFile):
    handle = None
    # Print warning if netcdf is used without the netcdf library
    if library != "netCDF4":
        print("WARNING: netcdf4-python module not found")
        print("         expect poor performance")
        if library == "Scientific":
            print("  => Using Scientific.IO.NetCDF instead")
        elif library == "scipy":
            print("  => Using scipy.io.netcdf instead")

    def open(self, filename, write=False, create=False,
             format='NETCDF3_CLASSIC'):
        if (not write) and (not create):
            if library == "scipy":
                self.handle = Dataset(filename, "r", mmap=False)
            else:
                self.handle = Dataset(filename, "r")
        elif create:
            if library == "Scientific":
                self.handle = Dataset(filename, "w",
                                      'Created ' + time.ctime(time.time())
                                      + ' by ' + getpass.getuser())
            elif library == "scipy":
                self.handle = Dataset(filename, "w")
            else:
                self.handle = Dataset(filename, "w", format=format)
        else:
            if library == "scipy":
                raise Exception("scipy.io.netcdf doesn't support appending")
            else:
                self.handle = Dataset(filename, "a")
        # Record if writing
        self.writeable = write or create

    def close(self):
        if self.handle is not None:
            self.handle.close()
        self.handle = None

    def __init__(self, filename=None, write=False, create=False,
                 format='NETCDF3_CLASSIC'):
        if not has_netCDF:
            message = "DataFile: No supported NetCDF python-modules available"
            raise ImportError(message)
        if filename is not None:
            self.open(filename, write=write, create=create, format=format)
        self._attributes_cache = {}

    def __del__(self):
        self.close()

    def __enter__(self):
        return self

    def __exit__(self, type, value, traceback):
        self.close()

    def read(self, name, ranges=None, asBoutArray=True):
        """Read a variable from the file."""
        if self.handle is None:
            return None

        try:
            var = self.handle.variables[name]
            n = name
        except KeyError:
            # Not found. Try to find using case-insensitive search
            var = None
            for n in list(self.handle.variables.keys()):
                if n.lower() == name.lower():
                    print(
                        "WARNING: Reading '" + n + "' instead of '" + name + "'")
                    var = self.handle.variables[n]
            if var is None:
                return None

        if asBoutArray:
            attributes = self.attributes(n)

        ndims = len(var.dimensions)
        if ndims == 0:
            data = var.getValue()
            if asBoutArray:
                data = BoutArray(data, attributes=attributes)
            return data  # [0]
        else:
            if ranges is not None:
                if len(ranges) != 2 * ndims:
                    print("Incorrect number of elements in ranges argument")
                    return None

                if library == "Scientific":
                    # Passing ranges to var[] doesn't seem to work
                    data = var[:]
                    if ndims == 1:
                        data = data[ranges[0]:ranges[1]]
                    elif ndims == 2:
                        data = data[ranges[0]:ranges[1],
                                    ranges[2]:ranges[3]]
                    elif ndims == 3:
                        data = data[ranges[0]:ranges[1],
                                    ranges[2]:ranges[3],
                                    ranges[4]:ranges[5]]
                    elif ndims == 4:
                        data = data[(ranges[0]):(ranges[1]),
                                    (ranges[2]):(ranges[3]),
                                    (ranges[4]):(ranges[5]),
                                    (ranges[6]):(ranges[7])]
                else:
                    if ndims == 1:
                        data = var[ranges[0]:ranges[1]]
                    elif ndims == 2:
                        data = var[ranges[0]:ranges[1],
                                   ranges[2]:ranges[3]]
                    elif ndims == 3:
                        data = var[ranges[0]:ranges[1],
                                   ranges[2]:ranges[3],
                                   ranges[4]:ranges[5]]
                    elif ndims == 4:
                        data = var[(ranges[0]):(ranges[1]),
                                   (ranges[2]):(ranges[3]),
                                   (ranges[4]):(ranges[5]),
                                   (ranges[6]):(ranges[7])]
                if asBoutArray:
                    data = BoutArray(data, attributes=attributes)
                return data
            else:
                data = var[:]
                if asBoutArray:
                    data = BoutArray(data, attributes=attributes)
                return data

    def __getitem__(self, name):
        var = self.read(name)
        if var is None:
            raise KeyError("No variable found: " + name)
        return var

    def __setitem__(self, key, value):
        self.write(key, value)

    def list(self):
        if self.handle is None:
            return []
        return list(self.handle.variables.keys())

    def keys(self):
        return self.list()

    def dimensions(self, varname):
        if self.handle is None:
            return None
        try:
            var = self.handle.variables[varname]
        except KeyError:
            raise ValueError("No such variable")
        return var.dimensions

    def ndims(self, varname):
        if self.handle is None:
            raise ValueError("File not open")
        try:
            var = self.handle.variables[varname]
        except KeyError:
            raise ValueError("No such variable")
        return len(var.dimensions)

    def size(self, varname):
        if self.handle is None:
            return []
        try:
            var = self.handle.variables[varname]
        except KeyError:
            return []

        def dimlen(d):
            dim = self.handle.dimensions[d]
            if dim is not None:
                t = type(dim).__name__
                if t == 'int':
                    return dim
                return len(dim)
            return 0
        return [dimlen(d) for d in var.dimensions]

    def _bout_type_from_dimensions(self, varname):
        dims = self.dimensions(varname)
        if dims == ('t', 'x', 'y', 'z'):
            return "Field3D_t"
        elif dims == ('t', 'x', 'y'):
            return "Field2D_t"
        elif dims == ('t',):
            return "scalar_t"
        elif dims == ('x', 'y', 'z'):
            return "Field3D"
        elif dims == ('x', 'y'):
            return "Field2D"
        elif dims == ():
            return "scalar"
        else:
            # Unknown bout_type, but still want to be able to read, so give it a value...
            return None

    def write(self, name, data, info=False):

        if not self.writeable:
            raise Exception("File not writeable. Open with write=True keyword")

        s = np.shape(data)

        # Get the variable type
        t = type(data).__name__

        if t == 'NoneType':
            print("DataFile: None passed as data to write. Ignoring")
            return

        if t == 'ndarray' or t == 'BoutArray':
            # Numpy type or BoutArray wrapper for Numpy type. Get the data type
            t = data.dtype.str

        if t == 'list':
            # List -> convert to numpy array
            data = np.array(data)
            t = data.dtype.str

        if (t == 'int') or (t == '<i8') or (t == 'int64'):
            # NetCDF 3 does not support type int64
            data = np.int32(data)
            t = data.dtype.str

        try:
            # See if the variable already exists
            var = self.handle.variables[name]

            # Check the shape of the variable
            if var.shape != s:
                print(
                    "DataFile: Variable already exists with different size: " + name)
                # Fallthrough to the exception
                raise
        except:
            # Not found, so add.

            # Get dimensions
            defdims = [(),
                       ('t',),
                       ('x', 'y'),
                       ('x', 'y', 'z'),
                       ('t', 'x', 'y', 'z')]

            def find_dim(dim):
                # Find a dimension with given name and size
                size, name = dim

                # See if it exists already
                try:
                    d = self.handle.dimensions[name]

                    # Check if it's the correct size
                    if type(d).__name__ == 'int':
                        if d == size:
                            return name
                    else:
                        if len(d) == size:
                            return name

                    # Find another with the correct size
                    for dn, d in list(self.handle.dimensions.items()):
                        # Some implementations need len(d) here, some just d
                        if type(d).__name__ == 'int':
                            if d == size:
                                return dn
                        else:
                            if len(d) == size:
                                return dn

                    # None found, so create a new one
                    i = 2
                    while True:
                        dn = name + str(i)
                        try:
                            d = self.handle.dimensions[dn]
                            # Already exists, so keep going
                        except KeyError:
                            # Not found. Create
                            if info:
                                print(
                                    "Defining dimension " + dn + " of size %d" % size)
                            try:
                                self.handle.createDimension(dn, size)
                            except AttributeError:
                                # Try the old-style function
                                self.handle.create_dimension(dn, size)
                            return dn
                        i = i + 1

                except KeyError:
                    # Doesn't exist, so add
                    if info:
                        print(
                            "Defining dimension " + name + " of size %d" % size)
                    if name == 't':
                        size = None
                    try:
                        self.handle.createDimension(name, size)
                    except AttributeError:
                        self.handle.create_dimension(name, size)

                return name

            # List of (size, 'name') tuples
            dlist = list(zip(s, defdims[len(s)]))
            # Get new list of variables, and turn into a tuple
            dims = tuple(map(find_dim, dlist))

            # Create the variable
            if library == "Scientific":
                if t == 'int' or t == '<i4' or t == 'int32':
                    tc = Int
                elif t == '<f4':
                    tc = Float32
                else:
                    tc = Float
                var = self.handle.createVariable(name, tc, dims)

            elif library == "scipy":
                try:
                    # New style functions
                    var = self.handle.createVariable(name, t, dims)
                except AttributeError:
                    # Old style functions
                    var = self.handle.create_variable(name, t, dims)
            else:
                var = self.handle.createVariable(name, t, dims)

            if var is None:
                raise Exception("Couldn't create variable")

        # Write the data
        try:
            # Some libraries allow this for arrays
            var.assignValue(data)
        except:
            # And some others only this
            var[:] = data

        # Write attributes, if present
        try:
            for attrname in data.attributes:
                var.setncattr(attrname, data.attributes[attrname])
        except AttributeError:
            pass

    def attributes(self, varname):
        try:
            return self._attributes_cache[varname]
        except KeyError:
            # Need to build the attributes dictionary for this variable
            if self.handle is None:
                return None
            try:
                var = self.handle.variables[varname]
            except KeyError:
                # Not found. Try to find using case-insensitive search
                var = None
                for n in list(self.handle.variables.keys()):
                    if n.lower() == varname.lower():
                        print(
                            "WARNING: Reading '" + n + "' instead of '" + varname + "'")
                        var = self.handle.variables[n]
                if var is None:
                    return None

            attributes = {}  # Map of attribute names to values

            try:
                # This code tested with NetCDF4 library
                attribs = var.ncattrs()  # List of attributes
                for attrname in attribs:
                    attributes[attrname] = var.getncattr(
                        attrname)  # Get all values and insert into map
            except:
                print("Error reading attributes for " + varname)
                # Result will be an empty map

            if not "bout_type" in attributes:
                attributes["bout_type"] = self._bout_type_from_dimensions(varname)

            # Save the attributes for this variable to the cache
            self._attributes_cache[varname] = attributes

            return attributes


class DataFile_HDF5(DataFile):
    handle = None

    def open(self, filename, write=False, create=False, format=None):
        if (not write) and (not create):
            self.handle = h5py.File(filename, mode="r")
        elif create:
            self.handle = h5py.File(filename, mode="w")
        else:
            self.handle = h5py.File(filename, mode="a")
        # Record if writing
        self.writeable = write or create

    def close(self):
        if self.handle is not None:
            self.handle.close()
        self.handle = None

    def __init__(self, filename=None, write=False, create=False,
                 format=None):
        if not has_h5py:
            message = "DataFile: No supported HDF5 python-modules available"
            raise ImportError(message)
        if filename is not None:
            self.open(filename, write=write, create=create, format=format)
        self._attributes_cache = {}

    def __del__(self):
        self.close()

    def __enter__(self):
        return self

    def __exit__(self, type, value, traceback):
        self.close()

    def read(self, name, ranges=None, asBoutArray=True):
        if self.handle is None:
            return None

        try:
            var = self.handle[name]
            n = name
        except KeyError:
            # Not found. Try to find using case-insensitive search
            var = None
            for n in self.handle:
                if n.lower() == name.lower():
                    print(
                        "WARNING: Reading '" + n + "' instead of '" + name + "'")
                    var = self.handle[n]
            if var is None:
                return None

        if asBoutArray:
            attributes = self.attributes(n)

        ndims = len(var.shape)
        if ndims == 1 and var.shape[0] == 1:
            data = var
            if asBoutArray:
                data = BoutArray(data, attributes=attributes)
            return data[0]
        else:
            if ranges is not None:
                if len(ranges) != 2 * ndims:
                    print("Incorrect number of elements in ranges argument")
                    return None

                if ndims == 1:
                    data = var[ranges[0]:ranges[1]]
                elif ndims == 2:
                    data = var[ranges[0]:ranges[1],
                               ranges[2]:ranges[3]]
                elif ndims == 3:
                    data = var[ranges[0]:ranges[1],
                               ranges[2]:ranges[3],
                               ranges[4]:ranges[5]]
                elif ndims == 4:
                    data = var[(ranges[0]):(ranges[1]),
                               (ranges[2]):(ranges[3]),
                               (ranges[4]):(ranges[5]),
                               (ranges[6]):(ranges[7])]
                if asBoutArray:
                    data = BoutArray(data, attributes=attributes)
                return data
            else:
                data = var[...]
                if asBoutArray:
                    data = BoutArray(data, attributes=attributes)
                return data

    def __getitem__(self, name):
        var = self.read(name)
        if var is None:
            raise KeyError("No variable found: " + name)
        return var

    def __setitem__(self, key, value):
        self.write(key, value)

    def list(self):
        if self.handle is None:
            return []
        names = []
        self.handle.visit(names.append)
        return names

    def keys(self):
        return self.list()

    def dimensions(self, varname):
        bout_type = self.bout_type(varname)
        if bout_type == 'Field3D_t':
            return ('t', 'x', 'y', 'z')
        elif bout_type == 'Field2D_t':
            return ('t', 'x', 'y')
        elif bout_type == 'scalar_t':
            return ('t')
        elif bout_type == 'Field3D':
            return ('x', 'y', 'z')
        elif bout_type == 'Field2D':
            return ('x', 'y')
        elif bout_type == 'scalar':
            return ()
        else:
            raise ValueError("Variable bout_type not recognized")

    def _bout_type_from_array(self, data):
        """Get the bout_type from the array 'data'

        If 'data' is a BoutArray, it knows its bout_type, otherwise we
        have to guess.

        Parameters
        ----------
        data : :py:obj:`~boututils.boutarray.BoutArray` or ndarray
            An array with between 0 and 4 dimensions

        Returns
        -------
        str
            Either the actual bout_type or our best guess

        See Also
        --------
        - `DataFile.bout_type`

        """
        try:
            # If data is a BoutArray, it should have a type attribute that we can use
            bout_type = data.attributes["bout_type"]
            return bout_type
        except AttributeError:
            # Otherwise data is a numpy.ndarray and we have to guess the bout_type
            pass

        try:
            ndim = len(data.shape)
        except AttributeError:
            ndim = 0
        if ndim == 4:
            return 'Field3D_t'
        elif ndim == 3:
            # not ideal, 3d field might be time-evolving 2d field,
            # 'Field2D_t', but can't think of a good way to distinguish
            alwayswarn("Warning: assuming bout_type of 3d array is Field3D. If it "
                       "should be a time-evolving Field2D, this may cause errors in "
                       "dimension sizes.")
            return 'Field3D'
        elif ndim == 2:
            return 'Field2D'
        elif ndim == 1:
            return 'scalar_t'
        elif ndim == 0:
            return 'scalar'
        else:
            raise ValueError("Unrecognized variable bout_type, ndims=" + str(ndim))

    def ndims(self, varname):
        if self.handle is None:
            return None
        try:
            var = self.handle[varname]
        except KeyError:
            raise ValueError("Variable not found")
        if var.size == 1:
            # variable is a scalar, but h5py always (?) returns numpy.ndarray,
            # so var.shape=(1,)
            return 0
        else:
            return len(var.shape)

    def size(self, varname):
        if self.handle is None:
            return None
        try:
            var = self.handle[varname]
        except KeyError:
            return None
        return var.shape

    def write(self, name, data, info=False):

        if not self.writeable:
            raise Exception("File not writeable. Open with write=True keyword")

        try:
            bout_type = data.attributes["bout_type"]
        except AttributeError:
            bout_type = self._bout_type_from_array(data)

        if info:
            print("Creating variable '" + name +
                  "' with bout_type '" + bout_type + "'")

        if bout_type in ["Field3D_t", "Field2D_t", "scalar_t"]:
            # time evolving fields
            shape = list(data.shape)
            # set time dimension to None to make unlimited
            shape[0] = None
            self.handle.create_dataset(name, data=data, maxshape=shape)
        elif bout_type == 'scalar':
            # Need to create scalars as one element arrays to be compatible
            # with BOUT++ assumptions (maybe it would be better to read/write
            # scalars in BOUT++?)
            self.handle.create_dataset(name, data=np.array([data]))
        else:
            self.handle.create_dataset(name, data=data)

        # Need encodes in the following to make sure we pass a byte-string to
        # attrs and not a regular python string.

        # Check if the bout_type of the variable will be written when copying
        # attributes from data, which it should be if data is a BoutArray.
        # Otherwise, need to write it explicitly
        try:
            if (not "bout_type" in data.attributes):
                raise AttributeError("'bout_type' not found in attributes")
        except AttributeError:
            self.handle[name].attrs.create(
                'bout_type', bout_type.encode(encoding='utf-8'))

        try:
            for attrname in data.attributes:
                attrval = data.attributes[attrname]
                if type(attrval == str):
                    attrval = attrval.encode(encoding='utf-8')
                self.handle[name].attrs.create(attrname, attrval)
        except AttributeError:
            # data is not a BoutArray, so doesn't have attributes to write
            pass

    def attributes(self, varname):

        try:
            return self._attributes_cache[varname]
        except KeyError:
            # Need to add attributes for this variable to the cache
            attributes = {}
            var = self.handle[varname]
            for attrname in var.attrs:
                attribute = var.attrs[attrname]
                if type(attribute) in [bytes, np.bytes_]:
                    attribute = str(attribute, encoding="utf-8")
                attributes[attrname] = attribute

            if not "bout_type" in attributes:
                # bout_type is a required attribute for BOUT++ outputs, so it should
                # have been found
                raise ValueError(
                    "Error: bout_type not found in attributes of "+varname)

            # Save the attributes for this variable to the cache
            self._attributes_cache[varname] = attributes

            return attributes<|MERGE_RESOLUTION|>--- conflicted
+++ resolved
@@ -66,10 +66,7 @@
     has_h5py = False
 
 
-<<<<<<< HEAD
 class DataFile(object):
-=======
-class DataFile:
     """File I/O class
 
     A wrapper around various NetCDF libraries and h5py, used by BOUT++
@@ -99,7 +96,6 @@
     - Make `impl` and `handle` private
 
     """
->>>>>>> d9fe2e88
     impl = None
 
     def __init__(self, filename=None, write=False, create=False, format='NETCDF3_CLASSIC'):
