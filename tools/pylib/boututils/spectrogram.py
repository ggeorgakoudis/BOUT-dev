--- conflicted
+++ resolved
@@ -43,7 +43,6 @@
 	import matplotlib.pyplot as plt
 
 except ImportError:
-<<<<<<< HEAD
 	print "ERROR: NumPy or SciPy module not available"
 	raise
 	
@@ -147,98 +146,5 @@
 	plt.title(r"Spectrogram of $sin(t + cos(t) )$ with $\sigma=$%3.1f"%s3)
 	plt.show()
 	
-=======
-    print("ERROR: NumPy or SciPy module not available")
-    raise
-
-def spectrogram(data, dx, sigma, clip=1.0):
-    n = data.size
-    xx = arange(n)*dx
-    sigma = sigma * 0.01 * dx
-    
-    if clip: # clip to 6 std dev on either side for speed
-	
-	n_clipped = int(old_div(n,clip))
-	
-	spectra = zeros((n,old_div(n_clipped,2)))
-
-	omega = fftpack.fftfreq(n_clipped, dx)
-	omega = omega[0:old_div(n_clipped,2)]
-      
-	for i in range(n):
-	    beg = i-old_div(n_clipped,2)
-	    end = i+old_div(n_clipped,2)-1
-	    if beg < 0:
-		end = end-beg
-		beg = 0
-	    elif end >= n:
-	        end = n-1
-	        beg = end - n_clipped + 1 
-	    gaussian = 1.0 / (sigma * 2.0 * pi) * exp(-0.5 * power(( xx[beg:end] - xx[i] ),2.0) / (2.0 * sigma) )
-	    fftt = abs(fftpack.fft(data[beg:end] * gaussian))
-	    fftt = fftt[:old_div(n_clipped,2)]
-	    spectra[i,:] = fftt
-	    
-    else:
-
-	spectra = zeros((n,old_div(n,2)))
-	
-	omega = fftpack.fftfreq(n, dx)
-	omega = omega[0:old_div(n,2)]
-      
-	for i in range(n):
-	    gaussian = 1.0 / (sigma * 2.0 * pi) * exp(-0.5 * power(( xx - xx[i] ),2.0) / (2.0 * sigma) )
-	    fftt = abs(fftpack.fft(data * gaussian))
-	    fftt = fftt[:old_div(n,2)]
-	    spectra[i,:] = fftt
-    
-    return (transpose(spectra), omega)
-
-def test_spectrogram(n, d, s):
-
-  try:
-    import matplotlib.pyplot as plt
-  except ImportError:
-    print("ERROR: MatPlotLib module not available")
-    raise
-  """
-    Function used to test the performance of spectrogram with various values of sigma
-  """
-  xx = old_div(arange(n),d)
-  test_data = sin(2.0*pi*512.0*xx * ( 1.0 + 0.005*cos(xx*50.0))) + 0.5*exp(xx)*cos(2.0*pi*100.0*power(xx,2))
-  test_sigma = s
-  dx = old_div(1.0,d)
-  
-  s1 = test_sigma*0.1
-  s2 = test_sigma
-  s3 = test_sigma*10.0
-  
-  (spec2,omega2) = spectrogram(test_data, dx, s2, clip=1.0)
-  (spec3,omega3) = spectrogram(test_data, dx, s3)
-  (spec1,omega1) = spectrogram(test_data, dx, s1, clip=1.0)
-  
-  levels = linspace(min(spec1),max(spec1),100)
-  plt.subplot(311)
-  plt.contourf(xx,omega1,spec1,levels=levels)
-  plt.ylabel("frequency")
-  plt.xlabel(r"$t$")
-  plt.title(r"Spectrogram of $sin(t + cos(t) )$ with $\sigma=$%3.1f"%s1)
-  
-  levels = linspace(min(spec2),max(spec2),100)
-  plt.subplot(312)
-  plt.contourf(xx,omega2,spec2,levels=levels)
-  plt.ylabel("frequency")
-  plt.xlabel(r"$t$")
-  plt.title(r"Spectrogram of $sin(t + cos(t) )$ with $\sigma=$%3.1f"%s2)
-  
-  levels = linspace(min(spec3),max(spec3),100)
-  plt.subplot(313)
-  plt.contourf(xx,omega3,spec3,levels=levels)
-  plt.ylabel("frequency")
-  plt.xlabel(r"$t$")
-  plt.title(r"Spectrogram of $sin(t + cos(t) )$ with $\sigma=$%3.1f"%s3)
-  plt.show()
-
->>>>>>> 33f5e802
 if __name__ == "__main__":
 	test_spectrogram(2048, 2048.0, 1.0) # array size, divisions per unit, sigma of gaussian