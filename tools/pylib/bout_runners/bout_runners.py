--- conflicted
+++ resolved
@@ -1799,14 +1799,9 @@
         Function which copies restart files from self._restart_from
         """
         # Check for files in dmp_folder
-<<<<<<< HEAD
         if len(glob.glob(os.path.join(self._dmp_folder,'*restart*'))) !=0 or\
            len(glob.glob(os.path.join(self._dmp_folder,'*dmp*'))) !=0:
             message = "Restart or dmp files was found in " + self._dmp_folder +\
-=======
-        if len(glob.glob(os.path.join(self._dmp_folder,'*restart*'))) !=0:
-            message = "Restart files was found in " + self._dmp_folder +\
->>>>>>> 5d609ab8
                       " when restart_from was set. Run skipped."
             self._warning_printer(message)
             self._warnings.append(message)
@@ -1814,34 +1809,36 @@
         else:
             do_run = True
 
-        # Restart files and log files from copy from folder
-        restart_files = glob.glob(os.path.join(self._restart_from,'*restart*'))
-        log_files = glob.glob(os.path.join(self._restart_from,'*log*'))
-        inp_files = glob.glob(os.path.join(self._restart_from,'*inp*'))
-        cxx_files = glob.glob(os.path.join(self._restart_from,'*cxx*'))
-        hxx_files = glob.glob(os.path.join(self._restart_from,'*hxx*'))
-        # Files to copy
-        cpy_files =\
-            [*restart_files, *log_files, *inp_files, *cxx_files, *hxx_files]
-
-        print("\nCopying files from {0} to {1} \n".\
-              format(self._restart_from, self._dmp_folder))
-
-        # Copy the files
-        for cur_file in cpy_files:
-            # Grab the file name
-            cpy_to = os.path.split(cur_file)[-1]
-
-            # Add ".cpy" if the file has on of the following extensions
-            if ".inp" in cur_file or\
-               ".log" in cur_file or\
-               ".cxx" in cur_file or\
-               ".hxx" in cur_file:
-                cpy_to += ".cpy"
-
-            command = 'cp ' + cur_file + ' ' +\
-                      os.path.join(self._dmp_folder, cpy_to)
-            shell(command)
+        if do_run:
+            # Restart files and log files from copy from folder
+            restart_files =\
+                    glob.glob(os.path.join(self._restart_from,'*restart*'))
+            log_files = glob.glob(os.path.join(self._restart_from,'*log*'))
+            inp_files = glob.glob(os.path.join(self._restart_from,'*inp*'))
+            cxx_files = glob.glob(os.path.join(self._restart_from,'*cxx*'))
+            hxx_files = glob.glob(os.path.join(self._restart_from,'*hxx*'))
+            # Files to copy
+            cpy_files =\
+                [*restart_files, *log_files, *inp_files, *cxx_files, *hxx_files]
+
+            print("\nCopying files from {0} to {1} \n".\
+                  format(self._restart_from, self._dmp_folder))
+
+            # Copy the files
+            for cur_file in cpy_files:
+                # Grab the file name
+                cpy_to = os.path.split(cur_file)[-1]
+
+                # Add ".cpy" if the file has on of the following extensions
+                if ".inp" in cur_file or\
+                   ".log" in cur_file or\
+                   ".cxx" in cur_file or\
+                   ".hxx" in cur_file:
+                    cpy_to += ".cpy"
+
+                command = 'cp ' + cur_file + ' ' +\
+                          os.path.join(self._dmp_folder, cpy_to)
+                shell(command)
 
         return do_run
 #}}}
