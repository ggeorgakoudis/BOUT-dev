--- conflicted
+++ resolved
@@ -33,11 +33,7 @@
             return version
 
         _bout_previous_version = "v5.0.0"
-<<<<<<< HEAD
-        _bout_next_version = "v5.0.1"
-=======
-        _bout_next_version = "5.1.0"
->>>>>>> 68d95c32
+        _bout_next_version = "v5.1.0"
 
         try:
             try:
