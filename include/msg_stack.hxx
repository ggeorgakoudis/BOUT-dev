--- conflicted
+++ resolved
@@ -70,11 +70,7 @@
   MsgStack() = default;
   ~MsgStack() { clear(); }
 
-<<<<<<< HEAD
-#if BOUT_MSGSTACK_LEVEL > 1
-=======
 #if BOUT_USE_MSGSTACK
->>>>>>> 3a2c890f
   /// Add a message to the stack. Returns a message id
   int push(std::string message);
   int push() { return push(""); }
@@ -192,11 +188,7 @@
  *
  * } // Scope ends, message popped
  */
-<<<<<<< HEAD
-#if BOUT_MSGSTACK_LEVEL > 0
-=======
 #if BOUT_USE_MSGSTACK
->>>>>>> 3a2c890f
 
 /* Would like to have something like TRACE(message, ...) so that we can directly refer
    to the (required) first argument, which is the main message string. However because
