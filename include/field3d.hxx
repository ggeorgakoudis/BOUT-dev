--- conflicted
+++ resolved
@@ -458,15 +458,7 @@
 
   // Stencils for differencing
   void setXStencil(stencil &fval, const bindex &bx, CELL_LOC loc = CELL_DEFAULT) const override;
-<<<<<<< HEAD
-  void setXStencil(forward_stencil &fval, const bindex &bx, CELL_LOC loc = CELL_DEFAULT) const;
-  void setXStencil(backward_stencil &fval, const bindex &bx, CELL_LOC loc = CELL_DEFAULT) const;
   void setYStencil(stencil &fval, const bindex &bx, CELL_LOC loc = CELL_DEFAULT) const override;
-  void setYStencil(forward_stencil &fval, const bindex &bx, CELL_LOC loc = CELL_DEFAULT) const;
-  void setYStencil(backward_stencil &fval, const bindex &bx, CELL_LOC loc = CELL_DEFAULT) const;
-=======
-  void setYStencil(stencil &fval, const bindex &bx, CELL_LOC loc = CELL_DEFAULT) const override;
->>>>>>> ac011388
   void setZStencil(stencil &fval, const bindex &bx, CELL_LOC loc = CELL_DEFAULT) const override;
   
   // FieldData virtual functions
@@ -475,14 +467,6 @@
   bool is3D() const override     { return true; }         // Field is 3D
   int  byteSize() const override { return sizeof(BoutReal); } // Just one BoutReal
   int  BoutRealSize() const override { return 1; }
-<<<<<<< HEAD
-
-  DEPRECATED(int getData(int x, int y, int z, void *vptr) const override);
-  DEPRECATED(int getData(int x, int y, int z, BoutReal *rptr) const override);
-  DEPRECATED(int setData(int x, int y, int z, void *vptr) override);
-  DEPRECATED(int setData(int x, int y, int z, BoutReal *rptr) override);
-=======
->>>>>>> ac011388
 
   /// Visitor pattern support
   void accept(FieldVisitor &v) override { v.accept(*this); }
@@ -701,12 +685,8 @@
 void checkData(const Field3D &f); ///< Checks if the data is valid.
 void checkData(BoutReal f); ///< Checks if the data is valid.
 #else
-<<<<<<< HEAD
 inline void checkData(const Field3D &UNUSED(f)){;}; ///< if CHECK is disabled, ignore
 inline void checkData(BoutReal UNUSED(f)){;}; ///< if CHECK is disabled, ignore
-=======
-inline void checkData(const Field3D &UNUSED(f)){;}; ///< Checks if the data is valid.
->>>>>>> ac011388
 #endif
  
 /*!
