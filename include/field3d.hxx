--- conflicted
+++ resolved
@@ -466,25 +466,8 @@
     swap(first.nz, second.nz);
     swap(first.location, second.location);
     swap(first.deriv, second.deriv);
-<<<<<<< HEAD
-    if (first.yup_field == &first){
-      first.yup_field = &second;
-    }
-    if (second.yup_field == &second){
-      second.yup_field = &first;
-    }
-    swap(first.yup_field, second.yup_field);
-    if (first.ydown_field == &first){
-      first.ydown_field = &second;
-    }
-    if (second.ydown_field == &second){
-      second.ydown_field = &first;
-    }
-    swap(first.ydown_field, second.ydown_field);
-=======
     swap(first.yup_fields, second.yup_fields);
     swap(first.ydown_fields, second.ydown_fields);
->>>>>>> e5a082c1
     swap(first.bndry_op, second.bndry_op);
     swap(first.boundaryIsCopy, second.boundaryIsCopy);
     swap(first.boundaryIsSet, second.boundaryIsSet);
