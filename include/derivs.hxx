--- conflicted
+++ resolved
@@ -39,18 +39,18 @@
 #ifdef DERIV_FUNC_REGION_ENUM_TO_STRING
 #error This utility macro should not clash with another one
 #else
-#define DERIV_FUNC_REGION_ENUM_TO_STRING(func, T) \
+#define DERIV_FUNC_REGION_ENUM_TO_STRING(func, T, Tr)			\
 [[gnu::deprecated("Please use #func(const #T& f, CELL_LOC outloc = CELL_DEFAULT, " \
     "const std::string& method = \"DEFAULT\", const std::string& region = \"RGN_ALL\") " \
     "instead")]] \
-inline T func(const T& f, CELL_LOC outloc, const std::string& method, \
+inline Tr func(const T& f, CELL_LOC outloc, const std::string& method, \
     REGION region) { \
   return func(f, outloc, method, toString(region)); \
 } \
 [[gnu::deprecated("Please use #func(const #T& f, CELL_LOC outloc = CELL_DEFAULT, " \
     "const std::string& method = \"DEFAULT\", const std::string& region = \"RGN_ALL\") " \
     "instead")]] \
-inline T func(const T& f, CELL_LOC outloc, DIFF_METHOD method, \
+inline Tr func(const T& f, CELL_LOC outloc, DIFF_METHOD method, \
     REGION region = RGN_NOBNDRY) { \
   return func(f, outloc, toString(method), toString(region)); \
 }
@@ -92,7 +92,7 @@
 ///                    If not given, defaults to RGN_NOBNDRY
 Field3D DDX(const Field3D& f, CELL_LOC outloc = CELL_DEFAULT, const std::string&
     method = "DEFAULT", const std::string& region = "RGN_NOBNDRY");
-DERIV_FUNC_REGION_ENUM_TO_STRING(DDX, Field3D)
+DERIV_FUNC_REGION_ENUM_TO_STRING(DDX, Field3D, Field3D)
 
 /// Calculate first partial derivative in X
 ///
@@ -106,19 +106,10 @@
 ///                    If not given, defaults to DIFF_DEFAULT
 /// @param[in] region  What region is expected to be calculated
 ///                    If not given, defaults to RGN_NOBNDRY
-<<<<<<< HEAD
-const Coordinates::metric_field_type DDX(const Field2D& f, CELL_LOC outloc = CELL_DEFAULT,
-                                         const std::string& method = "DEFAULT",
-                                         REGION region = RGN_NOBNDRY);
-inline const Coordinates::metric_field_type
-DDX(const Field2D& f, CELL_LOC outloc, DIFF_METHOD method, REGION region = RGN_NOBNDRY) {
-  return DDX(f, outloc, DIFF_METHOD_STRING(method), region);
-};
-=======
-Field2D DDX(const Field2D& f, CELL_LOC outloc = CELL_DEFAULT, const std::string&
-    method = "DEFAULT", const std::string& region = "RGN_NOBNDRY");
-DERIV_FUNC_REGION_ENUM_TO_STRING(DDX, Field2D)
->>>>>>> c1173ecf
+Coordinates::metric_field_type DDX(const Field2D& f, CELL_LOC outloc = CELL_DEFAULT,
+                                   const std::string& method = "DEFAULT",
+                                   const std::string& region = "RGN_NOBNDRY");
+DERIV_FUNC_REGION_ENUM_TO_STRING(DDX, Field2D, Coordinates::metric_field_type)
 
 /// Calculate first partial derivative in Y
 ///
@@ -134,7 +125,7 @@
 ///                    If not given, defaults to RGN_NOBNDRY
 Field3D DDY(const Field3D& f, CELL_LOC outloc = CELL_DEFAULT, const std::string&
     method = "DEFAULT", const std::string& region = "RGN_NOBNDRY");
-DERIV_FUNC_REGION_ENUM_TO_STRING(DDY, Field3D)
+DERIV_FUNC_REGION_ENUM_TO_STRING(DDY, Field3D, Field3D)
 
 /// Calculate first partial derivative in Y
 ///
@@ -148,19 +139,9 @@
 ///                    If not given, defaults to DIFF_DEFAULT
 /// @param[in] region  What region is expected to be calculated
 ///                    If not given, defaults to RGN_NOBNDRY
-<<<<<<< HEAD
-const Coordinates::metric_field_type DDY(const Field2D& f, CELL_LOC outloc = CELL_DEFAULT,
-                                         const std::string& method = "DEFAULT",
-                                         REGION region = RGN_NOBNDRY);
-inline const Coordinates::metric_field_type
-DDY(const Field2D& f, CELL_LOC outloc, DIFF_METHOD method, REGION region = RGN_NOBNDRY) {
-  return DDY(f, outloc, DIFF_METHOD_STRING(method), region);
-};
-=======
-Field2D DDY(const Field2D& f, CELL_LOC outloc = CELL_DEFAULT, const std::string&
-    method = "DEFAULT", const std::string& region = "RGN_NOBNDRY");
-DERIV_FUNC_REGION_ENUM_TO_STRING(DDY, Field2D)
->>>>>>> c1173ecf
+Coordinates::metric_field_type DDY(const Field2D& f, CELL_LOC outloc = CELL_DEFAULT, const std::string&
+    method = "DEFAULT", const std::string& region = "RGN_NOBNDRY");
+DERIV_FUNC_REGION_ENUM_TO_STRING(DDY, Field2D, Coordinates::metric_field_type)
 
 /// Calculate first partial derivative in Z
 ///
@@ -176,7 +157,7 @@
 ///                    If not given, defaults to RGN_NOBNDRY
 Field3D DDZ(const Field3D& f, CELL_LOC outloc = CELL_DEFAULT, const std::string&
     method = "DEFAULT", const std::string& region = "RGN_NOBNDRY");
-DERIV_FUNC_REGION_ENUM_TO_STRING(DDZ, Field3D)
+DERIV_FUNC_REGION_ENUM_TO_STRING(DDZ, Field3D, Field3D)
 
 /// Calculate first partial derivative in Z
 ///
@@ -190,19 +171,9 @@
 ///                    If not given, defaults to DIFF_DEFAULT
 /// @param[in] region  What region is expected to be calculated
 ///                    If not given, defaults to RGN_NOBNDRY
-<<<<<<< HEAD
-const Coordinates::metric_field_type DDZ(const Field2D& f, CELL_LOC outloc = CELL_DEFAULT,
-                                         const std::string& method = "DEFAULT",
-                                         REGION region = RGN_NOBNDRY);
-inline const Coordinates::metric_field_type
-DDZ(const Field2D& f, CELL_LOC outloc, DIFF_METHOD method, REGION region = RGN_NOBNDRY) {
-  return DDZ(f, outloc, DIFF_METHOD_STRING(method), region);
-};
-=======
-Field2D DDZ(const Field2D& f, CELL_LOC outloc = CELL_DEFAULT, const std::string&
-    method = "DEFAULT", const std::string& region = "RGN_NOBNDRY");
-DERIV_FUNC_REGION_ENUM_TO_STRING(DDZ, Field2D)
->>>>>>> c1173ecf
+Coordinates::metric_field_type DDZ(const Field2D& f, CELL_LOC outloc = CELL_DEFAULT, const std::string&
+    method = "DEFAULT", const std::string& region = "RGN_NOBNDRY");
+DERIV_FUNC_REGION_ENUM_TO_STRING(DDZ, Field2D, Coordinates::metric_field_type)
 
 /// Calculate first partial derivative in Z
 ///
@@ -218,7 +189,7 @@
 ///                    If not given, defaults to RGN_NOBNDRY
 Vector3D DDZ(const Vector3D& f, CELL_LOC outloc = CELL_DEFAULT, const std::string&
     method = "DEFAULT", const std::string& region = "RGN_NOBNDRY");
-DERIV_FUNC_REGION_ENUM_TO_STRING(DDZ, Vector3D)
+DERIV_FUNC_REGION_ENUM_TO_STRING(DDZ, Vector3D, Vector3D)
 
 /// Calculate first partial derivative in Z
 ///
@@ -234,7 +205,7 @@
 ///                    If not given, defaults to RGN_NOBNDRY
 Vector2D DDZ(const Vector2D& f, CELL_LOC outloc = CELL_DEFAULT, const std::string&
     method = "DEFAULT", const std::string& region = "RGN_NOBNDRY");
-DERIV_FUNC_REGION_ENUM_TO_STRING(DDZ, Vector2D)
+DERIV_FUNC_REGION_ENUM_TO_STRING(DDZ, Vector2D, Vector2D)
 
 ////////// SECOND DERIVATIVES //////////
 
@@ -252,7 +223,7 @@
 ///                    If not given, defaults to RGN_NOBNDRY
 Field3D D2DX2(const Field3D& f, CELL_LOC outloc = CELL_DEFAULT, const std::string&
     method = "DEFAULT", const std::string& region = "RGN_NOBNDRY");
-DERIV_FUNC_REGION_ENUM_TO_STRING(D2DX2, Field3D)
+DERIV_FUNC_REGION_ENUM_TO_STRING(D2DX2, Field3D, Field3D)
 
 /// Calculate second partial derivative in X
 ///
@@ -266,21 +237,9 @@
 ///                    If not given, defaults to DIFF_DEFAULT
 /// @param[in] region  What region is expected to be calculated
 ///                    If not given, defaults to RGN_NOBNDRY
-<<<<<<< HEAD
-const Coordinates::metric_field_type D2DX2(const Field2D& f,
-                                           CELL_LOC outloc = CELL_DEFAULT,
-                                           const std::string& method = "DEFAULT",
-                                           REGION region = RGN_NOBNDRY);
-inline const Coordinates::metric_field_type D2DX2(const Field2D& f, CELL_LOC outloc,
-                                                  DIFF_METHOD method,
-                                                  REGION region = RGN_NOBNDRY) {
-  return D2DX2(f, outloc, DIFF_METHOD_STRING(method), region);
-};
-=======
-Field2D D2DX2(const Field2D& f, CELL_LOC outloc = CELL_DEFAULT, const std::string&
-    method = "DEFAULT", const std::string& region = "RGN_NOBNDRY");
-DERIV_FUNC_REGION_ENUM_TO_STRING(D2DX2, Field2D)
->>>>>>> c1173ecf
+Coordinates::metric_field_type D2DX2(const Field2D& f, CELL_LOC outloc = CELL_DEFAULT, const std::string&
+    method = "DEFAULT", const std::string& region = "RGN_NOBNDRY");
+DERIV_FUNC_REGION_ENUM_TO_STRING(D2DX2, Field2D, Coordinates::metric_field_type)
 
 /// Calculate second partial derivative in Y
 ///
@@ -296,7 +255,7 @@
 ///                    If not given, defaults to RGN_NOBNDRY
 Field3D D2DY2(const Field3D& f, CELL_LOC outloc = CELL_DEFAULT, const std::string&
     method = "DEFAULT", const std::string& region = "RGN_NOBNDRY");
-DERIV_FUNC_REGION_ENUM_TO_STRING(D2DY2, Field3D)
+DERIV_FUNC_REGION_ENUM_TO_STRING(D2DY2, Field3D, Field3D)
 
 /// Calculate second partial derivative in Y
 ///
@@ -310,21 +269,9 @@
 ///                    If not given, defaults to DIFF_DEFAULT
 /// @param[in] region  What region is expected to be calculated
 ///                    If not given, defaults to RGN_NOBNDRY
-<<<<<<< HEAD
-const Coordinates::metric_field_type D2DY2(const Field2D& f,
-                                           CELL_LOC outloc = CELL_DEFAULT,
-                                           const std::string& method = "DEFAULT",
-                                           REGION region = RGN_NOBNDRY);
-inline const Coordinates::metric_field_type D2DY2(const Field2D& f, CELL_LOC outloc,
-                                                  DIFF_METHOD method,
-                                                  REGION region = RGN_NOBNDRY) {
-  return D2DY2(f, outloc, DIFF_METHOD_STRING(method), region);
-};
-=======
-Field2D D2DY2(const Field2D& f, CELL_LOC outloc = CELL_DEFAULT, const std::string&
-    method = "DEFAULT", const std::string& region = "RGN_NOBNDRY");
-DERIV_FUNC_REGION_ENUM_TO_STRING(D2DY2, Field2D)
->>>>>>> c1173ecf
+Coordinates::metric_field_type D2DY2(const Field2D& f, CELL_LOC outloc = CELL_DEFAULT, const std::string&
+    method = "DEFAULT", const std::string& region = "RGN_NOBNDRY");
+DERIV_FUNC_REGION_ENUM_TO_STRING(D2DY2, Field2D, Coordinates::metric_field_type)
 
 /// Calculate second partial derivative in Z
 ///
@@ -340,7 +287,7 @@
 ///                    If not given, defaults to RGN_NOBNDRY
 Field3D D2DZ2(const Field3D& f, CELL_LOC outloc = CELL_DEFAULT, const std::string&
     method = "DEFAULT", const std::string& region = "RGN_NOBNDRY");
-DERIV_FUNC_REGION_ENUM_TO_STRING(D2DZ2, Field3D)
+DERIV_FUNC_REGION_ENUM_TO_STRING(D2DZ2, Field3D, Field3D)
 
 /// Calculate second partial derivative in Z
 ///
@@ -354,21 +301,9 @@
 ///                    If not given, defaults to DIFF_DEFAULT
 /// @param[in] region  What region is expected to be calculated
 ///                    If not given, defaults to RGN_NOBNDRY
-<<<<<<< HEAD
-const Coordinates::metric_field_type D2DZ2(const Field2D& f,
-                                           CELL_LOC outloc = CELL_DEFAULT,
-                                           const std::string& method = "DEFAULT",
-                                           REGION region = RGN_NOBNDRY);
-inline const Coordinates::metric_field_type D2DZ2(const Field2D& f, CELL_LOC outloc,
-                                                  DIFF_METHOD method,
-                                                  REGION region = RGN_NOBNDRY) {
-  return D2DZ2(f, outloc, DIFF_METHOD_STRING(method), region);
-};
-=======
-Field2D D2DZ2(const Field2D& f, CELL_LOC outloc = CELL_DEFAULT, const std::string&
-    method = "DEFAULT", const std::string& region = "RGN_NOBNDRY");
-DERIV_FUNC_REGION_ENUM_TO_STRING(D2DZ2, Field2D)
->>>>>>> c1173ecf
+Coordinates::metric_field_type D2DZ2(const Field2D& f, CELL_LOC outloc = CELL_DEFAULT, const std::string&
+    method = "DEFAULT", const std::string& region = "RGN_NOBNDRY");
+DERIV_FUNC_REGION_ENUM_TO_STRING(D2DZ2, Field2D, Coordinates::metric_field_type)
 
 ////////// FOURTH DERIVATIVES //////////
 
@@ -386,7 +321,7 @@
 ///                    If not given, defaults to RGN_NOBNDRY
 Field3D D4DX4(const Field3D& f, CELL_LOC outloc = CELL_DEFAULT, const std::string&
     method = "DEFAULT", const std::string& region = "RGN_NOBNDRY");
-DERIV_FUNC_REGION_ENUM_TO_STRING(D4DX4, Field3D)
+DERIV_FUNC_REGION_ENUM_TO_STRING(D4DX4, Field3D, Field3D)
 
 /// Calculate forth partial derivative in X
 ///
@@ -400,21 +335,9 @@
 ///                    If not given, defaults to DIFF_DEFAULT
 /// @param[in] region  What region is expected to be calculated
 ///                    If not given, defaults to RGN_NOBNDRY
-<<<<<<< HEAD
-const Coordinates::metric_field_type D4DX4(const Field2D& f,
-                                           CELL_LOC outloc = CELL_DEFAULT,
-                                           const std::string& method = "DEFAULT",
-                                           REGION region = RGN_NOBNDRY);
-inline const Coordinates::metric_field_type D4DX4(const Field2D& f, CELL_LOC outloc,
-                                                  DIFF_METHOD method,
-                                                  REGION region = RGN_NOBNDRY) {
-  return D4DX4(f, outloc, DIFF_METHOD_STRING(method), region);
-};
-=======
-Field2D D4DX4(const Field2D& f, CELL_LOC outloc = CELL_DEFAULT, const std::string&
-    method = "DEFAULT", const std::string& region = "RGN_NOBNDRY");
-DERIV_FUNC_REGION_ENUM_TO_STRING(D4DX4, Field2D)
->>>>>>> c1173ecf
+Coordinates::metric_field_type D4DX4(const Field2D& f, CELL_LOC outloc = CELL_DEFAULT, const std::string&
+    method = "DEFAULT", const std::string& region = "RGN_NOBNDRY");
+DERIV_FUNC_REGION_ENUM_TO_STRING(D4DX4, Field2D, Coordinates::metric_field_type)
 
 /// Calculate forth partial derivative in Y
 ///
@@ -430,7 +353,7 @@
 ///                    If not given, defaults to RGN_NOBNDRY
 Field3D D4DY4(const Field3D& f, CELL_LOC outloc = CELL_DEFAULT, const std::string&
     method = "DEFAULT", const std::string& region = "RGN_NOBNDRY");
-DERIV_FUNC_REGION_ENUM_TO_STRING(D4DY4, Field3D)
+DERIV_FUNC_REGION_ENUM_TO_STRING(D4DY4, Field3D, Field3D)
 
 /// Calculate forth partial derivative in Y
 ///
@@ -444,21 +367,9 @@
 ///                    If not given, defaults to DIFF_DEFAULT
 /// @param[in] region  What region is expected to be calculated
 ///                    If not given, defaults to RGN_NOBNDRY
-<<<<<<< HEAD
-const Coordinates::metric_field_type D4DY4(const Field2D& f,
-                                           CELL_LOC outloc = CELL_DEFAULT,
-                                           const std::string& method = "DEFAULT",
-                                           REGION region = RGN_NOBNDRY);
-inline const Coordinates::metric_field_type D4DY4(const Field2D& f, CELL_LOC outloc,
-                                                  DIFF_METHOD method,
-                                                  REGION region = RGN_NOBNDRY) {
-  return D4DY4(f, outloc, DIFF_METHOD_STRING(method), region);
-};
-=======
-Field2D D4DY4(const Field2D& f, CELL_LOC outloc = CELL_DEFAULT, const std::string&
-    method = "DEFAULT", const std::string& region = "RGN_NOBNDRY");
-DERIV_FUNC_REGION_ENUM_TO_STRING(D4DY4, Field2D)
->>>>>>> c1173ecf
+Coordinates::metric_field_type D4DY4(const Field2D& f, CELL_LOC outloc = CELL_DEFAULT, const std::string&
+    method = "DEFAULT", const std::string& region = "RGN_NOBNDRY");
+DERIV_FUNC_REGION_ENUM_TO_STRING(D4DY4, Field2D, Coordinates::metric_field_type)
 
 /// Calculate forth partial derivative in Z
 ///
@@ -474,7 +385,7 @@
 ///                    If not given, defaults to RGN_NOBNDRY
 Field3D D4DZ4(const Field3D& f, CELL_LOC outloc = CELL_DEFAULT, const std::string&
     method = "DEFAULT", const std::string& region = "RGN_NOBNDRY");
-DERIV_FUNC_REGION_ENUM_TO_STRING(D4DZ4, Field3D)
+DERIV_FUNC_REGION_ENUM_TO_STRING(D4DZ4, Field3D, Field3D)
 
 /// Calculate forth partial derivative in Z
 ///
@@ -488,21 +399,9 @@
 ///                    If not given, defaults to DIFF_DEFAULT
 /// @param[in] region  What region is expected to be calculated
 ///                    If not given, defaults to RGN_NOBNDRY
-<<<<<<< HEAD
-const Coordinates::metric_field_type D4DZ4(const Field2D& f,
-                                           CELL_LOC outloc = CELL_DEFAULT,
-                                           const std::string& method = "DEFAULT",
-                                           REGION region = RGN_NOBNDRY);
-inline const Coordinates::metric_field_type D4DZ4(const Field2D& f, CELL_LOC outloc,
-                                                  DIFF_METHOD method,
-                                                  REGION region = RGN_NOBNDRY) {
-  return D4DZ4(f, outloc, DIFF_METHOD_STRING(method), region);
-};
-=======
-Field2D D4DZ4(const Field2D& f, CELL_LOC outloc = CELL_DEFAULT, const std::string&
-    method = "DEFAULT", const std::string& region = "RGN_NOBNDRY");
-DERIV_FUNC_REGION_ENUM_TO_STRING(D4DZ4, Field2D)
->>>>>>> c1173ecf
+Coordinates::metric_field_type D4DZ4(const Field2D& f, CELL_LOC outloc = CELL_DEFAULT, const std::string&
+    method = "DEFAULT", const std::string& region = "RGN_NOBNDRY");
+DERIV_FUNC_REGION_ENUM_TO_STRING(D4DZ4, Field2D, Coordinates::metric_field_type)
 
 /// For terms of form v * grad(f)
 ///
@@ -534,21 +433,9 @@
 ///                    If not given, defaults to DIFF_DEFAULT
 /// @param[in] region  What region is expected to be calculated
 ///                    If not given, defaults to RGN_NOBNDRY
-<<<<<<< HEAD
-const Coordinates::metric_field_type VDDX(const Field2D& v, const Field2D& f,
-                                          CELL_LOC outloc = CELL_DEFAULT,
-                                          const std::string& method = "DEFAULT",
-                                          REGION region = RGN_NOBNDRY);
-inline const Coordinates::metric_field_type VDDX(const Field2D& v, const Field2D& f,
-                                                 CELL_LOC outloc, DIFF_METHOD method,
-                                                 REGION region = RGN_NOBNDRY) {
-  return VDDX(v, f, outloc, DIFF_METHOD_STRING(method), region);
-};
-=======
-Field2D VDDX(const Field2D& v, const Field2D& f, CELL_LOC outloc = CELL_DEFAULT,
-    const std::string& method = "DEFAULT", const std::string& region = "RGN_NOBNDRY");
-VDERIV_FUNC_REGION_ENUM_TO_STRING(VDDX, Field2D, Field2D, Field2D)
->>>>>>> c1173ecf
+Coordinates::metric_field_type VDDX(const Field2D& v, const Field2D& f, CELL_LOC outloc = CELL_DEFAULT,
+    const std::string& method = "DEFAULT", const std::string& region = "RGN_NOBNDRY");
+VDERIV_FUNC_REGION_ENUM_TO_STRING(VDDX, Coordinates::metric_field_type, Field2D, Field2D)
 
 /// For terms of form v * grad(f)
 ///
@@ -580,21 +467,9 @@
 ///                    If not given, defaults to DIFF_DEFAULT
 /// @param[in] region  What region is expected to be calculated
 ///                    If not given, defaults to RGN_NOBNDRY
-<<<<<<< HEAD
-const Coordinates::metric_field_type VDDY(const Field2D& v, const Field2D& f,
-                                          CELL_LOC outloc = CELL_DEFAULT,
-                                          const std::string& method = "DEFAULT",
-                                          REGION region = RGN_NOBNDRY);
-inline const Coordinates::metric_field_type VDDY(const Field2D& v, const Field2D& f,
-                                                 CELL_LOC outloc, DIFF_METHOD method,
-                                                 REGION region = RGN_NOBNDRY) {
-  return VDDY(v, f, outloc, DIFF_METHOD_STRING(method), region);
-};
-=======
-Field2D VDDY(const Field2D& v, const Field2D& f, CELL_LOC outloc = CELL_DEFAULT,
-    const std::string& method = "DEFAULT", const std::string& region = "RGN_NOBNDRY");
-VDERIV_FUNC_REGION_ENUM_TO_STRING(VDDY, Field2D, Field2D, Field2D)
->>>>>>> c1173ecf
+Coordinates::metric_field_type VDDY(const Field2D& v, const Field2D& f, CELL_LOC outloc = CELL_DEFAULT,
+    const std::string& method = "DEFAULT", const std::string& region = "RGN_NOBNDRY");
+VDERIV_FUNC_REGION_ENUM_TO_STRING(VDDY, Coordinates::metric_field_type, Field2D, Field2D)
 
 /// For terms of form v * grad(f)
 ///
@@ -626,21 +501,9 @@
 ///                    If not given, defaults to DIFF_DEFAULT
 /// @param[in] region  What region is expected to be calculated
 ///                    If not given, defaults to RGN_NOBNDRY
-<<<<<<< HEAD
-const Coordinates::metric_field_type VDDZ(const Field2D& v, const Field2D& f,
-                                          CELL_LOC outloc = CELL_DEFAULT,
-                                          const std::string& method = "DEFAULT",
-                                          REGION region = RGN_NOBNDRY);
-inline const Coordinates::metric_field_type VDDZ(const Field2D& v, const Field2D& f,
-                                                 CELL_LOC outloc, DIFF_METHOD method,
-                                                 REGION region = RGN_NOBNDRY) {
-  return VDDZ(v, f, outloc, DIFF_METHOD_STRING(method), region);
-};
-=======
-Field2D VDDZ(const Field2D& v, const Field2D& f, CELL_LOC outloc = CELL_DEFAULT,
-    const std::string& method = "DEFAULT", const std::string& region = "RGN_NOBNDRY");
-VDERIV_FUNC_REGION_ENUM_TO_STRING(VDDZ, Field2D, Field2D, Field2D)
->>>>>>> c1173ecf
+Coordinates::metric_field_type VDDZ(const Field2D& v, const Field2D& f, CELL_LOC outloc = CELL_DEFAULT,
+    const std::string& method = "DEFAULT", const std::string& region = "RGN_NOBNDRY");
+VDERIV_FUNC_REGION_ENUM_TO_STRING(VDDZ, Coordinates::metric_field_type, Field2D, Field2D)
 
 /// For terms of form v * grad(f)
 ///
@@ -655,21 +518,9 @@
 ///                    If not given, defaults to DIFF_DEFAULT
 /// @param[in] region  What region is expected to be calculated
 ///                    If not given, defaults to RGN_NOBNDRY
-<<<<<<< HEAD
-const Coordinates::metric_field_type VDDZ(const Field3D& v, const Field2D& f,
-                                          CELL_LOC outloc = CELL_DEFAULT,
-                                          const std::string& method = "DEFAULT",
-                                          REGION region = RGN_NOBNDRY);
-inline const Coordinates::metric_field_type VDDZ(const Field3D& v, const Field2D& f,
-                                                 CELL_LOC outloc, DIFF_METHOD method,
-                                                 REGION region = RGN_NOBNDRY) {
-  return VDDZ(v, f, outloc, DIFF_METHOD_STRING(method), region);
-};
-=======
-Field2D VDDZ(const Field3D& v, const Field2D& f, CELL_LOC outloc = CELL_DEFAULT,
-    const std::string& method = "DEFAULT", const std::string& region = "RGN_NOBNDRY");
-VDERIV_FUNC_REGION_ENUM_TO_STRING(VDDZ, Field2D, Field3D, Field2D)
->>>>>>> c1173ecf
+Coordinates::metric_field_type VDDZ(const Field3D& v, const Field2D& f, CELL_LOC outloc = CELL_DEFAULT,
+    const std::string& method = "DEFAULT", const std::string& region = "RGN_NOBNDRY");
+VDERIV_FUNC_REGION_ENUM_TO_STRING(VDDZ, Coordinates::metric_field_type, Field3D, Field2D)
 
 /// for terms of form div(v * f)
 ///
@@ -701,21 +552,9 @@
 ///                    If not given, defaults to DIFF_DEFAULT
 /// @param[in] region  What region is expected to be calculated
 ///                    If not given, defaults to RGN_NOBNDRY
-<<<<<<< HEAD
-const Coordinates::metric_field_type FDDX(const Field2D& v, const Field2D& f,
-                                          CELL_LOC outloc = CELL_DEFAULT,
-                                          const std::string& method = "DEFAULT",
-                                          REGION region = RGN_NOBNDRY);
-inline const Coordinates::metric_field_type FDDX(const Field2D& v, const Field2D& f,
-                                                 CELL_LOC outloc, DIFF_METHOD method,
-                                                 REGION region = RGN_NOBNDRY) {
-  return FDDX(v, f, outloc, DIFF_METHOD_STRING(method), region);
-};
-=======
-Field2D FDDX(const Field2D& v, const Field2D& f, CELL_LOC outloc = CELL_DEFAULT,
-    const std::string& method = "DEFAULT", const std::string& region = "RGN_NOBNDRY");
-VDERIV_FUNC_REGION_ENUM_TO_STRING(FDDX, Field2D, Field2D, Field2D)
->>>>>>> c1173ecf
+Coordinates::metric_field_type FDDX(const Field2D& v, const Field2D& f, CELL_LOC outloc = CELL_DEFAULT,
+    const std::string& method = "DEFAULT", const std::string& region = "RGN_NOBNDRY");
+VDERIV_FUNC_REGION_ENUM_TO_STRING(FDDX, Coordinates::metric_field_type, Field2D, Field2D)
 
 /// for terms of form div(v * f)
 ///
@@ -747,21 +586,9 @@
 ///                    If not given, defaults to DIFF_DEFAULT
 /// @param[in] region  What region is expected to be calculated
 ///                    If not given, defaults to RGN_NOBNDRY
-<<<<<<< HEAD
-const Coordinates::metric_field_type FDDY(const Field2D& v, const Field2D& f,
-                                          CELL_LOC outloc = CELL_DEFAULT,
-                                          const std::string& method = "DEFAULT",
-                                          REGION region = RGN_NOBNDRY);
-inline const Coordinates::metric_field_type FDDY(const Field2D& v, const Field2D& f,
-                                                 CELL_LOC outloc, DIFF_METHOD method,
-                                                 REGION region = RGN_NOBNDRY) {
-  return FDDY(v, f, outloc, DIFF_METHOD_STRING(method), region);
-};
-=======
-Field2D FDDY(const Field2D& v, const Field2D& f, CELL_LOC outloc = CELL_DEFAULT,
-    const std::string& method = "DEFAULT", const std::string& region = "RGN_NOBNDRY");
-VDERIV_FUNC_REGION_ENUM_TO_STRING(FDDY, Field2D, Field2D, Field2D)
->>>>>>> c1173ecf
+Coordinates::metric_field_type FDDY(const Field2D& v, const Field2D& f, CELL_LOC outloc = CELL_DEFAULT,
+    const std::string& method = "DEFAULT", const std::string& region = "RGN_NOBNDRY");
+VDERIV_FUNC_REGION_ENUM_TO_STRING(FDDY, Coordinates::metric_field_type, Field2D, Field2D)
 
 /// for terms of form div(v * f)
 ///
@@ -793,21 +620,9 @@
 ///                    If not given, defaults to DIFF_DEFAULT
 /// @param[in] region  What region is expected to be calculated
 ///                    If not given, defaults to RGN_NOBNDRY
-<<<<<<< HEAD
-const Coordinates::metric_field_type FDDZ(const Field2D& v, const Field2D& f,
-                                          CELL_LOC outloc = CELL_DEFAULT,
-                                          const std::string& method = "DEFAULT",
-                                          REGION region = RGN_NOBNDRY);
-inline const Coordinates::metric_field_type FDDZ(const Field2D& v, const Field2D& f,
-                                                 CELL_LOC outloc, DIFF_METHOD method,
-                                                 REGION region = RGN_NOBNDRY) {
-  return FDDZ(v, f, outloc, DIFF_METHOD_STRING(method), region);
-};
-=======
-Field2D FDDZ(const Field2D& v, const Field2D& f, CELL_LOC outloc = CELL_DEFAULT,
-    const std::string& method = "DEFAULT", const std::string& region = "RGN_NOBNDRY");
-VDERIV_FUNC_REGION_ENUM_TO_STRING(FDDZ, Field2D, Field2D, Field2D)
->>>>>>> c1173ecf
+Coordinates::metric_field_type FDDZ(const Field2D& v, const Field2D& f, CELL_LOC outloc = CELL_DEFAULT,
+    const std::string& method = "DEFAULT", const std::string& region = "RGN_NOBNDRY");
+VDERIV_FUNC_REGION_ENUM_TO_STRING(FDDZ, Coordinates::metric_field_type, Field2D, Field2D)
 
 /// Calculate mixed partial derivative in x and y
 ///
@@ -856,26 +671,16 @@
 ///                    If not given, defaults to DIFF_DEFAULT
 /// @param[in] region  What region is expected to be calculated
 ///                    If not given, defaults to RGN_NOBNDRY
-<<<<<<< HEAD
-const Coordinates::metric_field_type D2DXDY(const Field2D& f,
-                                            CELL_LOC outloc = CELL_DEFAULT,
-                                            const std::string& method = "DEFAULT",
-                                            REGION region = RGN_NOBNDRY);
-inline const Coordinates::metric_field_type D2DXDY(const Field2D& f, CELL_LOC outloc,
-                                                   DIFF_METHOD method,
-                                                   REGION region = RGN_NOBNDRY) {
-  return D2DXDY(f, outloc, DIFF_METHOD_STRING(method), region);
-=======
 /// @param[in] dfdy_boundary_condition Boundary condition to use to set the guard cells of
 ///                                    df/dy, before calculating the x-derivative.
-Field2D D2DXDY(const Field2D& f, CELL_LOC outloc = CELL_DEFAULT,
+Coordinates::metric_field_type D2DXDY(const Field2D& f, CELL_LOC outloc = CELL_DEFAULT,
                      const std::string& method = "DEFAULT",
                      const std::string& region = "RGN_NOBNDRY",
                      const std::string& dfdy_boundary_condition = "free_o3");
 [[gnu::deprecated("Please use D2DXDY(const Field2D& f, CELL_LOC outloc = CELL_DEFAULT, " 
     "const std::string& method = \"DEFAULT\", const std::string& region = \"RGN_ALL\", "
     "const std::string& dfdy_boundary_condition) instead")]]
-inline Field2D D2DXDY(const Field2D& f, CELL_LOC outloc, const std::string& method,
+inline Coordinates::metric_field_type D2DXDY(const Field2D& f, CELL_LOC outloc, const std::string& method,
                             REGION region,
                             const std::string& dfdy_boundary_condition = "free_o3") {
   return D2DXDY(f, outloc, method, toString(region), dfdy_boundary_condition);
@@ -883,11 +688,10 @@
 [[gnu::deprecated("Please use D2DXDY(const Field2D& f, CELL_LOC outloc = CELL_DEFAULT, " 
     "const std::string& method = \"DEFAULT\", const std::string& region = \"RGN_ALL\", "
     "const std::string& dfdy_boundary_condition) instead")]]
-inline Field2D D2DXDY(const Field2D& f, CELL_LOC outloc, DIFF_METHOD method,
+inline Coordinates::metric_field_type D2DXDY(const Field2D& f, CELL_LOC outloc, DIFF_METHOD method,
                             REGION region = RGN_NOBNDRY,
                             const std::string& dfdy_boundary_condition = "free_o3") {
   return D2DXDY(f, outloc, toString(method), toString(region), dfdy_boundary_condition);
->>>>>>> c1173ecf
 };
 
 /// Calculate mixed partial derivative in x and z
@@ -904,7 +708,7 @@
 ///                    If not given, defaults to RGN_NOBNDRY
 Field3D D2DXDZ(const Field3D& f, CELL_LOC outloc = CELL_DEFAULT, const std::string&
     method = "DEFAULT", const std::string& region = "RGN_NOBNDRY");
-DERIV_FUNC_REGION_ENUM_TO_STRING(D2DXDZ, Field3D)
+DERIV_FUNC_REGION_ENUM_TO_STRING(D2DXDZ, Field3D, Field3D)
 
 /// Calculate mixed partial derivative in x and z
 ///
@@ -918,21 +722,9 @@
 ///                    If not given, defaults to DIFF_DEFAULT
 /// @param[in] region  What region is expected to be calculated
 ///                    If not given, defaults to RGN_NOBNDRY
-<<<<<<< HEAD
-const Coordinates::metric_field_type D2DXDZ(const Field2D& f,
-                                            CELL_LOC outloc = CELL_DEFAULT,
-                                            const std::string& method = "DEFAULT",
-                                            REGION region = RGN_NOBNDRY);
-inline const Coordinates::metric_field_type D2DXDZ(const Field2D& f, CELL_LOC outloc,
-                                                   DIFF_METHOD method,
-                                                   REGION region = RGN_NOBNDRY) {
-  return D2DXDZ(f, outloc, DIFF_METHOD_STRING(method), region);
-};
-=======
-Field2D D2DXDZ(const Field2D& f, CELL_LOC outloc = CELL_DEFAULT, const std::string&
-    method = "DEFAULT", const std::string& region = "RGN_NOBNDRY");
-DERIV_FUNC_REGION_ENUM_TO_STRING(D2DXDZ, Field2D)
->>>>>>> c1173ecf
+Coordinates::metric_field_type D2DXDZ(const Field2D& f, CELL_LOC outloc = CELL_DEFAULT, const std::string&
+    method = "DEFAULT", const std::string& region = "RGN_NOBNDRY");
+DERIV_FUNC_REGION_ENUM_TO_STRING(D2DXDZ, Field2D, Coordinates::metric_field_type)
 
 /// Calculate mixed partial derivative in y and z
 ///
@@ -948,7 +740,7 @@
 ///                    If not given, defaults to RGN_NOBNDRY
 Field3D D2DYDZ(const Field3D& f, CELL_LOC outloc = CELL_DEFAULT, const std::string&
     method = "DEFAULT", const std::string& region = "RGN_NOBNDRY");
-DERIV_FUNC_REGION_ENUM_TO_STRING(D2DYDZ, Field3D)
+DERIV_FUNC_REGION_ENUM_TO_STRING(D2DYDZ, Field3D, Field3D)
 
 /// Calculate mixed partial derivative in y and z
 ///
@@ -962,23 +754,11 @@
 ///                    If not given, defaults to DIFF_DEFAULT
 /// @param[in] region  What region is expected to be calculated
 ///                    If not given, defaults to RGN_NOBNDRY
-<<<<<<< HEAD
-const Coordinates::metric_field_type D2DYDZ(const Field2D& f,
-                                            CELL_LOC outloc = CELL_DEFAULT,
-                                            const std::string& method = "DEFAULT",
-                                            REGION region = RGN_NOBNDRY);
-inline const Coordinates::metric_field_type D2DYDZ(const Field2D& f, CELL_LOC outloc,
-                                                   DIFF_METHOD method,
-                                                   REGION region = RGN_NOBNDRY) {
-  return D2DYDZ(f, outloc, DIFF_METHOD_STRING(method), region);
-};
-=======
-Field2D D2DYDZ(const Field2D& f, CELL_LOC outloc = CELL_DEFAULT, const std::string&
-    method = "DEFAULT", const std::string& region = "RGN_NOBNDRY");
-DERIV_FUNC_REGION_ENUM_TO_STRING(D2DYDZ, Field2D)
+Coordinates::metric_field_type D2DYDZ(const Field2D& f, CELL_LOC outloc = CELL_DEFAULT, const std::string&
+    method = "DEFAULT", const std::string& region = "RGN_NOBNDRY");
+DERIV_FUNC_REGION_ENUM_TO_STRING(D2DYDZ, Field2D, Coordinates::metric_field_type)
 
 #undef DERIV_FUNC_REGION_ENUM_TO_STRING
 #undef VDERIV_FUNC_REGION_ENUM_TO_STRING
->>>>>>> c1173ecf
 
 #endif // __DERIVS_H__