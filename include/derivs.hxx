/*!************************************************************************
 * \file derivs.hxx
 *
 * Basic differential functions
 *
 **************************************************************************
 * Copyright 2010,2017
 *    B.D.Dudson, S.Farley, M.V.Umansky, X.Q.Xu, D. Schwörer
 *
 * Contact: Ben Dudson, bd512@york.ac.uk
 *
 * This file is part of BOUT++.
 *
 * BOUT++ is free software: you can redistribute it and/or modify
 * it under the terms of the GNU Lesser General Public License as published by
 * the Free Software Foundation, either version 3 of the License, or
 * (at your option) any later version.
 *
 * BOUT++ is distributed in the hope that it will be useful,
 * but WITHOUT ANY WARRANTY; without even the implied warranty of
 * MERCHANTABILITY or FITNESS FOR A PARTICULAR PURPOSE.  See the
 * GNU Lesser General Public License for more details.
 *
 * You should have received a copy of the GNU Lesser General Public License
 * along with BOUT++.  If not, see <http://www.gnu.org/licenses/>.
 *
 **************************************************************************/

#ifndef __DERIVS_H__
#define __DERIVS_H__

#include "field2d.hxx"
#include "field3d.hxx"
#include "vector2d.hxx"
#include "vector3d.hxx"

#include "bout_types.hxx"

<<<<<<< HEAD
=======
#ifdef DERIV_FUNC_REGION_ENUM_TO_STRING
#error This utility macro should not clash with another one
#else
#define DERIV_FUNC_REGION_ENUM_TO_STRING(func, T, Tr)                                  \
  [[deprecated("Please use #func(const #T& f, CELL_LOC outloc = CELL_DEFAULT, "        \
               "const std::string& method = \"DEFAULT\", const std::string& region = " \
               "\"RGN_ALL\") "                                                         \
               "instead")]] inline Tr                                                  \
  func(const T& f, CELL_LOC outloc, const std::string& method, REGION region) {        \
    return func(f, outloc, method, toString(region));                                  \
  }                                                                                    \
  [[deprecated("Please use #func(const #T& f, CELL_LOC outloc = CELL_DEFAULT, "        \
               "const std::string& method = \"DEFAULT\", const std::string& region = " \
               "\"RGN_ALL\") "                                                         \
               "instead")]] inline Tr                                                  \
  func(const T& f, CELL_LOC outloc, DIFF_METHOD method, REGION region = RGN_NOBNDRY) { \
    return func(f, outloc, toString(method), toString(region));                        \
  }
#endif

#ifdef VDERIV_FUNC_REGION_ENUM_TO_STRING
#error This utility macro should not clash with another one
#else
#define VDERIV_FUNC_REGION_ENUM_TO_STRING(func, T, T1, T2) \
[[deprecated("Please use #func(const #T1 v, const #T2& f, " \
    "CELL_LOC outloc = CELL_DEFAULT, const std::string& method = \"DEFAULT\", const " \
    "std::string& region = \"RGN_ALL\") instead")]] \
inline T func(const T1& v, const T2& f, CELL_LOC outloc, const std::string& method, \
    REGION region) { \
  return func(v, f, outloc, method, toString(region)); \
} \
[[deprecated("Please use #func(const #T1& v, const #T2& f, " \
    "CELL_LOC outloc = CELL_DEFAULT, const std::string& method = \"DEFAULT\", " \
    "const std::string& region = \"RGN_ALL\") instead")]] \
inline T func(const T1& v, const T2& f, CELL_LOC outloc, DIFF_METHOD method, \
    REGION region = RGN_NOBNDRY) { \
  return func(v, f, outloc, toString(method), toString(region)); \
}
#endif

>>>>>>> 7932c372
////////// FIRST DERIVATIVES //////////

/// Calculate first partial derivative in X
///
///   \f$\partial / \partial x\f$
///
/// @param[in] f       The field to be differentiated
/// @param[in] outloc  The cell location where the result is desired. If
///                    staggered grids is not enabled then this has no effect
///                    If not given, defaults to CELL_DEFAULT
/// @param[in] method  Differencing method to use. This overrides the default
///                    If not given, defaults to DIFF_DEFAULT
/// @param[in] region  What region is expected to be calculated
///                    If not given, defaults to RGN_NOBNDRY
Field3D DDX(const Field3D& f, CELL_LOC outloc = CELL_DEFAULT, const std::string&
    method = "DEFAULT", const std::string& region = "RGN_NOBNDRY");
<<<<<<< HEAD
=======
DERIV_FUNC_REGION_ENUM_TO_STRING(DDX, Field3D, Field3D)
>>>>>>> 7932c372

/// Calculate first partial derivative in X
///
///   \f$\partial / \partial x\f$
///
/// @param[in] f       The field to be differentiated
/// @param[in] outloc  The cell location where the result is desired. If
///                    staggered grids is not enabled then this has no effect
///                    If not given, defaults to CELL_DEFAULT
/// @param[in] method  Differencing method to use. This overrides the default
///                    If not given, defaults to DIFF_DEFAULT
/// @param[in] region  What region is expected to be calculated
///                    If not given, defaults to RGN_NOBNDRY
<<<<<<< HEAD
Field2D DDX(const Field2D& f, CELL_LOC outloc = CELL_DEFAULT, const std::string&
    method = "DEFAULT", const std::string& region = "RGN_NOBNDRY");
=======
Coordinates::FieldMetric DDX(const Field2D& f, CELL_LOC outloc = CELL_DEFAULT,
                             const std::string& method = "DEFAULT",
                             const std::string& region = "RGN_NOBNDRY");
DERIV_FUNC_REGION_ENUM_TO_STRING(DDX, Field2D, Coordinates::FieldMetric)
>>>>>>> 7932c372

/// Calculate first partial derivative in Y
///
///   \f$\partial / \partial y\f$
///
/// @param[in] f       The field to be differentiated
/// @param[in] outloc  The cell location where the result is desired. If
///                    staggered grids is not enabled then this has no effect
///                    If not given, defaults to CELL_DEFAULT
/// @param[in] method  Differencing method to use. This overrides the default
///                    If not given, defaults to DIFF_DEFAULT
/// @param[in] region  What region is expected to be calculated
///                    If not given, defaults to RGN_NOBNDRY
Field3D DDY(const Field3D& f, CELL_LOC outloc = CELL_DEFAULT, const std::string&
    method = "DEFAULT", const std::string& region = "RGN_NOBNDRY");
<<<<<<< HEAD
=======
DERIV_FUNC_REGION_ENUM_TO_STRING(DDY, Field3D, Field3D)
>>>>>>> 7932c372

/// Calculate first partial derivative in Y
///
///   \f$\partial / \partial y\f$
///
/// @param[in] f       The field to be differentiated
/// @param[in] outloc  The cell location where the result is desired. If
///                    staggered grids is not enabled then this has no effect
///                    If not given, defaults to CELL_DEFAULT
/// @param[in] method  Differencing method to use. This overrides the default
///                    If not given, defaults to DIFF_DEFAULT
/// @param[in] region  What region is expected to be calculated
///                    If not given, defaults to RGN_NOBNDRY
<<<<<<< HEAD
Field2D DDY(const Field2D& f, CELL_LOC outloc = CELL_DEFAULT, const std::string&
    method = "DEFAULT", const std::string& region = "RGN_NOBNDRY");
=======
Coordinates::FieldMetric DDY(const Field2D& f, CELL_LOC outloc = CELL_DEFAULT,
                             const std::string& method = "DEFAULT",
                             const std::string& region = "RGN_NOBNDRY");
DERIV_FUNC_REGION_ENUM_TO_STRING(DDY, Field2D, Coordinates::FieldMetric)
>>>>>>> 7932c372

/// Calculate first partial derivative in Z
///
///   \f$\partial / \partial z\f$
///
/// @param[in] f       The field to be differentiated
/// @param[in] outloc  The cell location where the result is desired. If
///                    staggered grids is not enabled then this has no effect
///                    If not given, defaults to CELL_DEFAULT
/// @param[in] method  Differencing method to use. This overrides the default
///                    If not given, defaults to DIFF_DEFAULT
/// @param[in] region  What region is expected to be calculated
///                    If not given, defaults to RGN_NOBNDRY
Field3D DDZ(const Field3D& f, CELL_LOC outloc = CELL_DEFAULT, const std::string&
    method = "DEFAULT", const std::string& region = "RGN_NOBNDRY");
<<<<<<< HEAD
=======
DERIV_FUNC_REGION_ENUM_TO_STRING(DDZ, Field3D, Field3D)
>>>>>>> 7932c372

/// Calculate first partial derivative in Z
///
///   \f$\partial / \partial z\f$
///
/// @param[in] f       The field to be differentiated
/// @param[in] outloc  The cell location where the result is desired. If
///                    staggered grids is not enabled then this has no effect
///                    If not given, defaults to CELL_DEFAULT
/// @param[in] method  Differencing method to use. This overrides the default
///                    If not given, defaults to DIFF_DEFAULT
/// @param[in] region  What region is expected to be calculated
///                    If not given, defaults to RGN_NOBNDRY
<<<<<<< HEAD
Field2D DDZ(const Field2D& f, CELL_LOC outloc = CELL_DEFAULT, const std::string&
    method = "DEFAULT", const std::string& region = "RGN_NOBNDRY");
=======
Coordinates::FieldMetric DDZ(const Field2D& f, CELL_LOC outloc = CELL_DEFAULT,
                             const std::string& method = "DEFAULT",
                             const std::string& region = "RGN_NOBNDRY");
DERIV_FUNC_REGION_ENUM_TO_STRING(DDZ, Field2D, Coordinates::FieldMetric)
>>>>>>> 7932c372

/// Calculate first partial derivative in Z
///
///   \f$\partial / \partial z\f$
///
/// @param[in] f       The field to be differentiated
/// @param[in] outloc  The cell location where the result is desired. If
///                    staggered grids is not enabled then this has no effect
///                    If not given, defaults to CELL_DEFAULT
/// @param[in] method  Differencing method to use. This overrides the default
///                    If not given, defaults to DIFF_DEFAULT
/// @param[in] region  What region is expected to be calculated
///                    If not given, defaults to RGN_NOBNDRY
Vector3D DDZ(const Vector3D& f, CELL_LOC outloc = CELL_DEFAULT, const std::string&
    method = "DEFAULT", const std::string& region = "RGN_NOBNDRY");
<<<<<<< HEAD
=======
DERIV_FUNC_REGION_ENUM_TO_STRING(DDZ, Vector3D, Vector3D)
>>>>>>> 7932c372

/// Calculate first partial derivative in Z
///
///   \f$\partial / \partial z\f$
///
/// @param[in] f       The field to be differentiated
/// @param[in] outloc  The cell location where the result is desired. If
///                    staggered grids is not enabled then this has no effect
///                    If not given, defaults to CELL_DEFAULT
/// @param[in] method  Differencing method to use. This overrides the default
///                    If not given, defaults to DIFF_DEFAULT
/// @param[in] region  What region is expected to be calculated
///                    If not given, defaults to RGN_NOBNDRY
Vector2D DDZ(const Vector2D& f, CELL_LOC outloc = CELL_DEFAULT, const std::string&
    method = "DEFAULT", const std::string& region = "RGN_NOBNDRY");
<<<<<<< HEAD
=======
DERIV_FUNC_REGION_ENUM_TO_STRING(DDZ, Vector2D, Vector2D)
>>>>>>> 7932c372

////////// SECOND DERIVATIVES //////////

/// Calculate second partial derivative in X
///
///   \f$\partial^2 / \partial x^2\f$
///
/// @param[in] f       The field to be differentiated
/// @param[in] outloc  The cell location where the result is desired. If
///                    staggered grids is not enabled then this has no effect
///                    If not given, defaults to CELL_DEFAULT
/// @param[in] method  Differencing method to use. This overrides the default
///                    If not given, defaults to DIFF_DEFAULT
/// @param[in] region  What region is expected to be calculated
///                    If not given, defaults to RGN_NOBNDRY
Field3D D2DX2(const Field3D& f, CELL_LOC outloc = CELL_DEFAULT, const std::string&
    method = "DEFAULT", const std::string& region = "RGN_NOBNDRY");
<<<<<<< HEAD
=======
DERIV_FUNC_REGION_ENUM_TO_STRING(D2DX2, Field3D, Field3D)
>>>>>>> 7932c372

/// Calculate second partial derivative in X
///
///   \f$\partial^2 / \partial x^2\f$
///
/// @param[in] f       The field to be differentiated
/// @param[in] outloc  The cell location where the result is desired. If
///                    staggered grids is not enabled then this has no effect
///                    If not given, defaults to CELL_DEFAULT
/// @param[in] method  Differencing method to use. This overrides the default
///                    If not given, defaults to DIFF_DEFAULT
/// @param[in] region  What region is expected to be calculated
///                    If not given, defaults to RGN_NOBNDRY
<<<<<<< HEAD
Field2D D2DX2(const Field2D& f, CELL_LOC outloc = CELL_DEFAULT, const std::string&
    method = "DEFAULT", const std::string& region = "RGN_NOBNDRY");
=======
Coordinates::FieldMetric D2DX2(const Field2D& f, CELL_LOC outloc = CELL_DEFAULT,
                               const std::string& method = "DEFAULT",
                               const std::string& region = "RGN_NOBNDRY");
DERIV_FUNC_REGION_ENUM_TO_STRING(D2DX2, Field2D, Coordinates::FieldMetric)
>>>>>>> 7932c372

/// Calculate second partial derivative in Y
///
///   \f$\partial^2 / \partial y^2\f$
///
/// @param[in] f       The field to be differentiated
/// @param[in] outloc  The cell location where the result is desired. If
///                    staggered grids is not enabled then this has no effect
///                    If not given, defaults to CELL_DEFAULT
/// @param[in] method  Differencing method to use. This overrides the default
///                    If not given, defaults to DIFF_DEFAULT
/// @param[in] region  What region is expected to be calculated
///                    If not given, defaults to RGN_NOBNDRY
Field3D D2DY2(const Field3D& f, CELL_LOC outloc = CELL_DEFAULT, const std::string&
    method = "DEFAULT", const std::string& region = "RGN_NOBNDRY");
<<<<<<< HEAD
=======
DERIV_FUNC_REGION_ENUM_TO_STRING(D2DY2, Field3D, Field3D)
>>>>>>> 7932c372

/// Calculate second partial derivative in Y
///
///   \f$\partial^2 / \partial y^2\f$
///
/// @param[in] f       The field to be differentiated
/// @param[in] outloc  The cell location where the result is desired. If
///                    staggered grids is not enabled then this has no effect
///                    If not given, defaults to CELL_DEFAULT
/// @param[in] method  Differencing method to use. This overrides the default
///                    If not given, defaults to DIFF_DEFAULT
/// @param[in] region  What region is expected to be calculated
///                    If not given, defaults to RGN_NOBNDRY
<<<<<<< HEAD
Field2D D2DY2(const Field2D& f, CELL_LOC outloc = CELL_DEFAULT, const std::string&
    method = "DEFAULT", const std::string& region = "RGN_NOBNDRY");
=======
Coordinates::FieldMetric D2DY2(const Field2D& f, CELL_LOC outloc = CELL_DEFAULT,
                               const std::string& method = "DEFAULT",
                               const std::string& region = "RGN_NOBNDRY");
DERIV_FUNC_REGION_ENUM_TO_STRING(D2DY2, Field2D, Coordinates::FieldMetric)
>>>>>>> 7932c372

/// Calculate second partial derivative in Z
///
///   \f$\partial^2 / \partial z^2\f$
///
/// @param[in] f       The field to be differentiated
/// @param[in] outloc  The cell location where the result is desired. If
///                    staggered grids is not enabled then this has no effect
///                    If not given, defaults to CELL_DEFAULT
/// @param[in] method  Differencing method to use. This overrides the default
///                    If not given, defaults to DIFF_DEFAULT
/// @param[in] region  What region is expected to be calculated
///                    If not given, defaults to RGN_NOBNDRY
Field3D D2DZ2(const Field3D& f, CELL_LOC outloc = CELL_DEFAULT, const std::string&
    method = "DEFAULT", const std::string& region = "RGN_NOBNDRY");
<<<<<<< HEAD
=======
DERIV_FUNC_REGION_ENUM_TO_STRING(D2DZ2, Field3D, Field3D)
>>>>>>> 7932c372

/// Calculate second partial derivative in Z
///
///   \f$\partial^2 / \partial z^2\f$
///
/// @param[in] f       The field to be differentiated
/// @param[in] outloc  The cell location where the result is desired. If
///                    staggered grids is not enabled then this has no effect
///                    If not given, defaults to CELL_DEFAULT
/// @param[in] method  Differencing method to use. This overrides the default
///                    If not given, defaults to DIFF_DEFAULT
/// @param[in] region  What region is expected to be calculated
///                    If not given, defaults to RGN_NOBNDRY
<<<<<<< HEAD
Field2D D2DZ2(const Field2D& f, CELL_LOC outloc = CELL_DEFAULT, const std::string&
    method = "DEFAULT", const std::string& region = "RGN_NOBNDRY");
=======
Coordinates::FieldMetric D2DZ2(const Field2D& f, CELL_LOC outloc = CELL_DEFAULT,
                               const std::string& method = "DEFAULT",
                               const std::string& region = "RGN_NOBNDRY");
DERIV_FUNC_REGION_ENUM_TO_STRING(D2DZ2, Field2D, Coordinates::FieldMetric)
>>>>>>> 7932c372

////////// FOURTH DERIVATIVES //////////

/// Calculate forth partial derivative in X
///
///   \f$\partial^4 / \partial x^4\f$
///
/// @param[in] f       The field to be differentiated
/// @param[in] outloc  The cell location where the result is desired. If
///                    staggered grids is not enabled then this has no effect
///                    If not given, defaults to CELL_DEFAULT
/// @param[in] method  Differencing method to use. This overrides the default
///                    If not given, defaults to DIFF_DEFAULT
/// @param[in] region  What region is expected to be calculated
///                    If not given, defaults to RGN_NOBNDRY
Field3D D4DX4(const Field3D& f, CELL_LOC outloc = CELL_DEFAULT, const std::string&
    method = "DEFAULT", const std::string& region = "RGN_NOBNDRY");
<<<<<<< HEAD
=======
DERIV_FUNC_REGION_ENUM_TO_STRING(D4DX4, Field3D, Field3D)
>>>>>>> 7932c372

/// Calculate forth partial derivative in X
///
///   \f$\partial^4 / \partial x^4\f$
///
/// @param[in] f       The field to be differentiated
/// @param[in] outloc  The cell location where the result is desired. If
///                    staggered grids is not enabled then this has no effect
///                    If not given, defaults to CELL_DEFAULT
/// @param[in] method  Differencing method to use. This overrides the default
///                    If not given, defaults to DIFF_DEFAULT
/// @param[in] region  What region is expected to be calculated
///                    If not given, defaults to RGN_NOBNDRY
<<<<<<< HEAD
Field2D D4DX4(const Field2D& f, CELL_LOC outloc = CELL_DEFAULT, const std::string&
    method = "DEFAULT", const std::string& region = "RGN_NOBNDRY");
=======
Coordinates::FieldMetric D4DX4(const Field2D& f, CELL_LOC outloc = CELL_DEFAULT,
                               const std::string& method = "DEFAULT",
                               const std::string& region = "RGN_NOBNDRY");
DERIV_FUNC_REGION_ENUM_TO_STRING(D4DX4, Field2D, Coordinates::FieldMetric)
>>>>>>> 7932c372

/// Calculate forth partial derivative in Y
///
///   \f$\partial^4 / \partial y^4\f$
///
/// @param[in] f       The field to be differentiated
/// @param[in] outloc  The cell location where the result is desired. If
///                    staggered grids is not enabled then this has no effect
///                    If not given, defaults to CELL_DEFAULT
/// @param[in] method  Differencing method to use. This overrides the default
///                    If not given, defaults to DIFF_DEFAULT
/// @param[in] region  What region is expected to be calculated
///                    If not given, defaults to RGN_NOBNDRY
Field3D D4DY4(const Field3D& f, CELL_LOC outloc = CELL_DEFAULT, const std::string&
    method = "DEFAULT", const std::string& region = "RGN_NOBNDRY");
<<<<<<< HEAD
=======
DERIV_FUNC_REGION_ENUM_TO_STRING(D4DY4, Field3D, Field3D)
>>>>>>> 7932c372

/// Calculate forth partial derivative in Y
///
///   \f$\partial^4 / \partial y^4\f$
///
/// @param[in] f       The field to be differentiated
/// @param[in] outloc  The cell location where the result is desired. If
///                    staggered grids is not enabled then this has no effect
///                    If not given, defaults to CELL_DEFAULT
/// @param[in] method  Differencing method to use. This overrides the default
///                    If not given, defaults to DIFF_DEFAULT
/// @param[in] region  What region is expected to be calculated
///                    If not given, defaults to RGN_NOBNDRY
<<<<<<< HEAD
Field2D D4DY4(const Field2D& f, CELL_LOC outloc = CELL_DEFAULT, const std::string&
    method = "DEFAULT", const std::string& region = "RGN_NOBNDRY");
=======
Coordinates::FieldMetric D4DY4(const Field2D& f, CELL_LOC outloc = CELL_DEFAULT,
                               const std::string& method = "DEFAULT",
                               const std::string& region = "RGN_NOBNDRY");
DERIV_FUNC_REGION_ENUM_TO_STRING(D4DY4, Field2D, Coordinates::FieldMetric)
>>>>>>> 7932c372

/// Calculate forth partial derivative in Z
///
///   \f$\partial^4 / \partial z^4\f$
///
/// @param[in] f       The field to be differentiated
/// @param[in] outloc  The cell location where the result is desired. If
///                    staggered grids is not enabled then this has no effect
///                    If not given, defaults to CELL_DEFAULT
/// @param[in] method  Differencing method to use. This overrides the default
///                    If not given, defaults to DIFF_DEFAULT
/// @param[in] region  What region is expected to be calculated
///                    If not given, defaults to RGN_NOBNDRY
Field3D D4DZ4(const Field3D& f, CELL_LOC outloc = CELL_DEFAULT, const std::string&
    method = "DEFAULT", const std::string& region = "RGN_NOBNDRY");
<<<<<<< HEAD
=======
DERIV_FUNC_REGION_ENUM_TO_STRING(D4DZ4, Field3D, Field3D)
>>>>>>> 7932c372

/// Calculate forth partial derivative in Z
///
///   \f$\partial^4 / \partial z^4\f$
///
/// @param[in] f       The field to be differentiated
/// @param[in] outloc  The cell location where the result is desired. If
///                    staggered grids is not enabled then this has no effect
///                    If not given, defaults to CELL_DEFAULT
/// @param[in] method  Differencing method to use. This overrides the default
///                    If not given, defaults to DIFF_DEFAULT
/// @param[in] region  What region is expected to be calculated
///                    If not given, defaults to RGN_NOBNDRY
<<<<<<< HEAD
Field2D D4DZ4(const Field2D& f, CELL_LOC outloc = CELL_DEFAULT, const std::string&
    method = "DEFAULT", const std::string& region = "RGN_NOBNDRY");
=======
Coordinates::FieldMetric D4DZ4(const Field2D& f, CELL_LOC outloc = CELL_DEFAULT,
                               const std::string& method = "DEFAULT",
                               const std::string& region = "RGN_NOBNDRY");
DERIV_FUNC_REGION_ENUM_TO_STRING(D4DZ4, Field2D, Coordinates::FieldMetric)
>>>>>>> 7932c372

/// For terms of form v * grad(f)
///
///   \f$v \cdot \partial f / \partial x\f$
///
/// @param[in] v       The velocity field
/// @param[in] f       The field of the advected quantity
/// @param[in] outloc  The cell location where the result is desired. If
///                    staggered grids is not enabled then this has no effect
///                    If not given, defaults to CELL_DEFAULT
/// @param[in] method  Differencing method to use. This overrides the default
///                    If not given, defaults to DIFF_DEFAULT
/// @param[in] region  What region is expected to be calculated
///                    If not given, defaults to RGN_NOBNDRY
Field3D VDDX(const Field3D& v, const Field3D& f, CELL_LOC outloc = CELL_DEFAULT,
    const std::string& method = "DEFAULT", const std::string& region = "RGN_NOBNDRY");

/// For terms of form v * grad(f)
///
///   \f$v \cdot \partial f / \partial x\f$
///
/// @param[in] v       The velocity field
/// @param[in] f       The field of the advected quantity
/// @param[in] outloc  The cell location where the result is desired. If
///                    staggered grids is not enabled then this has no effect
///                    If not given, defaults to CELL_DEFAULT
/// @param[in] method  Differencing method to use. This overrides the default
///                    If not given, defaults to DIFF_DEFAULT
/// @param[in] region  What region is expected to be calculated
///                    If not given, defaults to RGN_NOBNDRY
<<<<<<< HEAD
Field2D VDDX(const Field2D& v, const Field2D& f, CELL_LOC outloc = CELL_DEFAULT,
    const std::string& method = "DEFAULT", const std::string& region = "RGN_NOBNDRY");
=======
Coordinates::FieldMetric VDDX(const Field2D& v, const Field2D& f,
                              CELL_LOC outloc = CELL_DEFAULT,
                              const std::string& method = "DEFAULT",
                              const std::string& region = "RGN_NOBNDRY");
VDERIV_FUNC_REGION_ENUM_TO_STRING(VDDX, Coordinates::FieldMetric, Field2D, Field2D)
>>>>>>> 7932c372

/// For terms of form v * grad(f)
///
///   \f$v \cdot \partial f / \partial y\f$
///
/// @param[in] v       The velocity field
/// @param[in] f       The field of the advected quantity
/// @param[in] outloc  The cell location where the result is desired. If
///                    staggered grids is not enabled then this has no effect
///                    If not given, defaults to CELL_DEFAULT
/// @param[in] method  Differencing method to use. This overrides the default
///                    If not given, defaults to DIFF_DEFAULT
/// @param[in] region  What region is expected to be calculated
///                    If not given, defaults to RGN_NOBNDRY
Field3D VDDY(const Field3D& v, const Field3D& f, CELL_LOC outloc = CELL_DEFAULT,
    const std::string& method = "DEFAULT", const std::string& region = "RGN_NOBNDRY");

/// For terms of form v * grad(f)
///
///   \f$v \cdot \partial f / \partial y\f$
///
/// @param[in] v       The velocity field
/// @param[in] f       The field of the advected quantity
/// @param[in] outloc  The cell location where the result is desired. If
///                    staggered grids is not enabled then this has no effect
///                    If not given, defaults to CELL_DEFAULT
/// @param[in] method  Differencing method to use. This overrides the default
///                    If not given, defaults to DIFF_DEFAULT
/// @param[in] region  What region is expected to be calculated
///                    If not given, defaults to RGN_NOBNDRY
<<<<<<< HEAD
Field2D VDDY(const Field2D& v, const Field2D& f, CELL_LOC outloc = CELL_DEFAULT,
    const std::string& method = "DEFAULT", const std::string& region = "RGN_NOBNDRY");
=======
Coordinates::FieldMetric VDDY(const Field2D& v, const Field2D& f,
                              CELL_LOC outloc = CELL_DEFAULT,
                              const std::string& method = "DEFAULT",
                              const std::string& region = "RGN_NOBNDRY");
VDERIV_FUNC_REGION_ENUM_TO_STRING(VDDY, Coordinates::FieldMetric, Field2D, Field2D)
>>>>>>> 7932c372

/// For terms of form v * grad(f)
///
///   \f$v \cdot \partial f / \partial z\f$
///
/// @param[in] v       The velocity field
/// @param[in] f       The field of the advected quantity
/// @param[in] outloc  The cell location where the result is desired. If
///                    staggered grids is not enabled then this has no effect
///                    If not given, defaults to CELL_DEFAULT
/// @param[in] method  Differencing method to use. This overrides the default
///                    If not given, defaults to DIFF_DEFAULT
/// @param[in] region  What region is expected to be calculated
///                    If not given, defaults to RGN_NOBNDRY
Field3D VDDZ(const Field3D& v, const Field3D& f, CELL_LOC outloc = CELL_DEFAULT,
    const std::string& method = "DEFAULT", const std::string& region = "RGN_NOBNDRY");

/// For terms of form v * grad(f)
///
///   \f$v \cdot \partial f / \partial z\f$
///
/// @param[in] v       The velocity field
/// @param[in] f       The field of the advected quantity
/// @param[in] outloc  The cell location where the result is desired. If
///                    staggered grids is not enabled then this has no effect
///                    If not given, defaults to CELL_DEFAULT
/// @param[in] method  Differencing method to use. This overrides the default
///                    If not given, defaults to DIFF_DEFAULT
/// @param[in] region  What region is expected to be calculated
///                    If not given, defaults to RGN_NOBNDRY
<<<<<<< HEAD
Field2D VDDZ(const Field2D& v, const Field2D& f, CELL_LOC outloc = CELL_DEFAULT,
    const std::string& method = "DEFAULT", const std::string& region = "RGN_NOBNDRY");
=======
Coordinates::FieldMetric VDDZ(const Field2D& v, const Field2D& f,
                              CELL_LOC outloc = CELL_DEFAULT,
                              const std::string& method = "DEFAULT",
                              const std::string& region = "RGN_NOBNDRY");
VDERIV_FUNC_REGION_ENUM_TO_STRING(VDDZ, Coordinates::FieldMetric, Field2D, Field2D)
>>>>>>> 7932c372

/// For terms of form v * grad(f)
///
///   \f$v \cdot \partial f / \partial z\f$
///
/// @param[in] v       The velocity field
/// @param[in] f       The field of the advected quantity
/// @param[in] outloc  The cell location where the result is desired. If
///                    staggered grids is not enabled then this has no effect
///                    If not given, defaults to CELL_DEFAULT
/// @param[in] method  Differencing method to use. This overrides the default
///                    If not given, defaults to DIFF_DEFAULT
/// @param[in] region  What region is expected to be calculated
///                    If not given, defaults to RGN_NOBNDRY
<<<<<<< HEAD
Field2D VDDZ(const Field3D& v, const Field2D& f, CELL_LOC outloc = CELL_DEFAULT,
    const std::string& method = "DEFAULT", const std::string& region = "RGN_NOBNDRY");
=======
Coordinates::FieldMetric VDDZ(const Field3D& v, const Field2D& f,
                              CELL_LOC outloc = CELL_DEFAULT,
                              const std::string& method = "DEFAULT",
                              const std::string& region = "RGN_NOBNDRY");
VDERIV_FUNC_REGION_ENUM_TO_STRING(VDDZ, Coordinates::FieldMetric, Field3D, Field2D)
>>>>>>> 7932c372

/// for terms of form div(v * f)
///
///   \f$\partial (v f) / \partial x\f$
///
/// @param[in] v       The velocity field
/// @param[in] f       The field of the advected quantity
/// @param[in] outloc  The cell location where the result is desired. If
///                    staggered grids is not enabled then this has no effect
///                    If not given, defaults to CELL_DEFAULT
/// @param[in] method  Differencing method to use. This overrides the default
///                    If not given, defaults to DIFF_DEFAULT
/// @param[in] region  What region is expected to be calculated
///                    If not given, defaults to RGN_NOBNDRY
Field3D FDDX(const Field3D& v, const Field3D& f, CELL_LOC outloc = CELL_DEFAULT,
    const std::string& method = "DEFAULT", const std::string& region = "RGN_NOBNDRY");

/// for terms of form div(v * f)
///
///   \f$\partial (v f) / \partial x\f$
///
/// @param[in] v       The velocity field
/// @param[in] f       The field of the advected quantity
/// @param[in] outloc  The cell location where the result is desired. If
///                    staggered grids is not enabled then this has no effect
///                    If not given, defaults to CELL_DEFAULT
/// @param[in] method  Differencing method to use. This overrides the default
///                    If not given, defaults to DIFF_DEFAULT
/// @param[in] region  What region is expected to be calculated
///                    If not given, defaults to RGN_NOBNDRY
<<<<<<< HEAD
Field2D FDDX(const Field2D& v, const Field2D& f, CELL_LOC outloc = CELL_DEFAULT,
    const std::string& method = "DEFAULT", const std::string& region = "RGN_NOBNDRY");
=======
Coordinates::FieldMetric FDDX(const Field2D& v, const Field2D& f,
                              CELL_LOC outloc = CELL_DEFAULT,
                              const std::string& method = "DEFAULT",
                              const std::string& region = "RGN_NOBNDRY");
VDERIV_FUNC_REGION_ENUM_TO_STRING(FDDX, Coordinates::FieldMetric, Field2D, Field2D)
>>>>>>> 7932c372

/// for terms of form div(v * f)
///
///   \f$\partial (v f) / \partial y\f$
///
/// @param[in] v       The velocity field
/// @param[in] f       The field of the advected quantity
/// @param[in] outloc  The cell location where the result is desired. If
///                    staggered grids is not enabled then this has no effect
///                    If not given, defaults to CELL_DEFAULT
/// @param[in] method  Differencing method to use. This overrides the default
///                    If not given, defaults to DIFF_DEFAULT
/// @param[in] region  What region is expected to be calculated
///                    If not given, defaults to RGN_NOBNDRY
Field3D FDDY(const Field3D& v, const Field3D& f, CELL_LOC outloc = CELL_DEFAULT,
    const std::string& method = "DEFAULT", const std::string& region = "RGN_NOBNDRY");

/// for terms of form div(v * f)
///
///   \f$\partial (v f) / \partial y\f$
///
/// @param[in] v       The velocity field
/// @param[in] f       The field of the advected quantity
/// @param[in] outloc  The cell location where the result is desired. If
///                    staggered grids is not enabled then this has no effect
///                    If not given, defaults to CELL_DEFAULT
/// @param[in] method  Differencing method to use. This overrides the default
///                    If not given, defaults to DIFF_DEFAULT
/// @param[in] region  What region is expected to be calculated
///                    If not given, defaults to RGN_NOBNDRY
<<<<<<< HEAD
Field2D FDDY(const Field2D& v, const Field2D& f, CELL_LOC outloc = CELL_DEFAULT,
    const std::string& method = "DEFAULT", const std::string& region = "RGN_NOBNDRY");
=======
Coordinates::FieldMetric FDDY(const Field2D& v, const Field2D& f,
                              CELL_LOC outloc = CELL_DEFAULT,
                              const std::string& method = "DEFAULT",
                              const std::string& region = "RGN_NOBNDRY");
VDERIV_FUNC_REGION_ENUM_TO_STRING(FDDY, Coordinates::FieldMetric, Field2D, Field2D)
>>>>>>> 7932c372

/// for terms of form div(v * f)
///
///   \f$\partial (v f) / \partial z\f$
///
/// @param[in] v       The velocity field
/// @param[in] f       The field of the advected quantity
/// @param[in] outloc  The cell location where the result is desired. If
///                    staggered grids is not enabled then this has no effect
///                    If not given, defaults to CELL_DEFAULT
/// @param[in] method  Differencing method to use. This overrides the default
///                    If not given, defaults to DIFF_DEFAULT
/// @param[in] region  What region is expected to be calculated
///                    If not given, defaults to RGN_NOBNDRY
Field3D FDDZ(const Field3D& v, const Field3D& f, CELL_LOC outloc = CELL_DEFAULT,
    const std::string& method = "DEFAULT", const std::string& region = "RGN_NOBNDRY");

/// for terms of form div(v * f)
///
///   \f$\partial (v f) / \partial z\f$
///
/// @param[in] v       The velocity field
/// @param[in] f       The field of the advected quantity
/// @param[in] outloc  The cell location where the result is desired. If
///                    staggered grids is not enabled then this has no effect
///                    If not given, defaults to CELL_DEFAULT
/// @param[in] method  Differencing method to use. This overrides the default
///                    If not given, defaults to DIFF_DEFAULT
/// @param[in] region  What region is expected to be calculated
///                    If not given, defaults to RGN_NOBNDRY
<<<<<<< HEAD
Field2D FDDZ(const Field2D& v, const Field2D& f, CELL_LOC outloc = CELL_DEFAULT,
    const std::string& method = "DEFAULT", const std::string& region = "RGN_NOBNDRY");
=======
Coordinates::FieldMetric FDDZ(const Field2D& v, const Field2D& f,
                              CELL_LOC outloc = CELL_DEFAULT,
                              const std::string& method = "DEFAULT",
                              const std::string& region = "RGN_NOBNDRY");
VDERIV_FUNC_REGION_ENUM_TO_STRING(FDDZ, Coordinates::FieldMetric, Field2D, Field2D)
>>>>>>> 7932c372

/// Calculate mixed partial derivative in x and y
///
///   \f$\partial^2 / \partial x \partial y\f$
///
/// @param[in] f       The field to be differentiated
/// @param[in] outloc  The cell location where the result is desired. If
///                    staggered grids is not enabled then this has no effect
///                    If not given, defaults to CELL_DEFAULT
/// @param[in] method  Differencing method to use. This overrides the default
///                    If not given, defaults to DIFF_DEFAULT
/// @param[in] region  What region is expected to be calculated
///                    If not given, defaults to RGN_NOBNDRY
/// @param[in] dfdy_boundary_condition Boundary condition to use to set the guard cells of
///                                    df/dy, before calculating the x-derivative.
/// @param[in] dfdy_region Region in which to calculate df/dy. If an empty string (default)
///                        then the same as the region for the calculation as a whole.
///                        If dfdy_region < region in size then this will cause errors.
Field3D D2DXDY(const Field3D& f, CELL_LOC outloc = CELL_DEFAULT,
               const std::string& method = "DEFAULT",
               const std::string& region = "RGN_NOBNDRY",
               const std::string& dfdy_boundary_condition = "free_o3",
               const std::string& dfdy_region = "");

/// Calculate mixed partial derivative in x and y
///
///   \f$\partial^2 / \partial x \partial y\f$
///
/// @param[in] f       The field to be differentiated
/// @param[in] outloc  The cell location where the result is desired. If
///                    staggered grids is not enabled then this has no effect
///                    If not given, defaults to CELL_DEFAULT
/// @param[in] method  Differencing method to use. This overrides the default
///                    If not given, defaults to DIFF_DEFAULT
/// @param[in] region  What region is expected to be calculated
///                    If not given, defaults to RGN_NOBNDRY
/// @param[in] dfdy_boundary_condition Boundary condition to use to set the guard cells of
///                                    df/dy, before calculating the x-derivative.
/// @param[in] dfdy_region Region in which to calculate df/dy. If an empty string
///                        (default) then the same as the region for the calculation as a
///                        whole. If dfdy_region < region in size then this will cause
///                        errors.
<<<<<<< HEAD
Field2D D2DXDY(const Field2D& f, CELL_LOC outloc = CELL_DEFAULT,
               const std::string& method = "DEFAULT",
               const std::string& region = "RGN_NOBNDRY",
               const std::string& dfdy_boundary_condition = "free_o3",
               const std::string& dfdy_region = "");
=======
Coordinates::FieldMetric
D2DXDY(const Field2D& f, CELL_LOC outloc = CELL_DEFAULT,
       const std::string& method = "DEFAULT", const std::string& region = "RGN_NOBNDRY",
       const std::string& dfdy_boundary_condition = "free_o3",
       const std::string& dfdy_region = "");
[[deprecated(
    "Please use D2DXDY(const Field2D& f, CELL_LOC outloc = CELL_DEFAULT, "
    "const std::string& method = \"DEFAULT\", const std::string& region = \"RGN_ALL\", "
    "const std::string& dfdy_boundary_condition) instead")]] inline Coordinates::
    FieldMetric
    D2DXDY(const Field2D& f, CELL_LOC outloc, const std::string& method, REGION region,
           const std::string& dfdy_boundary_condition = "free_o3",
           const std::string& dfdy_region = "") {
  return D2DXDY(f, outloc, method, toString(region), dfdy_boundary_condition,
                dfdy_region);
}
[[deprecated(
    "Please use D2DXDY(const Field2D& f, CELL_LOC outloc = CELL_DEFAULT, "
    "const std::string& method = \"DEFAULT\", const std::string& region = \"RGN_ALL\", "
    "const std::string& dfdy_boundary_condition) instead")]] inline Coordinates::
    FieldMetric
    D2DXDY(const Field2D& f, CELL_LOC outloc, DIFF_METHOD method,
           REGION region = RGN_NOBNDRY,
           const std::string& dfdy_boundary_condition = "free_o3",
           const std::string& dfdy_region = "") {
  return D2DXDY(f, outloc, toString(method), toString(region), dfdy_boundary_condition,
                dfdy_region);
};
>>>>>>> 7932c372

/// Calculate mixed partial derivative in x and z
///
///   \f$\partial^2 / \partial x \partial z\f$
///
/// @param[in] f       The field to be differentiated
/// @param[in] outloc  The cell location where the result is desired. If
///                    staggered grids is not enabled then this has no effect
///                    If not given, defaults to CELL_DEFAULT
/// @param[in] method  Differencing method to use. This overrides the default
///                    If not given, defaults to DIFF_DEFAULT
/// @param[in] region  What region is expected to be calculated
///                    If not given, defaults to RGN_NOBNDRY
Field3D D2DXDZ(const Field3D& f, CELL_LOC outloc = CELL_DEFAULT, const std::string&
    method = "DEFAULT", const std::string& region = "RGN_NOBNDRY");
<<<<<<< HEAD
=======
DERIV_FUNC_REGION_ENUM_TO_STRING(D2DXDZ, Field3D, Field3D)
>>>>>>> 7932c372

/// Calculate mixed partial derivative in x and z
///
///   \f$\partial^2 / \partial x \partial z\f$
///
/// @param[in] f       The field to be differentiated
/// @param[in] outloc  The cell location where the result is desired. If
///                    staggered grids is not enabled then this has no effect
///                    If not given, defaults to CELL_DEFAULT
/// @param[in] method  Differencing method to use. This overrides the default
///                    If not given, defaults to DIFF_DEFAULT
/// @param[in] region  What region is expected to be calculated
///                    If not given, defaults to RGN_NOBNDRY
<<<<<<< HEAD
Field2D D2DXDZ(const Field2D& f, CELL_LOC outloc = CELL_DEFAULT, const std::string&
    method = "DEFAULT", const std::string& region = "RGN_NOBNDRY");
=======
Coordinates::FieldMetric D2DXDZ(const Field2D& f, CELL_LOC outloc = CELL_DEFAULT,
                                const std::string& method = "DEFAULT",
                                const std::string& region = "RGN_NOBNDRY");
DERIV_FUNC_REGION_ENUM_TO_STRING(D2DXDZ, Field2D, Coordinates::FieldMetric)
>>>>>>> 7932c372

/// Calculate mixed partial derivative in y and z
///
///   \f$\partial^2 / \partial y \partial z\f$
///
/// @param[in] f       The field to be differentiated
/// @param[in] outloc  The cell location where the result is desired. If
///                    staggered grids is not enabled then this has no effect
///                    If not given, defaults to CELL_DEFAULT
/// @param[in] method  Differencing method to use. This overrides the default
///                    If not given, defaults to DIFF_DEFAULT
/// @param[in] region  What region is expected to be calculated
///                    If not given, defaults to RGN_NOBNDRY
Field3D D2DYDZ(const Field3D& f, CELL_LOC outloc = CELL_DEFAULT, const std::string&
    method = "DEFAULT", const std::string& region = "RGN_NOBNDRY");
<<<<<<< HEAD
=======
DERIV_FUNC_REGION_ENUM_TO_STRING(D2DYDZ, Field3D, Field3D)
>>>>>>> 7932c372

/// Calculate mixed partial derivative in y and z
///
///   \f$\partial^2 / \partial y \partial z\f$
///
/// @param[in] f       The field to be differentiated
/// @param[in] outloc  The cell location where the result is desired. If
///                    staggered grids is not enabled then this has no effect
///                    If not given, defaults to CELL_DEFAULT
/// @param[in] method  Differencing method to use. This overrides the default
///                    If not given, defaults to DIFF_DEFAULT
/// @param[in] region  What region is expected to be calculated
///                    If not given, defaults to RGN_NOBNDRY
<<<<<<< HEAD
Field2D D2DYDZ(const Field2D& f, CELL_LOC outloc = CELL_DEFAULT, const std::string&
    method = "DEFAULT", const std::string& region = "RGN_NOBNDRY");
=======
Coordinates::FieldMetric D2DYDZ(const Field2D& f, CELL_LOC outloc = CELL_DEFAULT,
                                const std::string& method = "DEFAULT",
                                const std::string& region = "RGN_NOBNDRY");
DERIV_FUNC_REGION_ENUM_TO_STRING(D2DYDZ, Field2D, Coordinates::FieldMetric)
>>>>>>> 7932c372


#endif // __DERIVS_H__<|MERGE_RESOLUTION|>--- conflicted
+++ resolved
@@ -36,49 +36,6 @@
 
 #include "bout_types.hxx"
 
-<<<<<<< HEAD
-=======
-#ifdef DERIV_FUNC_REGION_ENUM_TO_STRING
-#error This utility macro should not clash with another one
-#else
-#define DERIV_FUNC_REGION_ENUM_TO_STRING(func, T, Tr)                                  \
-  [[deprecated("Please use #func(const #T& f, CELL_LOC outloc = CELL_DEFAULT, "        \
-               "const std::string& method = \"DEFAULT\", const std::string& region = " \
-               "\"RGN_ALL\") "                                                         \
-               "instead")]] inline Tr                                                  \
-  func(const T& f, CELL_LOC outloc, const std::string& method, REGION region) {        \
-    return func(f, outloc, method, toString(region));                                  \
-  }                                                                                    \
-  [[deprecated("Please use #func(const #T& f, CELL_LOC outloc = CELL_DEFAULT, "        \
-               "const std::string& method = \"DEFAULT\", const std::string& region = " \
-               "\"RGN_ALL\") "                                                         \
-               "instead")]] inline Tr                                                  \
-  func(const T& f, CELL_LOC outloc, DIFF_METHOD method, REGION region = RGN_NOBNDRY) { \
-    return func(f, outloc, toString(method), toString(region));                        \
-  }
-#endif
-
-#ifdef VDERIV_FUNC_REGION_ENUM_TO_STRING
-#error This utility macro should not clash with another one
-#else
-#define VDERIV_FUNC_REGION_ENUM_TO_STRING(func, T, T1, T2) \
-[[deprecated("Please use #func(const #T1 v, const #T2& f, " \
-    "CELL_LOC outloc = CELL_DEFAULT, const std::string& method = \"DEFAULT\", const " \
-    "std::string& region = \"RGN_ALL\") instead")]] \
-inline T func(const T1& v, const T2& f, CELL_LOC outloc, const std::string& method, \
-    REGION region) { \
-  return func(v, f, outloc, method, toString(region)); \
-} \
-[[deprecated("Please use #func(const #T1& v, const #T2& f, " \
-    "CELL_LOC outloc = CELL_DEFAULT, const std::string& method = \"DEFAULT\", " \
-    "const std::string& region = \"RGN_ALL\") instead")]] \
-inline T func(const T1& v, const T2& f, CELL_LOC outloc, DIFF_METHOD method, \
-    REGION region = RGN_NOBNDRY) { \
-  return func(v, f, outloc, toString(method), toString(region)); \
-}
-#endif
-
->>>>>>> 7932c372
 ////////// FIRST DERIVATIVES //////////
 
 /// Calculate first partial derivative in X
@@ -95,10 +52,6 @@
 ///                    If not given, defaults to RGN_NOBNDRY
 Field3D DDX(const Field3D& f, CELL_LOC outloc = CELL_DEFAULT, const std::string&
     method = "DEFAULT", const std::string& region = "RGN_NOBNDRY");
-<<<<<<< HEAD
-=======
-DERIV_FUNC_REGION_ENUM_TO_STRING(DDX, Field3D, Field3D)
->>>>>>> 7932c372
 
 /// Calculate first partial derivative in X
 ///
@@ -112,15 +65,9 @@
 ///                    If not given, defaults to DIFF_DEFAULT
 /// @param[in] region  What region is expected to be calculated
 ///                    If not given, defaults to RGN_NOBNDRY
-<<<<<<< HEAD
-Field2D DDX(const Field2D& f, CELL_LOC outloc = CELL_DEFAULT, const std::string&
-    method = "DEFAULT", const std::string& region = "RGN_NOBNDRY");
-=======
 Coordinates::FieldMetric DDX(const Field2D& f, CELL_LOC outloc = CELL_DEFAULT,
                              const std::string& method = "DEFAULT",
                              const std::string& region = "RGN_NOBNDRY");
-DERIV_FUNC_REGION_ENUM_TO_STRING(DDX, Field2D, Coordinates::FieldMetric)
->>>>>>> 7932c372
 
 /// Calculate first partial derivative in Y
 ///
@@ -136,10 +83,6 @@
 ///                    If not given, defaults to RGN_NOBNDRY
 Field3D DDY(const Field3D& f, CELL_LOC outloc = CELL_DEFAULT, const std::string&
     method = "DEFAULT", const std::string& region = "RGN_NOBNDRY");
-<<<<<<< HEAD
-=======
-DERIV_FUNC_REGION_ENUM_TO_STRING(DDY, Field3D, Field3D)
->>>>>>> 7932c372
 
 /// Calculate first partial derivative in Y
 ///
@@ -153,15 +96,9 @@
 ///                    If not given, defaults to DIFF_DEFAULT
 /// @param[in] region  What region is expected to be calculated
 ///                    If not given, defaults to RGN_NOBNDRY
-<<<<<<< HEAD
-Field2D DDY(const Field2D& f, CELL_LOC outloc = CELL_DEFAULT, const std::string&
-    method = "DEFAULT", const std::string& region = "RGN_NOBNDRY");
-=======
 Coordinates::FieldMetric DDY(const Field2D& f, CELL_LOC outloc = CELL_DEFAULT,
                              const std::string& method = "DEFAULT",
                              const std::string& region = "RGN_NOBNDRY");
-DERIV_FUNC_REGION_ENUM_TO_STRING(DDY, Field2D, Coordinates::FieldMetric)
->>>>>>> 7932c372
 
 /// Calculate first partial derivative in Z
 ///
@@ -177,10 +114,6 @@
 ///                    If not given, defaults to RGN_NOBNDRY
 Field3D DDZ(const Field3D& f, CELL_LOC outloc = CELL_DEFAULT, const std::string&
     method = "DEFAULT", const std::string& region = "RGN_NOBNDRY");
-<<<<<<< HEAD
-=======
-DERIV_FUNC_REGION_ENUM_TO_STRING(DDZ, Field3D, Field3D)
->>>>>>> 7932c372
 
 /// Calculate first partial derivative in Z
 ///
@@ -194,15 +127,9 @@
 ///                    If not given, defaults to DIFF_DEFAULT
 /// @param[in] region  What region is expected to be calculated
 ///                    If not given, defaults to RGN_NOBNDRY
-<<<<<<< HEAD
-Field2D DDZ(const Field2D& f, CELL_LOC outloc = CELL_DEFAULT, const std::string&
-    method = "DEFAULT", const std::string& region = "RGN_NOBNDRY");
-=======
 Coordinates::FieldMetric DDZ(const Field2D& f, CELL_LOC outloc = CELL_DEFAULT,
                              const std::string& method = "DEFAULT",
                              const std::string& region = "RGN_NOBNDRY");
-DERIV_FUNC_REGION_ENUM_TO_STRING(DDZ, Field2D, Coordinates::FieldMetric)
->>>>>>> 7932c372
 
 /// Calculate first partial derivative in Z
 ///
@@ -218,10 +145,6 @@
 ///                    If not given, defaults to RGN_NOBNDRY
 Vector3D DDZ(const Vector3D& f, CELL_LOC outloc = CELL_DEFAULT, const std::string&
     method = "DEFAULT", const std::string& region = "RGN_NOBNDRY");
-<<<<<<< HEAD
-=======
-DERIV_FUNC_REGION_ENUM_TO_STRING(DDZ, Vector3D, Vector3D)
->>>>>>> 7932c372
 
 /// Calculate first partial derivative in Z
 ///
@@ -237,10 +160,6 @@
 ///                    If not given, defaults to RGN_NOBNDRY
 Vector2D DDZ(const Vector2D& f, CELL_LOC outloc = CELL_DEFAULT, const std::string&
     method = "DEFAULT", const std::string& region = "RGN_NOBNDRY");
-<<<<<<< HEAD
-=======
-DERIV_FUNC_REGION_ENUM_TO_STRING(DDZ, Vector2D, Vector2D)
->>>>>>> 7932c372
 
 ////////// SECOND DERIVATIVES //////////
 
@@ -258,10 +177,6 @@
 ///                    If not given, defaults to RGN_NOBNDRY
 Field3D D2DX2(const Field3D& f, CELL_LOC outloc = CELL_DEFAULT, const std::string&
     method = "DEFAULT", const std::string& region = "RGN_NOBNDRY");
-<<<<<<< HEAD
-=======
-DERIV_FUNC_REGION_ENUM_TO_STRING(D2DX2, Field3D, Field3D)
->>>>>>> 7932c372
 
 /// Calculate second partial derivative in X
 ///
@@ -275,15 +190,9 @@
 ///                    If not given, defaults to DIFF_DEFAULT
 /// @param[in] region  What region is expected to be calculated
 ///                    If not given, defaults to RGN_NOBNDRY
-<<<<<<< HEAD
-Field2D D2DX2(const Field2D& f, CELL_LOC outloc = CELL_DEFAULT, const std::string&
-    method = "DEFAULT", const std::string& region = "RGN_NOBNDRY");
-=======
 Coordinates::FieldMetric D2DX2(const Field2D& f, CELL_LOC outloc = CELL_DEFAULT,
                                const std::string& method = "DEFAULT",
                                const std::string& region = "RGN_NOBNDRY");
-DERIV_FUNC_REGION_ENUM_TO_STRING(D2DX2, Field2D, Coordinates::FieldMetric)
->>>>>>> 7932c372
 
 /// Calculate second partial derivative in Y
 ///
@@ -299,10 +208,6 @@
 ///                    If not given, defaults to RGN_NOBNDRY
 Field3D D2DY2(const Field3D& f, CELL_LOC outloc = CELL_DEFAULT, const std::string&
     method = "DEFAULT", const std::string& region = "RGN_NOBNDRY");
-<<<<<<< HEAD
-=======
-DERIV_FUNC_REGION_ENUM_TO_STRING(D2DY2, Field3D, Field3D)
->>>>>>> 7932c372
 
 /// Calculate second partial derivative in Y
 ///
@@ -316,15 +221,9 @@
 ///                    If not given, defaults to DIFF_DEFAULT
 /// @param[in] region  What region is expected to be calculated
 ///                    If not given, defaults to RGN_NOBNDRY
-<<<<<<< HEAD
-Field2D D2DY2(const Field2D& f, CELL_LOC outloc = CELL_DEFAULT, const std::string&
-    method = "DEFAULT", const std::string& region = "RGN_NOBNDRY");
-=======
 Coordinates::FieldMetric D2DY2(const Field2D& f, CELL_LOC outloc = CELL_DEFAULT,
                                const std::string& method = "DEFAULT",
                                const std::string& region = "RGN_NOBNDRY");
-DERIV_FUNC_REGION_ENUM_TO_STRING(D2DY2, Field2D, Coordinates::FieldMetric)
->>>>>>> 7932c372
 
 /// Calculate second partial derivative in Z
 ///
@@ -340,10 +239,6 @@
 ///                    If not given, defaults to RGN_NOBNDRY
 Field3D D2DZ2(const Field3D& f, CELL_LOC outloc = CELL_DEFAULT, const std::string&
     method = "DEFAULT", const std::string& region = "RGN_NOBNDRY");
-<<<<<<< HEAD
-=======
-DERIV_FUNC_REGION_ENUM_TO_STRING(D2DZ2, Field3D, Field3D)
->>>>>>> 7932c372
 
 /// Calculate second partial derivative in Z
 ///
@@ -357,15 +252,9 @@
 ///                    If not given, defaults to DIFF_DEFAULT
 /// @param[in] region  What region is expected to be calculated
 ///                    If not given, defaults to RGN_NOBNDRY
-<<<<<<< HEAD
-Field2D D2DZ2(const Field2D& f, CELL_LOC outloc = CELL_DEFAULT, const std::string&
-    method = "DEFAULT", const std::string& region = "RGN_NOBNDRY");
-=======
 Coordinates::FieldMetric D2DZ2(const Field2D& f, CELL_LOC outloc = CELL_DEFAULT,
                                const std::string& method = "DEFAULT",
                                const std::string& region = "RGN_NOBNDRY");
-DERIV_FUNC_REGION_ENUM_TO_STRING(D2DZ2, Field2D, Coordinates::FieldMetric)
->>>>>>> 7932c372
 
 ////////// FOURTH DERIVATIVES //////////
 
@@ -383,10 +272,6 @@
 ///                    If not given, defaults to RGN_NOBNDRY
 Field3D D4DX4(const Field3D& f, CELL_LOC outloc = CELL_DEFAULT, const std::string&
     method = "DEFAULT", const std::string& region = "RGN_NOBNDRY");
-<<<<<<< HEAD
-=======
-DERIV_FUNC_REGION_ENUM_TO_STRING(D4DX4, Field3D, Field3D)
->>>>>>> 7932c372
 
 /// Calculate forth partial derivative in X
 ///
@@ -400,15 +285,9 @@
 ///                    If not given, defaults to DIFF_DEFAULT
 /// @param[in] region  What region is expected to be calculated
 ///                    If not given, defaults to RGN_NOBNDRY
-<<<<<<< HEAD
-Field2D D4DX4(const Field2D& f, CELL_LOC outloc = CELL_DEFAULT, const std::string&
-    method = "DEFAULT", const std::string& region = "RGN_NOBNDRY");
-=======
 Coordinates::FieldMetric D4DX4(const Field2D& f, CELL_LOC outloc = CELL_DEFAULT,
                                const std::string& method = "DEFAULT",
                                const std::string& region = "RGN_NOBNDRY");
-DERIV_FUNC_REGION_ENUM_TO_STRING(D4DX4, Field2D, Coordinates::FieldMetric)
->>>>>>> 7932c372
 
 /// Calculate forth partial derivative in Y
 ///
@@ -424,10 +303,6 @@
 ///                    If not given, defaults to RGN_NOBNDRY
 Field3D D4DY4(const Field3D& f, CELL_LOC outloc = CELL_DEFAULT, const std::string&
     method = "DEFAULT", const std::string& region = "RGN_NOBNDRY");
-<<<<<<< HEAD
-=======
-DERIV_FUNC_REGION_ENUM_TO_STRING(D4DY4, Field3D, Field3D)
->>>>>>> 7932c372
 
 /// Calculate forth partial derivative in Y
 ///
@@ -441,15 +316,9 @@
 ///                    If not given, defaults to DIFF_DEFAULT
 /// @param[in] region  What region is expected to be calculated
 ///                    If not given, defaults to RGN_NOBNDRY
-<<<<<<< HEAD
-Field2D D4DY4(const Field2D& f, CELL_LOC outloc = CELL_DEFAULT, const std::string&
-    method = "DEFAULT", const std::string& region = "RGN_NOBNDRY");
-=======
 Coordinates::FieldMetric D4DY4(const Field2D& f, CELL_LOC outloc = CELL_DEFAULT,
                                const std::string& method = "DEFAULT",
                                const std::string& region = "RGN_NOBNDRY");
-DERIV_FUNC_REGION_ENUM_TO_STRING(D4DY4, Field2D, Coordinates::FieldMetric)
->>>>>>> 7932c372
 
 /// Calculate forth partial derivative in Z
 ///
@@ -465,10 +334,6 @@
 ///                    If not given, defaults to RGN_NOBNDRY
 Field3D D4DZ4(const Field3D& f, CELL_LOC outloc = CELL_DEFAULT, const std::string&
     method = "DEFAULT", const std::string& region = "RGN_NOBNDRY");
-<<<<<<< HEAD
-=======
-DERIV_FUNC_REGION_ENUM_TO_STRING(D4DZ4, Field3D, Field3D)
->>>>>>> 7932c372
 
 /// Calculate forth partial derivative in Z
 ///
@@ -482,15 +347,9 @@
 ///                    If not given, defaults to DIFF_DEFAULT
 /// @param[in] region  What region is expected to be calculated
 ///                    If not given, defaults to RGN_NOBNDRY
-<<<<<<< HEAD
-Field2D D4DZ4(const Field2D& f, CELL_LOC outloc = CELL_DEFAULT, const std::string&
-    method = "DEFAULT", const std::string& region = "RGN_NOBNDRY");
-=======
 Coordinates::FieldMetric D4DZ4(const Field2D& f, CELL_LOC outloc = CELL_DEFAULT,
                                const std::string& method = "DEFAULT",
                                const std::string& region = "RGN_NOBNDRY");
-DERIV_FUNC_REGION_ENUM_TO_STRING(D4DZ4, Field2D, Coordinates::FieldMetric)
->>>>>>> 7932c372
 
 /// For terms of form v * grad(f)
 ///
@@ -521,16 +380,10 @@
 ///                    If not given, defaults to DIFF_DEFAULT
 /// @param[in] region  What region is expected to be calculated
 ///                    If not given, defaults to RGN_NOBNDRY
-<<<<<<< HEAD
-Field2D VDDX(const Field2D& v, const Field2D& f, CELL_LOC outloc = CELL_DEFAULT,
-    const std::string& method = "DEFAULT", const std::string& region = "RGN_NOBNDRY");
-=======
 Coordinates::FieldMetric VDDX(const Field2D& v, const Field2D& f,
                               CELL_LOC outloc = CELL_DEFAULT,
                               const std::string& method = "DEFAULT",
                               const std::string& region = "RGN_NOBNDRY");
-VDERIV_FUNC_REGION_ENUM_TO_STRING(VDDX, Coordinates::FieldMetric, Field2D, Field2D)
->>>>>>> 7932c372
 
 /// For terms of form v * grad(f)
 ///
@@ -561,16 +414,10 @@
 ///                    If not given, defaults to DIFF_DEFAULT
 /// @param[in] region  What region is expected to be calculated
 ///                    If not given, defaults to RGN_NOBNDRY
-<<<<<<< HEAD
-Field2D VDDY(const Field2D& v, const Field2D& f, CELL_LOC outloc = CELL_DEFAULT,
-    const std::string& method = "DEFAULT", const std::string& region = "RGN_NOBNDRY");
-=======
 Coordinates::FieldMetric VDDY(const Field2D& v, const Field2D& f,
                               CELL_LOC outloc = CELL_DEFAULT,
                               const std::string& method = "DEFAULT",
                               const std::string& region = "RGN_NOBNDRY");
-VDERIV_FUNC_REGION_ENUM_TO_STRING(VDDY, Coordinates::FieldMetric, Field2D, Field2D)
->>>>>>> 7932c372
 
 /// For terms of form v * grad(f)
 ///
@@ -601,16 +448,10 @@
 ///                    If not given, defaults to DIFF_DEFAULT
 /// @param[in] region  What region is expected to be calculated
 ///                    If not given, defaults to RGN_NOBNDRY
-<<<<<<< HEAD
-Field2D VDDZ(const Field2D& v, const Field2D& f, CELL_LOC outloc = CELL_DEFAULT,
-    const std::string& method = "DEFAULT", const std::string& region = "RGN_NOBNDRY");
-=======
 Coordinates::FieldMetric VDDZ(const Field2D& v, const Field2D& f,
                               CELL_LOC outloc = CELL_DEFAULT,
                               const std::string& method = "DEFAULT",
                               const std::string& region = "RGN_NOBNDRY");
-VDERIV_FUNC_REGION_ENUM_TO_STRING(VDDZ, Coordinates::FieldMetric, Field2D, Field2D)
->>>>>>> 7932c372
 
 /// For terms of form v * grad(f)
 ///
@@ -625,16 +466,10 @@
 ///                    If not given, defaults to DIFF_DEFAULT
 /// @param[in] region  What region is expected to be calculated
 ///                    If not given, defaults to RGN_NOBNDRY
-<<<<<<< HEAD
-Field2D VDDZ(const Field3D& v, const Field2D& f, CELL_LOC outloc = CELL_DEFAULT,
-    const std::string& method = "DEFAULT", const std::string& region = "RGN_NOBNDRY");
-=======
 Coordinates::FieldMetric VDDZ(const Field3D& v, const Field2D& f,
                               CELL_LOC outloc = CELL_DEFAULT,
                               const std::string& method = "DEFAULT",
                               const std::string& region = "RGN_NOBNDRY");
-VDERIV_FUNC_REGION_ENUM_TO_STRING(VDDZ, Coordinates::FieldMetric, Field3D, Field2D)
->>>>>>> 7932c372
 
 /// for terms of form div(v * f)
 ///
@@ -665,16 +500,10 @@
 ///                    If not given, defaults to DIFF_DEFAULT
 /// @param[in] region  What region is expected to be calculated
 ///                    If not given, defaults to RGN_NOBNDRY
-<<<<<<< HEAD
-Field2D FDDX(const Field2D& v, const Field2D& f, CELL_LOC outloc = CELL_DEFAULT,
-    const std::string& method = "DEFAULT", const std::string& region = "RGN_NOBNDRY");
-=======
 Coordinates::FieldMetric FDDX(const Field2D& v, const Field2D& f,
                               CELL_LOC outloc = CELL_DEFAULT,
                               const std::string& method = "DEFAULT",
                               const std::string& region = "RGN_NOBNDRY");
-VDERIV_FUNC_REGION_ENUM_TO_STRING(FDDX, Coordinates::FieldMetric, Field2D, Field2D)
->>>>>>> 7932c372
 
 /// for terms of form div(v * f)
 ///
@@ -705,16 +534,10 @@
 ///                    If not given, defaults to DIFF_DEFAULT
 /// @param[in] region  What region is expected to be calculated
 ///                    If not given, defaults to RGN_NOBNDRY
-<<<<<<< HEAD
-Field2D FDDY(const Field2D& v, const Field2D& f, CELL_LOC outloc = CELL_DEFAULT,
-    const std::string& method = "DEFAULT", const std::string& region = "RGN_NOBNDRY");
-=======
 Coordinates::FieldMetric FDDY(const Field2D& v, const Field2D& f,
                               CELL_LOC outloc = CELL_DEFAULT,
                               const std::string& method = "DEFAULT",
                               const std::string& region = "RGN_NOBNDRY");
-VDERIV_FUNC_REGION_ENUM_TO_STRING(FDDY, Coordinates::FieldMetric, Field2D, Field2D)
->>>>>>> 7932c372
 
 /// for terms of form div(v * f)
 ///
@@ -745,16 +568,10 @@
 ///                    If not given, defaults to DIFF_DEFAULT
 /// @param[in] region  What region is expected to be calculated
 ///                    If not given, defaults to RGN_NOBNDRY
-<<<<<<< HEAD
-Field2D FDDZ(const Field2D& v, const Field2D& f, CELL_LOC outloc = CELL_DEFAULT,
-    const std::string& method = "DEFAULT", const std::string& region = "RGN_NOBNDRY");
-=======
 Coordinates::FieldMetric FDDZ(const Field2D& v, const Field2D& f,
                               CELL_LOC outloc = CELL_DEFAULT,
                               const std::string& method = "DEFAULT",
                               const std::string& region = "RGN_NOBNDRY");
-VDERIV_FUNC_REGION_ENUM_TO_STRING(FDDZ, Coordinates::FieldMetric, Field2D, Field2D)
->>>>>>> 7932c372
 
 /// Calculate mixed partial derivative in x and y
 ///
@@ -797,42 +614,11 @@
 ///                        (default) then the same as the region for the calculation as a
 ///                        whole. If dfdy_region < region in size then this will cause
 ///                        errors.
-<<<<<<< HEAD
-Field2D D2DXDY(const Field2D& f, CELL_LOC outloc = CELL_DEFAULT,
-               const std::string& method = "DEFAULT",
-               const std::string& region = "RGN_NOBNDRY",
-               const std::string& dfdy_boundary_condition = "free_o3",
-               const std::string& dfdy_region = "");
-=======
 Coordinates::FieldMetric
 D2DXDY(const Field2D& f, CELL_LOC outloc = CELL_DEFAULT,
        const std::string& method = "DEFAULT", const std::string& region = "RGN_NOBNDRY",
        const std::string& dfdy_boundary_condition = "free_o3",
        const std::string& dfdy_region = "");
-[[deprecated(
-    "Please use D2DXDY(const Field2D& f, CELL_LOC outloc = CELL_DEFAULT, "
-    "const std::string& method = \"DEFAULT\", const std::string& region = \"RGN_ALL\", "
-    "const std::string& dfdy_boundary_condition) instead")]] inline Coordinates::
-    FieldMetric
-    D2DXDY(const Field2D& f, CELL_LOC outloc, const std::string& method, REGION region,
-           const std::string& dfdy_boundary_condition = "free_o3",
-           const std::string& dfdy_region = "") {
-  return D2DXDY(f, outloc, method, toString(region), dfdy_boundary_condition,
-                dfdy_region);
-}
-[[deprecated(
-    "Please use D2DXDY(const Field2D& f, CELL_LOC outloc = CELL_DEFAULT, "
-    "const std::string& method = \"DEFAULT\", const std::string& region = \"RGN_ALL\", "
-    "const std::string& dfdy_boundary_condition) instead")]] inline Coordinates::
-    FieldMetric
-    D2DXDY(const Field2D& f, CELL_LOC outloc, DIFF_METHOD method,
-           REGION region = RGN_NOBNDRY,
-           const std::string& dfdy_boundary_condition = "free_o3",
-           const std::string& dfdy_region = "") {
-  return D2DXDY(f, outloc, toString(method), toString(region), dfdy_boundary_condition,
-                dfdy_region);
-};
->>>>>>> 7932c372
 
 /// Calculate mixed partial derivative in x and z
 ///
@@ -848,10 +634,6 @@
 ///                    If not given, defaults to RGN_NOBNDRY
 Field3D D2DXDZ(const Field3D& f, CELL_LOC outloc = CELL_DEFAULT, const std::string&
     method = "DEFAULT", const std::string& region = "RGN_NOBNDRY");
-<<<<<<< HEAD
-=======
-DERIV_FUNC_REGION_ENUM_TO_STRING(D2DXDZ, Field3D, Field3D)
->>>>>>> 7932c372
 
 /// Calculate mixed partial derivative in x and z
 ///
@@ -865,15 +647,9 @@
 ///                    If not given, defaults to DIFF_DEFAULT
 /// @param[in] region  What region is expected to be calculated
 ///                    If not given, defaults to RGN_NOBNDRY
-<<<<<<< HEAD
-Field2D D2DXDZ(const Field2D& f, CELL_LOC outloc = CELL_DEFAULT, const std::string&
-    method = "DEFAULT", const std::string& region = "RGN_NOBNDRY");
-=======
 Coordinates::FieldMetric D2DXDZ(const Field2D& f, CELL_LOC outloc = CELL_DEFAULT,
                                 const std::string& method = "DEFAULT",
                                 const std::string& region = "RGN_NOBNDRY");
-DERIV_FUNC_REGION_ENUM_TO_STRING(D2DXDZ, Field2D, Coordinates::FieldMetric)
->>>>>>> 7932c372
 
 /// Calculate mixed partial derivative in y and z
 ///
@@ -889,10 +665,6 @@
 ///                    If not given, defaults to RGN_NOBNDRY
 Field3D D2DYDZ(const Field3D& f, CELL_LOC outloc = CELL_DEFAULT, const std::string&
     method = "DEFAULT", const std::string& region = "RGN_NOBNDRY");
-<<<<<<< HEAD
-=======
-DERIV_FUNC_REGION_ENUM_TO_STRING(D2DYDZ, Field3D, Field3D)
->>>>>>> 7932c372
 
 /// Calculate mixed partial derivative in y and z
 ///
@@ -906,15 +678,9 @@
 ///                    If not given, defaults to DIFF_DEFAULT
 /// @param[in] region  What region is expected to be calculated
 ///                    If not given, defaults to RGN_NOBNDRY
-<<<<<<< HEAD
-Field2D D2DYDZ(const Field2D& f, CELL_LOC outloc = CELL_DEFAULT, const std::string&
-    method = "DEFAULT", const std::string& region = "RGN_NOBNDRY");
-=======
 Coordinates::FieldMetric D2DYDZ(const Field2D& f, CELL_LOC outloc = CELL_DEFAULT,
                                 const std::string& method = "DEFAULT",
                                 const std::string& region = "RGN_NOBNDRY");
-DERIV_FUNC_REGION_ENUM_TO_STRING(D2DYDZ, Field2D, Coordinates::FieldMetric)
->>>>>>> 7932c372
 
 
 #endif // __DERIVS_H__