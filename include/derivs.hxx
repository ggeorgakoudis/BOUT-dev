/*!************************************************************************
 * \file derivs.hxx
 *
 * Basic differential functions
 *
 **************************************************************************
 * Copyright 2010,2017
 *    B.D.Dudson, S.Farley, M.V.Umansky, X.Q.Xu, D. Schwörer
 *
 * Contact: Ben Dudson, bd512@york.ac.uk
 *
 * This file is part of BOUT++.
 *
 * BOUT++ is free software: you can redistribute it and/or modify
 * it under the terms of the GNU Lesser General Public License as published by
 * the Free Software Foundation, either version 3 of the License, or
 * (at your option) any later version.
 *
 * BOUT++ is distributed in the hope that it will be useful,
 * but WITHOUT ANY WARRANTY; without even the implied warranty of
 * MERCHANTABILITY or FITNESS FOR A PARTICULAR PURPOSE.  See the
 * GNU Lesser General Public License for more details.
 *
 * You should have received a copy of the GNU Lesser General Public License
 * along with BOUT++.  If not, see <http://www.gnu.org/licenses/>.
 *
 **************************************************************************/

#ifndef __DERIVS_H__
#define __DERIVS_H__

#include "field2d.hxx"
#include "field3d.hxx"
#include "vector2d.hxx"
#include "vector3d.hxx"

#include "bout_types.hxx"

#ifdef DERIV_FUNC_REGION_ENUM_TO_STRING
#error This utility macro should not clash with another one
#else
#define DERIV_FUNC_REGION_ENUM_TO_STRING(func, T) \
[[deprecated("Please use #func(const #T& f, CELL_LOC outloc = CELL_DEFAULT, " \
    "const std::string& method = \"DEFAULT\", const std::string& region = \"RGN_ALL\") " \
    "instead")]] \
inline T func(const T& f, CELL_LOC outloc, const std::string& method, \
    REGION region) { \
  return func(f, outloc, method, toString(region)); \
} \
[[deprecated("Please use #func(const #T& f, CELL_LOC outloc = CELL_DEFAULT, " \
    "const std::string& method = \"DEFAULT\", const std::string& region = \"RGN_ALL\") " \
    "instead")]] \
inline T func(const T& f, CELL_LOC outloc, DIFF_METHOD method, \
    REGION region = RGN_NOBNDRY) { \
  return func(f, outloc, toString(method), toString(region)); \
}
#endif

#ifdef VDERIV_FUNC_REGION_ENUM_TO_STRING
#error This utility macro should not clash with another one
#else
#define VDERIV_FUNC_REGION_ENUM_TO_STRING(func, T, T1, T2) \
[[deprecated("Please use #func(const #T1 v, const #T2& f, " \
    "CELL_LOC outloc = CELL_DEFAULT, const std::string& method = \"DEFAULT\", const " \
    "std::string& region = \"RGN_ALL\") instead")]] \
inline T func(const T1& v, const T2& f, CELL_LOC outloc, const std::string& method, \
    REGION region) { \
  return func(v, f, outloc, method, toString(region)); \
} \
[[deprecated("Please use #func(const #T1& v, const #T2& f, " \
    "CELL_LOC outloc = CELL_DEFAULT, const std::string& method = \"DEFAULT\", " \
    "const std::string& region = \"RGN_ALL\") instead")]] \
inline T func(const T1& v, const T2& f, CELL_LOC outloc, DIFF_METHOD method, \
    REGION region = RGN_NOBNDRY) { \
  return func(v, f, outloc, toString(method), toString(region)); \
}
#endif

////////// FIRST DERIVATIVES //////////

/// Calculate first partial derivative in X
///
///   \f$\partial / \partial x\f$
///
/// @param[in] f       The field to be differentiated
/// @param[in] outloc  The cell location where the result is desired. If
///                    staggered grids is not enabled then this has no effect
///                    If not given, defaults to CELL_DEFAULT
/// @param[in] method  Differencing method to use. This overrides the default
///                    If not given, defaults to DIFF_DEFAULT
/// @param[in] region  What region is expected to be calculated
///                    If not given, defaults to RGN_NOBNDRY
Field3D DDX(const Field3D& f, CELL_LOC outloc = CELL_DEFAULT, const std::string&
    method = "DEFAULT", const std::string& region = "RGN_NOBNDRY");
DERIV_FUNC_REGION_ENUM_TO_STRING(DDX, Field3D)

/// Calculate first partial derivative in X
///
///   \f$\partial / \partial x\f$
///
/// @param[in] f       The field to be differentiated
/// @param[in] outloc  The cell location where the result is desired. If
///                    staggered grids is not enabled then this has no effect
///                    If not given, defaults to CELL_DEFAULT
/// @param[in] method  Differencing method to use. This overrides the default
///                    If not given, defaults to DIFF_DEFAULT
/// @param[in] region  What region is expected to be calculated
///                    If not given, defaults to RGN_NOBNDRY
Field2D DDX(const Field2D& f, CELL_LOC outloc = CELL_DEFAULT, const std::string&
    method = "DEFAULT", const std::string& region = "RGN_NOBNDRY");
DERIV_FUNC_REGION_ENUM_TO_STRING(DDX, Field2D)

/// Calculate first partial derivative in Y
///
///   \f$\partial / \partial y\f$
///
/// @param[in] f       The field to be differentiated
/// @param[in] outloc  The cell location where the result is desired. If
///                    staggered grids is not enabled then this has no effect
///                    If not given, defaults to CELL_DEFAULT
/// @param[in] method  Differencing method to use. This overrides the default
///                    If not given, defaults to DIFF_DEFAULT
/// @param[in] region  What region is expected to be calculated
///                    If not given, defaults to RGN_NOBNDRY
Field3D DDY(const Field3D& f, CELL_LOC outloc = CELL_DEFAULT, const std::string&
    method = "DEFAULT", const std::string& region = "RGN_NOBNDRY");
DERIV_FUNC_REGION_ENUM_TO_STRING(DDY, Field3D)

/// Calculate first partial derivative in Y
///
///   \f$\partial / \partial y\f$
///
/// @param[in] f       The field to be differentiated
/// @param[in] outloc  The cell location where the result is desired. If
///                    staggered grids is not enabled then this has no effect
///                    If not given, defaults to CELL_DEFAULT
/// @param[in] method  Differencing method to use. This overrides the default
///                    If not given, defaults to DIFF_DEFAULT
/// @param[in] region  What region is expected to be calculated
///                    If not given, defaults to RGN_NOBNDRY
Field2D DDY(const Field2D& f, CELL_LOC outloc = CELL_DEFAULT, const std::string&
    method = "DEFAULT", const std::string& region = "RGN_NOBNDRY");
DERIV_FUNC_REGION_ENUM_TO_STRING(DDY, Field2D)

/// Calculate first partial derivative in Z
///
///   \f$\partial / \partial z\f$
///
/// @param[in] f       The field to be differentiated
/// @param[in] outloc  The cell location where the result is desired. If
///                    staggered grids is not enabled then this has no effect
///                    If not given, defaults to CELL_DEFAULT
/// @param[in] method  Differencing method to use. This overrides the default
///                    If not given, defaults to DIFF_DEFAULT
/// @param[in] region  What region is expected to be calculated
///                    If not given, defaults to RGN_NOBNDRY
Field3D DDZ(const Field3D& f, CELL_LOC outloc = CELL_DEFAULT, const std::string&
    method = "DEFAULT", const std::string& region = "RGN_NOBNDRY");
DERIV_FUNC_REGION_ENUM_TO_STRING(DDZ, Field3D)

/// Calculate first partial derivative in Z
///
///   \f$\partial / \partial z\f$
///
/// @param[in] f       The field to be differentiated
/// @param[in] outloc  The cell location where the result is desired. If
///                    staggered grids is not enabled then this has no effect
///                    If not given, defaults to CELL_DEFAULT
/// @param[in] method  Differencing method to use. This overrides the default
///                    If not given, defaults to DIFF_DEFAULT
/// @param[in] region  What region is expected to be calculated
///                    If not given, defaults to RGN_NOBNDRY
Field2D DDZ(const Field2D& f, CELL_LOC outloc = CELL_DEFAULT, const std::string&
    method = "DEFAULT", const std::string& region = "RGN_NOBNDRY");
DERIV_FUNC_REGION_ENUM_TO_STRING(DDZ, Field2D)

/// Calculate first partial derivative in Z
///
///   \f$\partial / \partial z\f$
///
/// @param[in] f       The field to be differentiated
/// @param[in] outloc  The cell location where the result is desired. If
///                    staggered grids is not enabled then this has no effect
///                    If not given, defaults to CELL_DEFAULT
/// @param[in] method  Differencing method to use. This overrides the default
///                    If not given, defaults to DIFF_DEFAULT
/// @param[in] region  What region is expected to be calculated
///                    If not given, defaults to RGN_NOBNDRY
Vector3D DDZ(const Vector3D& f, CELL_LOC outloc = CELL_DEFAULT, const std::string&
    method = "DEFAULT", const std::string& region = "RGN_NOBNDRY");
DERIV_FUNC_REGION_ENUM_TO_STRING(DDZ, Vector3D)

/// Calculate first partial derivative in Z
///
///   \f$\partial / \partial z\f$
///
/// @param[in] f       The field to be differentiated
/// @param[in] outloc  The cell location where the result is desired. If
///                    staggered grids is not enabled then this has no effect
///                    If not given, defaults to CELL_DEFAULT
/// @param[in] method  Differencing method to use. This overrides the default
///                    If not given, defaults to DIFF_DEFAULT
/// @param[in] region  What region is expected to be calculated
///                    If not given, defaults to RGN_NOBNDRY
Vector2D DDZ(const Vector2D& f, CELL_LOC outloc = CELL_DEFAULT, const std::string&
    method = "DEFAULT", const std::string& region = "RGN_NOBNDRY");
DERIV_FUNC_REGION_ENUM_TO_STRING(DDZ, Vector2D)

////////// SECOND DERIVATIVES //////////

/// Calculate second partial derivative in X
///
///   \f$\partial^2 / \partial x^2\f$
///
/// @param[in] f       The field to be differentiated
/// @param[in] outloc  The cell location where the result is desired. If
///                    staggered grids is not enabled then this has no effect
///                    If not given, defaults to CELL_DEFAULT
/// @param[in] method  Differencing method to use. This overrides the default
///                    If not given, defaults to DIFF_DEFAULT
/// @param[in] region  What region is expected to be calculated
///                    If not given, defaults to RGN_NOBNDRY
Field3D D2DX2(const Field3D& f, CELL_LOC outloc = CELL_DEFAULT, const std::string&
    method = "DEFAULT", const std::string& region = "RGN_NOBNDRY");
DERIV_FUNC_REGION_ENUM_TO_STRING(D2DX2, Field3D)

/// Calculate second partial derivative in X
///
///   \f$\partial^2 / \partial x^2\f$
///
/// @param[in] f       The field to be differentiated
/// @param[in] outloc  The cell location where the result is desired. If
///                    staggered grids is not enabled then this has no effect
///                    If not given, defaults to CELL_DEFAULT
/// @param[in] method  Differencing method to use. This overrides the default
///                    If not given, defaults to DIFF_DEFAULT
/// @param[in] region  What region is expected to be calculated
///                    If not given, defaults to RGN_NOBNDRY
Field2D D2DX2(const Field2D& f, CELL_LOC outloc = CELL_DEFAULT, const std::string&
    method = "DEFAULT", const std::string& region = "RGN_NOBNDRY");
DERIV_FUNC_REGION_ENUM_TO_STRING(D2DX2, Field2D)

/// Calculate second partial derivative in Y
///
///   \f$\partial^2 / \partial y^2\f$
///
/// @param[in] f       The field to be differentiated
/// @param[in] outloc  The cell location where the result is desired. If
///                    staggered grids is not enabled then this has no effect
///                    If not given, defaults to CELL_DEFAULT
/// @param[in] method  Differencing method to use. This overrides the default
///                    If not given, defaults to DIFF_DEFAULT
/// @param[in] region  What region is expected to be calculated
///                    If not given, defaults to RGN_NOBNDRY
Field3D D2DY2(const Field3D& f, CELL_LOC outloc = CELL_DEFAULT, const std::string&
    method = "DEFAULT", const std::string& region = "RGN_NOBNDRY");
DERIV_FUNC_REGION_ENUM_TO_STRING(D2DY2, Field3D)

/// Calculate second partial derivative in Y
///
///   \f$\partial^2 / \partial y^2\f$
///
/// @param[in] f       The field to be differentiated
/// @param[in] outloc  The cell location where the result is desired. If
///                    staggered grids is not enabled then this has no effect
///                    If not given, defaults to CELL_DEFAULT
/// @param[in] method  Differencing method to use. This overrides the default
///                    If not given, defaults to DIFF_DEFAULT
/// @param[in] region  What region is expected to be calculated
///                    If not given, defaults to RGN_NOBNDRY
Field2D D2DY2(const Field2D& f, CELL_LOC outloc = CELL_DEFAULT, const std::string&
    method = "DEFAULT", const std::string& region = "RGN_NOBNDRY");
DERIV_FUNC_REGION_ENUM_TO_STRING(D2DY2, Field2D)

/// Calculate second partial derivative in Z
///
///   \f$\partial^2 / \partial z^2\f$
///
/// @param[in] f       The field to be differentiated
/// @param[in] outloc  The cell location where the result is desired. If
///                    staggered grids is not enabled then this has no effect
///                    If not given, defaults to CELL_DEFAULT
/// @param[in] method  Differencing method to use. This overrides the default
///                    If not given, defaults to DIFF_DEFAULT
/// @param[in] region  What region is expected to be calculated
///                    If not given, defaults to RGN_NOBNDRY
Field3D D2DZ2(const Field3D& f, CELL_LOC outloc = CELL_DEFAULT, const std::string&
    method = "DEFAULT", const std::string& region = "RGN_NOBNDRY");
DERIV_FUNC_REGION_ENUM_TO_STRING(D2DZ2, Field3D)

/// Calculate second partial derivative in Z
///
///   \f$\partial^2 / \partial z^2\f$
///
/// @param[in] f       The field to be differentiated
/// @param[in] outloc  The cell location where the result is desired. If
///                    staggered grids is not enabled then this has no effect
///                    If not given, defaults to CELL_DEFAULT
/// @param[in] method  Differencing method to use. This overrides the default
///                    If not given, defaults to DIFF_DEFAULT
/// @param[in] region  What region is expected to be calculated
///                    If not given, defaults to RGN_NOBNDRY
Field2D D2DZ2(const Field2D& f, CELL_LOC outloc = CELL_DEFAULT, const std::string&
    method = "DEFAULT", const std::string& region = "RGN_NOBNDRY");
DERIV_FUNC_REGION_ENUM_TO_STRING(D2DZ2, Field2D)

////////// FOURTH DERIVATIVES //////////

/// Calculate forth partial derivative in X
///
///   \f$\partial^4 / \partial x^4\f$
///
/// @param[in] f       The field to be differentiated
/// @param[in] outloc  The cell location where the result is desired. If
///                    staggered grids is not enabled then this has no effect
///                    If not given, defaults to CELL_DEFAULT
/// @param[in] method  Differencing method to use. This overrides the default
///                    If not given, defaults to DIFF_DEFAULT
/// @param[in] region  What region is expected to be calculated
///                    If not given, defaults to RGN_NOBNDRY
Field3D D4DX4(const Field3D& f, CELL_LOC outloc = CELL_DEFAULT, const std::string&
    method = "DEFAULT", const std::string& region = "RGN_NOBNDRY");
DERIV_FUNC_REGION_ENUM_TO_STRING(D4DX4, Field3D)

/// Calculate forth partial derivative in X
///
///   \f$\partial^4 / \partial x^4\f$
///
/// @param[in] f       The field to be differentiated
/// @param[in] outloc  The cell location where the result is desired. If
///                    staggered grids is not enabled then this has no effect
///                    If not given, defaults to CELL_DEFAULT
/// @param[in] method  Differencing method to use. This overrides the default
///                    If not given, defaults to DIFF_DEFAULT
/// @param[in] region  What region is expected to be calculated
///                    If not given, defaults to RGN_NOBNDRY
Field2D D4DX4(const Field2D& f, CELL_LOC outloc = CELL_DEFAULT, const std::string&
    method = "DEFAULT", const std::string& region = "RGN_NOBNDRY");
DERIV_FUNC_REGION_ENUM_TO_STRING(D4DX4, Field2D)

/// Calculate forth partial derivative in Y
///
///   \f$\partial^4 / \partial y^4\f$
///
/// @param[in] f       The field to be differentiated
/// @param[in] outloc  The cell location where the result is desired. If
///                    staggered grids is not enabled then this has no effect
///                    If not given, defaults to CELL_DEFAULT
/// @param[in] method  Differencing method to use. This overrides the default
///                    If not given, defaults to DIFF_DEFAULT
/// @param[in] region  What region is expected to be calculated
///                    If not given, defaults to RGN_NOBNDRY
Field3D D4DY4(const Field3D& f, CELL_LOC outloc = CELL_DEFAULT, const std::string&
    method = "DEFAULT", const std::string& region = "RGN_NOBNDRY");
DERIV_FUNC_REGION_ENUM_TO_STRING(D4DY4, Field3D)

/// Calculate forth partial derivative in Y
///
///   \f$\partial^4 / \partial y^4\f$
///
/// @param[in] f       The field to be differentiated
/// @param[in] outloc  The cell location where the result is desired. If
///                    staggered grids is not enabled then this has no effect
///                    If not given, defaults to CELL_DEFAULT
/// @param[in] method  Differencing method to use. This overrides the default
///                    If not given, defaults to DIFF_DEFAULT
/// @param[in] region  What region is expected to be calculated
///                    If not given, defaults to RGN_NOBNDRY
Field2D D4DY4(const Field2D& f, CELL_LOC outloc = CELL_DEFAULT, const std::string&
    method = "DEFAULT", const std::string& region = "RGN_NOBNDRY");
DERIV_FUNC_REGION_ENUM_TO_STRING(D4DY4, Field2D)

/// Calculate forth partial derivative in Z
///
///   \f$\partial^4 / \partial z^4\f$
///
/// @param[in] f       The field to be differentiated
/// @param[in] outloc  The cell location where the result is desired. If
///                    staggered grids is not enabled then this has no effect
///                    If not given, defaults to CELL_DEFAULT
/// @param[in] method  Differencing method to use. This overrides the default
///                    If not given, defaults to DIFF_DEFAULT
/// @param[in] region  What region is expected to be calculated
///                    If not given, defaults to RGN_NOBNDRY
Field3D D4DZ4(const Field3D& f, CELL_LOC outloc = CELL_DEFAULT, const std::string&
    method = "DEFAULT", const std::string& region = "RGN_NOBNDRY");
DERIV_FUNC_REGION_ENUM_TO_STRING(D4DZ4, Field3D)

/// Calculate forth partial derivative in Z
///
///   \f$\partial^4 / \partial z^4\f$
///
/// @param[in] f       The field to be differentiated
/// @param[in] outloc  The cell location where the result is desired. If
///                    staggered grids is not enabled then this has no effect
///                    If not given, defaults to CELL_DEFAULT
/// @param[in] method  Differencing method to use. This overrides the default
///                    If not given, defaults to DIFF_DEFAULT
/// @param[in] region  What region is expected to be calculated
///                    If not given, defaults to RGN_NOBNDRY
Field2D D4DZ4(const Field2D& f, CELL_LOC outloc = CELL_DEFAULT, const std::string&
    method = "DEFAULT", const std::string& region = "RGN_NOBNDRY");
DERIV_FUNC_REGION_ENUM_TO_STRING(D4DZ4, Field2D)

/// For terms of form v * grad(f)
///
///   \f$v \cdot \partial f / \partial x\f$
///
/// @param[in] v       The velocity field
/// @param[in] f       The field of the advected quantity
/// @param[in] outloc  The cell location where the result is desired. If
///                    staggered grids is not enabled then this has no effect
///                    If not given, defaults to CELL_DEFAULT
/// @param[in] method  Differencing method to use. This overrides the default
///                    If not given, defaults to DIFF_DEFAULT
/// @param[in] region  What region is expected to be calculated
///                    If not given, defaults to RGN_NOBNDRY
Field3D VDDX(const Field3D& v, const Field3D& f, CELL_LOC outloc = CELL_DEFAULT,
    const std::string& method = "DEFAULT", const std::string& region = "RGN_NOBNDRY");
VDERIV_FUNC_REGION_ENUM_TO_STRING(VDDX, Field3D, Field3D, Field3D)

/// For terms of form v * grad(f)
///
///   \f$v \cdot \partial f / \partial x\f$
///
/// @param[in] v       The velocity field
/// @param[in] f       The field of the advected quantity
/// @param[in] outloc  The cell location where the result is desired. If
///                    staggered grids is not enabled then this has no effect
///                    If not given, defaults to CELL_DEFAULT
/// @param[in] method  Differencing method to use. This overrides the default
///                    If not given, defaults to DIFF_DEFAULT
/// @param[in] region  What region is expected to be calculated
///                    If not given, defaults to RGN_NOBNDRY
Field2D VDDX(const Field2D& v, const Field2D& f, CELL_LOC outloc = CELL_DEFAULT,
    const std::string& method = "DEFAULT", const std::string& region = "RGN_NOBNDRY");
VDERIV_FUNC_REGION_ENUM_TO_STRING(VDDX, Field2D, Field2D, Field2D)

/// For terms of form v * grad(f)
///
///   \f$v \cdot \partial f / \partial y\f$
///
/// @param[in] v       The velocity field
/// @param[in] f       The field of the advected quantity
/// @param[in] outloc  The cell location where the result is desired. If
///                    staggered grids is not enabled then this has no effect
///                    If not given, defaults to CELL_DEFAULT
/// @param[in] method  Differencing method to use. This overrides the default
///                    If not given, defaults to DIFF_DEFAULT
/// @param[in] region  What region is expected to be calculated
///                    If not given, defaults to RGN_NOBNDRY
Field3D VDDY(const Field3D& v, const Field3D& f, CELL_LOC outloc = CELL_DEFAULT,
    const std::string& method = "DEFAULT", const std::string& region = "RGN_NOBNDRY");
VDERIV_FUNC_REGION_ENUM_TO_STRING(VDDY, Field3D, Field3D, Field3D)

/// For terms of form v * grad(f)
///
///   \f$v \cdot \partial f / \partial y\f$
///
/// @param[in] v       The velocity field
/// @param[in] f       The field of the advected quantity
/// @param[in] outloc  The cell location where the result is desired. If
///                    staggered grids is not enabled then this has no effect
///                    If not given, defaults to CELL_DEFAULT
/// @param[in] method  Differencing method to use. This overrides the default
///                    If not given, defaults to DIFF_DEFAULT
/// @param[in] region  What region is expected to be calculated
///                    If not given, defaults to RGN_NOBNDRY
Field2D VDDY(const Field2D& v, const Field2D& f, CELL_LOC outloc = CELL_DEFAULT,
    const std::string& method = "DEFAULT", const std::string& region = "RGN_NOBNDRY");
VDERIV_FUNC_REGION_ENUM_TO_STRING(VDDY, Field2D, Field2D, Field2D)

/// For terms of form v * grad(f)
///
///   \f$v \cdot \partial f / \partial z\f$
///
/// @param[in] v       The velocity field
/// @param[in] f       The field of the advected quantity
/// @param[in] outloc  The cell location where the result is desired. If
///                    staggered grids is not enabled then this has no effect
///                    If not given, defaults to CELL_DEFAULT
/// @param[in] method  Differencing method to use. This overrides the default
///                    If not given, defaults to DIFF_DEFAULT
/// @param[in] region  What region is expected to be calculated
///                    If not given, defaults to RGN_NOBNDRY
Field3D VDDZ(const Field3D& v, const Field3D& f, CELL_LOC outloc = CELL_DEFAULT,
    const std::string& method = "DEFAULT", const std::string& region = "RGN_NOBNDRY");
VDERIV_FUNC_REGION_ENUM_TO_STRING(VDDZ, Field3D, Field3D, Field3D)

/// For terms of form v * grad(f)
///
///   \f$v \cdot \partial f / \partial z\f$
///
/// @param[in] v       The velocity field
/// @param[in] f       The field of the advected quantity
/// @param[in] outloc  The cell location where the result is desired. If
///                    staggered grids is not enabled then this has no effect
///                    If not given, defaults to CELL_DEFAULT
/// @param[in] method  Differencing method to use. This overrides the default
///                    If not given, defaults to DIFF_DEFAULT
/// @param[in] region  What region is expected to be calculated
///                    If not given, defaults to RGN_NOBNDRY
Field2D VDDZ(const Field2D& v, const Field2D& f, CELL_LOC outloc = CELL_DEFAULT,
    const std::string& method = "DEFAULT", const std::string& region = "RGN_NOBNDRY");
VDERIV_FUNC_REGION_ENUM_TO_STRING(VDDZ, Field2D, Field2D, Field2D)

/// For terms of form v * grad(f)
///
///   \f$v \cdot \partial f / \partial z\f$
///
/// @param[in] v       The velocity field
/// @param[in] f       The field of the advected quantity
/// @param[in] outloc  The cell location where the result is desired. If
///                    staggered grids is not enabled then this has no effect
///                    If not given, defaults to CELL_DEFAULT
/// @param[in] method  Differencing method to use. This overrides the default
///                    If not given, defaults to DIFF_DEFAULT
/// @param[in] region  What region is expected to be calculated
///                    If not given, defaults to RGN_NOBNDRY
Field2D VDDZ(const Field3D& v, const Field2D& f, CELL_LOC outloc = CELL_DEFAULT,
    const std::string& method = "DEFAULT", const std::string& region = "RGN_NOBNDRY");
VDERIV_FUNC_REGION_ENUM_TO_STRING(VDDZ, Field2D, Field3D, Field2D)

/// for terms of form div(v * f)
///
///   \f$\partial (v f) / \partial x\f$
///
/// @param[in] v       The velocity field
/// @param[in] f       The field of the advected quantity
/// @param[in] outloc  The cell location where the result is desired. If
///                    staggered grids is not enabled then this has no effect
///                    If not given, defaults to CELL_DEFAULT
/// @param[in] method  Differencing method to use. This overrides the default
///                    If not given, defaults to DIFF_DEFAULT
/// @param[in] region  What region is expected to be calculated
///                    If not given, defaults to RGN_NOBNDRY
Field3D FDDX(const Field3D& v, const Field3D& f, CELL_LOC outloc = CELL_DEFAULT,
    const std::string& method = "DEFAULT", const std::string& region = "RGN_NOBNDRY");
VDERIV_FUNC_REGION_ENUM_TO_STRING(FDDX, Field3D, Field3D, Field3D)

/// for terms of form div(v * f)
///
///   \f$\partial (v f) / \partial x\f$
///
/// @param[in] v       The velocity field
/// @param[in] f       The field of the advected quantity
/// @param[in] outloc  The cell location where the result is desired. If
///                    staggered grids is not enabled then this has no effect
///                    If not given, defaults to CELL_DEFAULT
/// @param[in] method  Differencing method to use. This overrides the default
///                    If not given, defaults to DIFF_DEFAULT
/// @param[in] region  What region is expected to be calculated
///                    If not given, defaults to RGN_NOBNDRY
Field2D FDDX(const Field2D& v, const Field2D& f, CELL_LOC outloc = CELL_DEFAULT,
    const std::string& method = "DEFAULT", const std::string& region = "RGN_NOBNDRY");
VDERIV_FUNC_REGION_ENUM_TO_STRING(FDDX, Field2D, Field2D, Field2D)

/// for terms of form div(v * f)
///
///   \f$\partial (v f) / \partial y\f$
///
/// @param[in] v       The velocity field
/// @param[in] f       The field of the advected quantity
/// @param[in] outloc  The cell location where the result is desired. If
///                    staggered grids is not enabled then this has no effect
///                    If not given, defaults to CELL_DEFAULT
/// @param[in] method  Differencing method to use. This overrides the default
///                    If not given, defaults to DIFF_DEFAULT
/// @param[in] region  What region is expected to be calculated
///                    If not given, defaults to RGN_NOBNDRY
Field3D FDDY(const Field3D& v, const Field3D& f, CELL_LOC outloc = CELL_DEFAULT,
    const std::string& method = "DEFAULT", const std::string& region = "RGN_NOBNDRY");
VDERIV_FUNC_REGION_ENUM_TO_STRING(FDDY, Field3D, Field3D, Field3D)

/// for terms of form div(v * f)
///
///   \f$\partial (v f) / \partial y\f$
///
/// @param[in] v       The velocity field
/// @param[in] f       The field of the advected quantity
/// @param[in] outloc  The cell location where the result is desired. If
///                    staggered grids is not enabled then this has no effect
///                    If not given, defaults to CELL_DEFAULT
/// @param[in] method  Differencing method to use. This overrides the default
///                    If not given, defaults to DIFF_DEFAULT
/// @param[in] region  What region is expected to be calculated
///                    If not given, defaults to RGN_NOBNDRY
Field2D FDDY(const Field2D& v, const Field2D& f, CELL_LOC outloc = CELL_DEFAULT,
    const std::string& method = "DEFAULT", const std::string& region = "RGN_NOBNDRY");
VDERIV_FUNC_REGION_ENUM_TO_STRING(FDDY, Field2D, Field2D, Field2D)

/// for terms of form div(v * f)
///
///   \f$\partial (v f) / \partial z\f$
///
/// @param[in] v       The velocity field
/// @param[in] f       The field of the advected quantity
/// @param[in] outloc  The cell location where the result is desired. If
///                    staggered grids is not enabled then this has no effect
///                    If not given, defaults to CELL_DEFAULT
/// @param[in] method  Differencing method to use. This overrides the default
///                    If not given, defaults to DIFF_DEFAULT
/// @param[in] region  What region is expected to be calculated
///                    If not given, defaults to RGN_NOBNDRY
Field3D FDDZ(const Field3D& v, const Field3D& f, CELL_LOC outloc = CELL_DEFAULT,
    const std::string& method = "DEFAULT", const std::string& region = "RGN_NOBNDRY");
VDERIV_FUNC_REGION_ENUM_TO_STRING(FDDZ, Field3D, Field3D, Field3D)

/// for terms of form div(v * f)
///
///   \f$\partial (v f) / \partial z\f$
///
/// @param[in] v       The velocity field
/// @param[in] f       The field of the advected quantity
/// @param[in] outloc  The cell location where the result is desired. If
///                    staggered grids is not enabled then this has no effect
///                    If not given, defaults to CELL_DEFAULT
/// @param[in] method  Differencing method to use. This overrides the default
///                    If not given, defaults to DIFF_DEFAULT
/// @param[in] region  What region is expected to be calculated
///                    If not given, defaults to RGN_NOBNDRY
Field2D FDDZ(const Field2D& v, const Field2D& f, CELL_LOC outloc = CELL_DEFAULT,
    const std::string& method = "DEFAULT", const std::string& region = "RGN_NOBNDRY");
VDERIV_FUNC_REGION_ENUM_TO_STRING(FDDZ, Field2D, Field2D, Field2D)

/// Calculate mixed partial derivative in x and y
///
///   \f$\partial^2 / \partial x \partial y\f$
///
/// @param[in] f       The field to be differentiated
/// @param[in] outloc  The cell location where the result is desired. If
///                    staggered grids is not enabled then this has no effect
///                    If not given, defaults to CELL_DEFAULT
/// @param[in] method  Differencing method to use. This overrides the default
///                    If not given, defaults to DIFF_DEFAULT
/// @param[in] region  What region is expected to be calculated
///                    If not given, defaults to RGN_NOBNDRY
/// @param[in] dfdy_boundary_condition Boundary condition to use to set the guard cells of
///                                    df/dy, before calculating the x-derivative.
/// @param[in] dfdy_region Region in which to calculate df/dy. If an empty string (default)
///                        then the same as the region for the calculation as a whole.
///                        If dfdy_region < region in size then this will cause errors.
Field3D D2DXDY(const Field3D& f, CELL_LOC outloc = CELL_DEFAULT,
                     const std::string& method = "DEFAULT",
                     const std::string& region = "RGN_NOBNDRY",
<<<<<<< HEAD
	             const std::string& dfdy_boundary_condition = "free_o3",
                     const std::string& dfdy_region = "");
[[gnu::deprecated("Please use D2DXDY(const Field3D& f, CELL_LOC outloc = CELL_DEFAULT, " 
=======
                     const std::string& dfdy_boundary_condition = "free_o3");
[[deprecated("Please use D2DXDY(const Field3D& f, CELL_LOC outloc = CELL_DEFAULT, " 
>>>>>>> 3ba910a5
    "const std::string& method = \"DEFAULT\", const std::string& region = \"RGN_ALL\", "
    "const std::string& dfdy_boundary_condition) instead")]]
inline Field3D D2DXDY(const Field3D& f, CELL_LOC outloc, const std::string& method,
                            REGION region,
                            const std::string& dfdy_boundary_condition = "free_o3",
                            const std::string& dfdy_region = "") {
  return D2DXDY(f, outloc, method, toString(region), dfdy_boundary_condition, dfdy_region);
}
[[deprecated("Please use D2DXDY(const Field3D& f, CELL_LOC outloc = CELL_DEFAULT, " 
    "const std::string& method = \"DEFAULT\", const std::string& region = \"RGN_ALL\", "
    "const std::string& dfdy_boundary_condition) instead")]]
inline Field3D D2DXDY(const Field3D& f, CELL_LOC outloc, DIFF_METHOD method,
                            REGION region = RGN_NOBNDRY,
                            const std::string& dfdy_boundary_condition = "free_o3",
		            const std::string& dfdy_region = "") {
  return D2DXDY(f, outloc, toString(method), toString(region), dfdy_boundary_condition, dfdy_region);
};

/// Calculate mixed partial derivative in x and y
///
///   \f$\partial^2 / \partial x \partial y\f$
///
/// @param[in] f       The field to be differentiated
/// @param[in] outloc  The cell location where the result is desired. If
///                    staggered grids is not enabled then this has no effect
///                    If not given, defaults to CELL_DEFAULT
/// @param[in] method  Differencing method to use. This overrides the default
///                    If not given, defaults to DIFF_DEFAULT
/// @param[in] region  What region is expected to be calculated
///                    If not given, defaults to RGN_NOBNDRY
/// @param[in] dfdy_boundary_condition Boundary condition to use to set the guard cells of
///                                    df/dy, before calculating the x-derivative.
/// @param[in] dfdy_region Region in which to calculate df/dy. If an empty string (default)
///                        then the same as the region for the calculation as a whole.
///                        If dfdy_region < region in size then this will cause errors.
Field2D D2DXDY(const Field2D& f, CELL_LOC outloc = CELL_DEFAULT,
                     const std::string& method = "DEFAULT",
                     const std::string& region = "RGN_NOBNDRY",
<<<<<<< HEAD
                     const std::string& dfdy_boundary_condition = "free_o3",
	             const std::string& dfdy_region = "");
[[gnu::deprecated("Please use D2DXDY(const Field2D& f, CELL_LOC outloc = CELL_DEFAULT, " 
=======
                     const std::string& dfdy_boundary_condition = "free_o3");
[[deprecated("Please use D2DXDY(const Field2D& f, CELL_LOC outloc = CELL_DEFAULT, " 
>>>>>>> 3ba910a5
    "const std::string& method = \"DEFAULT\", const std::string& region = \"RGN_ALL\", "
    "const std::string& dfdy_boundary_condition) instead")]]
inline Field2D D2DXDY(const Field2D& f, CELL_LOC outloc, const std::string& method,
                            REGION region,
                            const std::string& dfdy_boundary_condition = "free_o3",
	                    const std::string& dfdy_region = "") {
  return D2DXDY(f, outloc, method, toString(region), dfdy_boundary_condition, dfdy_region);
}
[[deprecated("Please use D2DXDY(const Field2D& f, CELL_LOC outloc = CELL_DEFAULT, " 
    "const std::string& method = \"DEFAULT\", const std::string& region = \"RGN_ALL\", "
    "const std::string& dfdy_boundary_condition) instead")]]
inline Field2D D2DXDY(const Field2D& f, CELL_LOC outloc, DIFF_METHOD method,
                            REGION region = RGN_NOBNDRY,
                            const std::string& dfdy_boundary_condition = "free_o3",
	                    const std::string& dfdy_region = "") {
  return D2DXDY(f, outloc, toString(method), toString(region), dfdy_boundary_condition, dfdy_region);
};

/// Calculate mixed partial derivative in x and z
///
///   \f$\partial^2 / \partial x \partial z\f$
///
/// @param[in] f       The field to be differentiated
/// @param[in] outloc  The cell location where the result is desired. If
///                    staggered grids is not enabled then this has no effect
///                    If not given, defaults to CELL_DEFAULT
/// @param[in] method  Differencing method to use. This overrides the default
///                    If not given, defaults to DIFF_DEFAULT
/// @param[in] region  What region is expected to be calculated
///                    If not given, defaults to RGN_NOBNDRY
Field3D D2DXDZ(const Field3D& f, CELL_LOC outloc = CELL_DEFAULT, const std::string&
    method = "DEFAULT", const std::string& region = "RGN_NOBNDRY");
DERIV_FUNC_REGION_ENUM_TO_STRING(D2DXDZ, Field3D)

/// Calculate mixed partial derivative in x and z
///
///   \f$\partial^2 / \partial x \partial z\f$
///
/// @param[in] f       The field to be differentiated
/// @param[in] outloc  The cell location where the result is desired. If
///                    staggered grids is not enabled then this has no effect
///                    If not given, defaults to CELL_DEFAULT
/// @param[in] method  Differencing method to use. This overrides the default
///                    If not given, defaults to DIFF_DEFAULT
/// @param[in] region  What region is expected to be calculated
///                    If not given, defaults to RGN_NOBNDRY
Field2D D2DXDZ(const Field2D& f, CELL_LOC outloc = CELL_DEFAULT, const std::string&
    method = "DEFAULT", const std::string& region = "RGN_NOBNDRY");
DERIV_FUNC_REGION_ENUM_TO_STRING(D2DXDZ, Field2D)

/// Calculate mixed partial derivative in y and z
///
///   \f$\partial^2 / \partial y \partial z\f$
///
/// @param[in] f       The field to be differentiated
/// @param[in] outloc  The cell location where the result is desired. If
///                    staggered grids is not enabled then this has no effect
///                    If not given, defaults to CELL_DEFAULT
/// @param[in] method  Differencing method to use. This overrides the default
///                    If not given, defaults to DIFF_DEFAULT
/// @param[in] region  What region is expected to be calculated
///                    If not given, defaults to RGN_NOBNDRY
Field3D D2DYDZ(const Field3D& f, CELL_LOC outloc = CELL_DEFAULT, const std::string&
    method = "DEFAULT", const std::string& region = "RGN_NOBNDRY");
DERIV_FUNC_REGION_ENUM_TO_STRING(D2DYDZ, Field3D)

/// Calculate mixed partial derivative in y and z
///
///   \f$\partial^2 / \partial y \partial z\f$
///
/// @param[in] f       The field to be differentiated
/// @param[in] outloc  The cell location where the result is desired. If
///                    staggered grids is not enabled then this has no effect
///                    If not given, defaults to CELL_DEFAULT
/// @param[in] method  Differencing method to use. This overrides the default
///                    If not given, defaults to DIFF_DEFAULT
/// @param[in] region  What region is expected to be calculated
///                    If not given, defaults to RGN_NOBNDRY
Field2D D2DYDZ(const Field2D& f, CELL_LOC outloc = CELL_DEFAULT, const std::string&
    method = "DEFAULT", const std::string& region = "RGN_NOBNDRY");
DERIV_FUNC_REGION_ENUM_TO_STRING(D2DYDZ, Field2D)

#undef DERIV_FUNC_REGION_ENUM_TO_STRING
#undef VDERIV_FUNC_REGION_ENUM_TO_STRING

#endif // __DERIVS_H__<|MERGE_RESOLUTION|>--- conflicted
+++ resolved
@@ -643,14 +643,9 @@
 Field3D D2DXDY(const Field3D& f, CELL_LOC outloc = CELL_DEFAULT,
                      const std::string& method = "DEFAULT",
                      const std::string& region = "RGN_NOBNDRY",
-<<<<<<< HEAD
 	             const std::string& dfdy_boundary_condition = "free_o3",
                      const std::string& dfdy_region = "");
-[[gnu::deprecated("Please use D2DXDY(const Field3D& f, CELL_LOC outloc = CELL_DEFAULT, " 
-=======
-                     const std::string& dfdy_boundary_condition = "free_o3");
 [[deprecated("Please use D2DXDY(const Field3D& f, CELL_LOC outloc = CELL_DEFAULT, " 
->>>>>>> 3ba910a5
     "const std::string& method = \"DEFAULT\", const std::string& region = \"RGN_ALL\", "
     "const std::string& dfdy_boundary_condition) instead")]]
 inline Field3D D2DXDY(const Field3D& f, CELL_LOC outloc, const std::string& method,
@@ -689,14 +684,9 @@
 Field2D D2DXDY(const Field2D& f, CELL_LOC outloc = CELL_DEFAULT,
                      const std::string& method = "DEFAULT",
                      const std::string& region = "RGN_NOBNDRY",
-<<<<<<< HEAD
                      const std::string& dfdy_boundary_condition = "free_o3",
 	             const std::string& dfdy_region = "");
-[[gnu::deprecated("Please use D2DXDY(const Field2D& f, CELL_LOC outloc = CELL_DEFAULT, " 
-=======
-                     const std::string& dfdy_boundary_condition = "free_o3");
 [[deprecated("Please use D2DXDY(const Field2D& f, CELL_LOC outloc = CELL_DEFAULT, " 
->>>>>>> 3ba910a5
     "const std::string& method = \"DEFAULT\", const std::string& region = \"RGN_ALL\", "
     "const std::string& dfdy_boundary_condition) instead")]]
 inline Field2D D2DXDY(const Field2D& f, CELL_LOC outloc, const std::string& method,
