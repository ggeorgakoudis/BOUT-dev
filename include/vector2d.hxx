/*!
 * \file vector2d.hxx
 *
 * \brief Class for 2D vectors. Built on the Field2D class,
 * all operators relating to vectors are here (none in Field classes).
 * As with Field2D, Vector2D are constant in z (toroidal angle)
 * Components are either co- or contra-variant, depending on a flag. By default
 * they are covariant
 *
 * \author B. Dudson, October 2007
 *
 **************************************************************************
 * Copyright 2010 B.D.Dudson, S.Farley, M.V.Umansky, X.Q.Xu
 *
 * Contact: Ben Dudson, bd512@york.ac.uk
 * 
 * This file is part of BOUT++.
 *
 * BOUT++ is free software: you can redistribute it and/or modify
 * it under the terms of the GNU Lesser General Public License as published by
 * the Free Software Foundation, either version 3 of the License, or
 * (at your option) any later version.
 *
 * BOUT++ is distributed in the hope that it will be useful,
 * but WITHOUT ANY WARRANTY; without even the implied warranty of
 * MERCHANTABILITY or FITNESS FOR A PARTICULAR PURPOSE.  See the
 * GNU Lesser General Public License for more details.
 *
 * You should have received a copy of the GNU Lesser General Public License
 * along with BOUT++.  If not, see <http://www.gnu.org/licenses/>.
 *
 */

class Vector2D;

#pragma once
#ifndef __VECTOR2D_H__
#define __VECTOR2D_H__

class Field2D;
class Field3D;
class Vector3D; //#include "vector3d.hxx"

#include <bout/coordinates.hxx>

/*!
 * A vector with three components (x,y,z) which only vary in 2D
 * (x and y). Implemented as a collection of three Field2D objects.
 */ 
class Vector2D : public FieldData {
public:
  Vector2D(const Vector2D &f);

  /// Many-argument constructor for fully specifying the initialisation of a Vector3D
  Vector2D(Mesh* localmesh = nullptr, bool covariant = true,
           CELL_LOC location = CELL_LOC::centre);

  ~Vector2D() override;

  Coordinates::FieldMetric x, y, z; ///< components

  bool covariant{true}; ///< true if the components are covariant (default)

  /// In-place conversion to covariant form
  void toCovariant();

  /// In-place conversion to contravariant form
  void toContravariant();

  /// Return a pointer to the time-derivative field
  Vector2D* timeDeriv();

  /// Assignment
  Vector2D & operator=(const Vector2D &rhs);

  /*!
   * Assign a BoutReal value. This sets all components
   * to the same value \p val.
   *
   * Vector2D v = 0.0;
   *
   * is equivalent to
   *
   * Vector2D v;
   * v.x = 0.0;
   * v.y = 0.0;
   * v.z = 0.0;
   *
   * The only real use for this is setting vector to zero.
   */
  Vector2D & operator=(BoutReal val);

  // operators

  Vector2D & operator+=(const Vector2D &rhs);

  /// Unary minus, changes sign of all components
  const Vector2D operator-() const;

  /// Subtract another vector
  Vector2D & operator-=(const Vector2D &rhs);

  /// Multiply all components by \p rhs
  Vector2D & operator*=(BoutReal rhs);

  /// Multiply all components by \p rhs
  Vector2D & operator*=(const Field2D &rhs);

  /// Divide all components by \p rhs
  Vector2D & operator/=(BoutReal rhs);

  /// Divide all components by \p rhs
  Vector2D & operator/=(const Field2D &rhs);

  // Binary operators
  
  const Vector2D operator+(const Vector2D &rhs) const; ///< Addition
  const Vector3D operator+(const Vector3D &rhs) const; ///< Addition

  const Vector2D operator-(const Vector2D &rhs) const; ///< Subtract vector \p rhs
  const Vector3D operator-(const Vector3D &rhs) const; ///< Subtract vector \p rhs

  const Vector2D operator*(BoutReal rhs) const; ///< Multiply all components by \p rhs
  const Vector2D operator*(const Field2D &rhs) const; ///< Multiply all components by \p rhs
  const Vector3D operator*(const Field3D &rhs) const; ///< Multiply all components by \p rhs

  const Vector2D operator/(BoutReal rhs) const; ///< Divides all components by \p rhs
  const Vector2D operator/(const Field2D &rhs) const; ///< Divides all components by \p rhs
  const Vector3D operator/(const Field3D &rhs) const; ///< Divides all components by \p rhs

  const Coordinates::FieldMetric operator*(const Vector2D& rhs) const; ///< Dot product
  const Field3D operator*(const Vector3D &rhs) const; ///< Dot product

  /// Set component locations consistently
  Vector2D& setLocation(CELL_LOC loc) override;

  /// Get component location
  CELL_LOC getLocation() const override;

  // FieldData virtual functions
  bool is3D() const override { return false; }
  int elementSize() const override { return 3; }

  /// Apply boundary condition to all fields
  void applyBoundary(bool init=false) override;
  void applyBoundary(const std::string &condition) {
    x.applyBoundary(condition);
    y.applyBoundary(condition);
    z.applyBoundary(condition);
  }
  void applyBoundary(const char* condition) { applyBoundary(std::string(condition)); }
  void applyTDerivBoundary() override;
private:
  Vector2D* deriv{nullptr};       ///< Time-derivative, can be NULL
  CELL_LOC location{CELL_CENTRE}; ///< Location of the variable in the cell
};

// Non-member overloaded operators

const Vector2D operator*(BoutReal lhs, const Vector2D &rhs);
const Vector2D operator*(const Field2D &lhs, const Vector2D &rhs);
const Vector3D operator*(const Field3D &lhs, const Vector2D &rhs);


/// Cross product
const Vector2D cross(const Vector2D & lhs, const Vector2D &rhs);
/// Cross product
const Vector3D cross(const Vector2D & lhs, const Vector3D &rhs);

/*!
 * Absolute value (Modulus) of given vector \p v
 *
 * |v| = sqrt( v dot v )
 */
<<<<<<< HEAD
const Field2D abs(const Vector2D& v, const std::string& region = "RGN_ALL");
=======
const Coordinates::FieldMetric abs(const Vector2D& v,
                                   const std::string& region = "RGN_ALL");
[[deprecated(
    "Please use Vector2D abs(const Vector2D& f, "
    "const std::string& region = \"RGN_ALL\") instead")]] inline const Coordinates::
    FieldMetric
    abs(const Vector2D& v, REGION region) {
  return abs(v, toString(region));
}
>>>>>>> 7932c372

/// Transform to and from field-aligned coordinates
inline Vector2D toFieldAligned(Vector2D v, const std::string& UNUSED(region) = "RGN_ALL") {
  // toFieldAligned is a null operation for the Field2D components of v, so return a copy
  // of the argument (hence pass-by-value instead of pass-by-reference)
  return v;
}
inline Vector2D fromFieldAligned(Vector2D v, const std::string& UNUSED(region) = "RGN_ALL") {
  // fromFieldAligned is a null operation for the Field2D components of v, so return a copy
  // of the argument (hence pass-by-value instead of pass-by-reference)
  return v;
}

/// Create new Vector2D with same attributes as the argument, but uninitialised components
inline Vector2D emptyFrom(const Vector2D& v) {
  auto result = Vector2D(v.getMesh(), v.covariant, v.getLocation());
  result.x = emptyFrom(v.x);
  result.y = emptyFrom(v.y);
  result.z = emptyFrom(v.z);

  return result;
}

/// Create new Vector2D with same attributes as the argument, and zero-initialised components
inline Vector2D zeroFrom(const Vector2D& v) {
  auto result = Vector2D(v.getMesh(), v.covariant, v.getLocation());
  result.x = zeroFrom(v.x);
  result.y = zeroFrom(v.y);
  result.z = zeroFrom(v.z);

  return result;
}

/*!
 * @brief Time derivative of 2D vector field
 */
inline Vector2D& ddt(Vector2D &f) {
  return *(f.timeDeriv());
}

#endif // __VECTOR2D_H__<|MERGE_RESOLUTION|>--- conflicted
+++ resolved
@@ -172,19 +172,7 @@
  *
  * |v| = sqrt( v dot v )
  */
-<<<<<<< HEAD
-const Field2D abs(const Vector2D& v, const std::string& region = "RGN_ALL");
-=======
-const Coordinates::FieldMetric abs(const Vector2D& v,
-                                   const std::string& region = "RGN_ALL");
-[[deprecated(
-    "Please use Vector2D abs(const Vector2D& f, "
-    "const std::string& region = \"RGN_ALL\") instead")]] inline const Coordinates::
-    FieldMetric
-    abs(const Vector2D& v, REGION region) {
-  return abs(v, toString(region));
-}
->>>>>>> 7932c372
+Coordinates::FieldMetric abs(const Vector2D& v, const std::string& region = "RGN_ALL");
 
 /// Transform to and from field-aligned coordinates
 inline Vector2D toFieldAligned(Vector2D v, const std::string& UNUSED(region) = "RGN_ALL") {
