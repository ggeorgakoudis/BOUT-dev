--- conflicted
+++ resolved
@@ -1,346 +1,4 @@
 #pragma once
-<<<<<<< HEAD
-#ifndef __FIELD2D_H__
-#define __FIELD2D_H__
-
-class Mesh;
-#include "field.hxx"
-#include "field_data.hxx"
-class Field3D; //#include "field3d.hxx"
-#include "fieldperp.hxx"
-#include "stencils.hxx"
-
-#include "utils.hxx"
-#include "bout/array.hxx"
-#include "bout/region.hxx"
-
-#include "unused.hxx"
-
-#if BOUT_HAS_RAJA
-#include "RAJA/RAJA.hpp" // using RAJA lib
-#endif
-
-/*!
- * \brief 2D X-Y scalar fields
- *
- * Handles data for axisymmetric quantities. Essentially the same
- * as the Field3D class.
- */
-class Field2D : public Field {
-public:
-  using ind_type = Ind2D;
-  /*!
-   * Constructor, taking an optional mesh pointer
-   * This mesh pointer is not used until the data is allocated,
-   * since Field2D objects can be globals, created before a mesh
-   * has been created.
-   *
-   * @param[in] localmesh  The mesh which defines the field size.
-   *
-   * By default the global Mesh pointer (mesh) is used.
-   */
-  Field2D(Mesh* localmesh = nullptr, CELL_LOC location_in = CELL_CENTRE,
-          DirectionTypes directions_in = {YDirectionType::Standard,
-                                          ZDirectionType::Average});
-
-  /*!
-   * Copy constructor. After this both fields
-   * will share the same underlying data.
-   */
-  Field2D(const Field2D& f);
-
-  /*!
-   * Move constructor
-   */
-  Field2D(Field2D&& f) noexcept { swap(*this, f); };
-
-  /*!
-   * Constructor. This creates a Field2D using the global Mesh pointer (mesh)
-   * allocates data, and assigns the value \p val to all points including
-   * boundary cells.
-   */
-  Field2D(BoutReal val, Mesh* localmesh = nullptr);
-
-  /// Constructor from Array and Mesh
-  Field2D(Array<BoutReal> data, Mesh* localmesh, CELL_LOC location = CELL_CENTRE,
-          DirectionTypes directions_in = {YDirectionType::Standard,
-                                          ZDirectionType::Average});
-
-  /*!
-   * Destructor
-   */
-  ~Field2D() override;
-
-  /// Data type
-  using value_type = BoutReal;
-
-  /// Ensure data is allocated
-  Field2D& allocate();
-  bool isAllocated() const { return !data.empty(); } ///< Test if data is allocated
-
-  /// Return a pointer to the time-derivative field
-  Field2D* timeDeriv();
-
-  /*!
-   * Return the number of nx points
-   */
-  int getNx() const override { return nx; };
-  /*!
-   * Return the number of ny points
-   */
-  int getNy() const override { return ny; };
-  /*!
-   * Return the number of nz points
-   */
-  int getNz() const override { return 1; };
-
-  // these methods return Field2D to allow method chaining
-  Field2D& setLocation(CELL_LOC new_location) override {
-    Field::setLocation(new_location);
-    return *this;
-  }
-  Field2D& setDirectionY(YDirectionType d) override {
-    // This method included in case it is wanted in a templated function also dealing with
-    // Field3D or FieldPerp - there is no difference between orthogonal and field-aligned
-    // coordinates for Field2D, so should always have YDirectionType::Standard.
-    ASSERT1(d == YDirectionType::Standard);
-    Field::setDirectionY(d);
-    return *this;
-  }
-
-  /// Check if this field has yup and ydown fields
-  bool hasParallelSlices() const { return true; }
-
-  Field2D& yup(std::vector<Field2D>::size_type UNUSED(index) = 0) { return *this; }
-  const Field2D& yup(std::vector<Field2D>::size_type UNUSED(index) = 0) const {
-    return *this;
-  }
-
-  Field2D& ydown(std::vector<Field2D>::size_type UNUSED(index) = 0) { return *this; }
-  const Field2D& ydown(std::vector<Field2D>::size_type UNUSED(index) = 0) const {
-    return *this;
-  }
-
-  Field2D& ynext(int UNUSED(dir)) { return *this; }
-  const Field2D& ynext(int UNUSED(dir)) const { return *this; }
-
-  // Operators
-
-  /*!
-   * Assignment from Field2D. After this both fields will
-   * share the same underlying data. To make a true copy,
-   * call .allocate() after assignment, or use the copy()
-   * function.
-   */
-  Field2D& operator=(const Field2D& rhs);
-  Field2D& operator=(Field2D&& rhs) noexcept;
-
-  /*!
-   * Allocates data if not already allocated, then
-   * sets all cells to \p rhs
-   */
-  Field2D& operator=(BoutReal rhs);
-
-  /////////////////////////////////////////////////////////
-  // Data access
-
-  /// Return a Region<Ind2D> reference to use to iterate over this field
-  const Region<Ind2D>& getRegion(REGION region) const;
-  const Region<Ind2D>& getRegion(const std::string& region_name) const;
-
-  Region<Ind2D>::RegionIndices::const_iterator begin() const {
-    return std::begin(getRegion("RGN_ALL"));
-  };
-  Region<Ind2D>::RegionIndices::const_iterator end() const {
-    return std::end(getRegion("RGN_ALL"));
-  };
-
-  BoutReal& BOUT_HOST_DEVICE operator[](const Ind2D& d) { return data[d.ind]; }
-  const BoutReal& BOUT_HOST_DEVICE operator[](const Ind2D& d) const {
-    return data[d.ind];
-  }
-  BoutReal& BOUT_HOST_DEVICE operator[](const Ind3D& d);
-  // const BoutReal&  operator[](const Ind3D &d) const;
-
-  const BoutReal& BOUT_HOST_DEVICE operator[](const Ind3D& d) const;
-  /*!
-   * Access to the underlying data array.
-   *
-   * If CHECK <= 2 then no checks are performed
-   *
-   * If CHECK > 2 then both \p jx and \p jy are bounds checked. This will
-   * significantly reduce performance.
-   */
-  BOUT_HOST_DEVICE inline BoutReal& operator()(int jx, int jy) {
-#if CHECK > 2 && !BOUT_HAS_CUDA
-    if (!isAllocated())
-      throw BoutException("Field2D: () operator on empty data");
-
-    if ((jx < 0) || (jx >= nx) || (jy < 0) || (jy >= ny))
-      throw BoutException("Field2D: ({:d}, {:d}) index out of bounds ({:d} , {:d})\n", jx,
-                          jy, nx, ny);
-#endif
-
-    return data[jx * ny + jy];
-  }
-  BOUT_HOST_DEVICE inline const BoutReal& operator()(int jx, int jy) const {
-#if CHECK > 2 && !BOUT_HAS_CUDA
-    if (!isAllocated())
-      throw BoutException("Field2D: () operator on empty data");
-
-    if ((jx < 0) || (jx >= nx) || (jy < 0) || (jy >= ny))
-      throw BoutException("Field2D: ({:d}, {:d}) index out of bounds ({:d} , {:d})\n", jx,
-                          jy, nx, ny);
-#endif
-
-    return data[jx * ny + jy];
-  }
-
-  /*!
-   * DIrect access to underlying array. This version is for compatibility
-   * with Field3D objects
-   */
-  BOUT_HOST_DEVICE BoutReal& operator()(int jx, int jy, int UNUSED(jz)) {
-    return operator()(jx, jy);
-  }
-  BOUT_HOST_DEVICE const BoutReal& operator()(int jx, int jy, int UNUSED(jz)) const {
-    return operator()(jx, jy);
-  }
-
-  /// In-place addition. Copy-on-write used if data is shared
-  Field2D& operator+=(const Field2D& rhs);
-  /// In-place addition. Copy-on-write used if data is shared
-  Field2D& operator+=(BoutReal rhs);
-  /// In-place subtraction. Copy-on-write used if data is shared
-  Field2D& operator-=(const Field2D& rhs);
-  /// In-place subtraction. Copy-on-write used if data is shared
-  Field2D& operator-=(BoutReal rhs);
-  /// In-place multiplication. Copy-on-write used if data is shared
-  Field2D& operator*=(const Field2D& rhs);
-  /// In-place multiplication. Copy-on-write used if data is shared
-  Field2D& operator*=(BoutReal rhs);
-  /// In-place division. Copy-on-write used if data is shared
-  Field2D& operator/=(const Field2D& rhs);
-  /// In-place division. Copy-on-write used if data is shared
-  Field2D& operator/=(BoutReal rhs);
-
-  // FieldData virtual functions
-
-  bool is3D() const override { return false; }
-
-#if CHECK > 0
-  void doneComms() override { bndry_xin = bndry_xout = bndry_yup = bndry_ydown = true; }
-#else
-  void doneComms() override {}
-#endif
-
-  friend class Vector2D;
-
-  void applyBoundary(bool init = false) override;
-  void applyBoundary(BoutReal time);
-  void applyBoundary(const std::string& condition);
-  void applyBoundary(const char* condition) { applyBoundary(std::string(condition)); }
-  void applyBoundary(const std::string& region, const std::string& condition);
-  void applyTDerivBoundary() override;
-  void setBoundaryTo(const Field2D& f2d); ///< Copy the boundary region
-
-  friend void swap(Field2D& first, Field2D& second) noexcept;
-
-  /// Internal data array. Handles allocation/freeing of memory
-  Array<BoutReal> data;
-
-private:
-  /// Array sizes (from fieldmesh). These are valid only if fieldmesh is not null
-  int nx{-1}, ny{-1};
-
-  /// Time-derivative, can be nullptr
-  Field2D* deriv{nullptr};
-};
-
-// Non-member overloaded operators
-
-Field2D operator+(const Field2D& lhs, const Field2D& rhs);
-Field2D operator-(const Field2D& lhs, const Field2D& rhs);
-Field2D operator*(const Field2D& lhs, const Field2D& rhs);
-Field2D operator/(const Field2D& lhs, const Field2D& rhs);
-
-Field3D operator+(const Field2D& lhs, const Field3D& rhs);
-Field3D operator-(const Field2D& lhs, const Field3D& rhs);
-Field3D operator*(const Field2D& lhs, const Field3D& rhs);
-Field3D operator/(const Field2D& lhs, const Field3D& rhs);
-
-Field2D operator+(const Field2D& lhs, BoutReal rhs);
-Field2D operator-(const Field2D& lhs, BoutReal rhs);
-Field2D operator*(const Field2D& lhs, BoutReal rhs);
-Field2D operator/(const Field2D& lhs, BoutReal rhs);
-
-Field2D operator+(BoutReal lhs, const Field2D& rhs);
-Field2D operator-(BoutReal lhs, const Field2D& rhs);
-Field2D operator*(BoutReal lhs, const Field2D& rhs);
-Field2D operator/(BoutReal lhs, const Field2D& rhs);
-
-/*!
- * Unary minus. Returns the negative of given field,
- * iterates over whole domain including guard/boundary cells.
- */
-Field2D operator-(const Field2D& f);
-
-// Non-member functions
-
-inline Field2D toFieldAligned(const Field2D& f,
-                              const std::string& UNUSED(region) = "RGN_ALL") {
-  return f;
-}
-
-inline Field2D fromFieldAligned(const Field2D& f,
-                                const std::string& UNUSED(region) = "RGN_ALL") {
-  return f;
-}
-
-#if CHECK > 0
-/// Throw an exception if \p f is not allocated or if any
-/// elements are non-finite (for CHECK > 2).
-/// Loops over all points including the boundaries by
-/// default (can be changed using the \p rgn argument
-void checkData(const Field2D& f, const std::string& region = "RGN_NOBNDRY");
-#else
-inline void checkData(const Field2D& UNUSED(f),
-                      std::string UNUSED(region) = "RGN_NOBNDRY") {}
-#endif
-
-/// Force guard cells of passed field \p var to NaN
-#if CHECK > 2
-void invalidateGuards(Field2D& var);
-#else
-inline void invalidateGuards(Field2D& UNUSED(var)) {}
-#endif
-
-/// Average in the Z direction
-/// Field2D has no Z direction -- return input
-/// @param[in] f     Variable to average
-inline Field2D DC(const Field2D& f) { return f; }
-
-/// Returns a reference to the time-derivative of a field \p f
-///
-/// Wrapper around member function f.timeDeriv()
-BOUT_HOST_DEVICE inline Field2D& ddt(Field2D& f) { return *(f.timeDeriv()); }
-
-/// toString template specialisation
-/// Defined in utils.hxx
-template <>
-inline std::string toString<>(const Field2D& UNUSED(val)) {
-  return "<Field2D>";
-}
-
-/// Test if two fields are the same, by calculating
-/// the minimum absolute difference between them
-bool operator==(const Field2D& a, const Field2D& b);
-
-std::ostream& operator<<(std::ostream& out, const Field2D& value);
-
-#endif /* __FIELD2D_H__ */
-=======
 // BOUT++ header shim
 #warning Header "field2d.hxx" has moved to "bout/field2d.hxx". Run `bin/bout-v5-header-upgrader.py` to fix
-#include "bout/field2d.hxx"
->>>>>>> 07cbc49e
+#include "bout/field2d.hxx"