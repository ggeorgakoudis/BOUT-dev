/*!
 * \file field2d.hxx
 *
 * \brief Definition of 2D scalar field class
 *
 **************************************************************************
 * Copyright 2010 B.D.Dudson, S.Farley, M.V.Umansky, X.Q.Xu
 *
 * Contact: Ben Dudson, bd512@york.ac.uk
 * 
 * This file is part of BOUT++.
 *
 * BOUT++ is free software: you can redistribute it and/or modify
 * it under the terms of the GNU Lesser General Public License as published by
 * the Free Software Foundation, either version 3 of the License, or
 * (at your option) any later version.
 *
 * BOUT++ is distributed in the hope that it will be useful,
 * but WITHOUT ANY WARRANTY; without even the implied warranty of
 * MERCHANTABILITY or FITNESS FOR A PARTICULAR PURPOSE.  See the
 * GNU Lesser General Public License for more details.
 *
 * You should have received a copy of the GNU Lesser General Public License
 * along with BOUT++.  If not, see <http://www.gnu.org/licenses/>.
 * 
 */
class Field2D;

#pragma once
#ifndef __FIELD2D_H__
#define __FIELD2D_H__

class Mesh;
#include "field.hxx"
#include "field_data.hxx"
class Field3D; //#include "field3d.hxx"
#include "fieldperp.hxx"
#include "stencils.hxx"

#include "bout/field_visitor.hxx"

#include "bout/array.hxx"
#include "bout/region.hxx"

#include "unused.hxx"

/*!
 * \brief 2D X-Y scalar fields
 *
 * Handles data for axisymmetric quantities. Essentially the same
 * as the Field3D class.
 */
class Field2D : public Field, public FieldData {
 public:
  using ind_type = Ind2D;    
  /*!
   * Constructor, taking an optional mesh pointer
   * This mesh pointer is not used until the data is allocated,
   * since Field2D objects can be globals, created before a mesh
   * has been created.
   *
   * @param[in] localmesh  The mesh which defines the field size. 
   * 
   * By default the global Mesh pointer (mesh) is used.
   */ 
  Field2D(Mesh *localmesh = nullptr);

  /*!
   * Copy constructor. After this both fields
   * will share the same underlying data.
   */
  Field2D(const Field2D& f);

  /*!
   * Move constructor
   */
  Field2D(Field2D&& f) noexcept { swap(*this, f); };

  /*!
   * Constructor. This creates a Field2D using the global Mesh pointer (mesh)
   * allocates data, and assigns the value \p val to all points including
   * boundary cells.
   */ 
  Field2D(BoutReal val, Mesh *localmesh = nullptr);

  /*!
   * Destructor
   */
  ~Field2D() override;

  /// Data type
  using value_type = BoutReal;

  /// Ensure data is allocated
  void allocate();
  bool isAllocated() const { return !data.empty(); } ///< Test if data is allocated

  /// Return a pointer to the time-derivative field
  Field2D* timeDeriv();

  /*!
   * Return the number of nx points
   */
  int getNx() const override {return nx;};
  /*!
   * Return the number of ny points
   */
  int getNy() const override {return ny;};
  /*!
   * Return the number of nz points
   */
  int getNz() const override {return 1;};

  /// Check if this field has yup and ydown fields
  bool hasYupYdown() const {
    return true;
  }
  
  Field2D& yup() {
    return *this;
  }
  const Field2D& yup() const {
    return *this;
  }

  Field2D& ydown() {
    return *this;
  }
  const Field2D& ydown() const {
    return *this;
  }
  
  // Operators
  
  /*!
   * Assignment from Field2D. After this both fields will
   * share the same underlying data. To make a true copy,
   * call .allocate() after assignment, or use the copy()
   * function.
   */
  Field2D & operator=(const Field2D &rhs);
  Field2D & operator=(Field2D &&rhs) = default;

  /*!
   * Allocates data if not already allocated, then
   * sets all cells to \p rhs
   */ 
  Field2D & operator=(BoutReal rhs);

  /// Set variable location for staggered grids to @param new_location
  ///
  /// Throws BoutException if new_location is not `CELL_CENTRE` and
  /// staggered grids are turned off and checks are on. If checks are
  /// off, silently sets location to ``CELL_CENTRE`` instead.
  void setLocation(CELL_LOC new_location) override;
  /// Get variable location
  CELL_LOC getLocation() const override;

  /////////////////////////////////////////////////////////
  // Data access

  /// Return a Region<Ind2D> reference to use to iterate over this field
  const Region<Ind2D>& getRegion(REGION region) const;  
  const Region<Ind2D>& getRegion(const std::string &region_name) const;

  Region<Ind2D>::RegionIndices::const_iterator begin() const {return std::begin(getRegion("RGN_ALL"));};
  Region<Ind2D>::RegionIndices::const_iterator end() const {return std::end(getRegion("RGN_ALL"));};
  
<<<<<<< HEAD
  /*!
   * Returns a range of indices which can be iterated over
   * Uses the REGION flags in bout_types.hxx
   */
  const IndexRange DEPRECATED(region(REGION rgn)) const override;

  const Region<Ind2D>& getRegion(const std::string &region_name) const;
  
=======
>>>>>>> ea2986bd
  BoutReal& operator[](const Ind2D &d) {
    return data[d.ind];
  }
  const BoutReal& operator[](const Ind2D &d) const {
    return data[d.ind];
  }
  BoutReal& operator[](const Ind3D &d);
  const BoutReal& operator[](const Ind3D &d) const;

  /*!
   * Access to the underlying data array. 
   * 
   * If CHECK <= 2 then no checks are performed
   *
   * If CHECK > 2 then both \p jx and \p jy are bounds checked. This will
   * significantly reduce performance.
   */
  inline BoutReal& operator()(int jx, int jy) {
#if CHECK > 2
    if(!isAllocated())
      throw BoutException("Field2D: () operator on empty data");
    
    if((jx < 0) || (jx >= nx) || 
       (jy < 0) || (jy >= ny) )
      throw BoutException("Field2D: (%d, %d) index out of bounds (%d , %d)\n", 
                          jx, jy, nx, ny);
#endif
  
    return data[jx*ny + jy];
  }
  inline const BoutReal& operator()(int jx, int jy) const {
#if CHECK > 2
    if(!isAllocated())
      throw BoutException("Field2D: () operator on empty data");
    
    if((jx < 0) || (jx >= nx) || 
       (jy < 0) || (jy >= ny) )
      throw BoutException("Field2D: (%d, %d) index out of bounds (%d , %d)\n", 
                          jx, jy, nx, ny);
#endif
  
    return data[jx*ny + jy];
  }

  /*!
   * DIrect access to underlying array. This version is for compatibility
   * with Field3D objects
   */
  BoutReal& operator()(int jx, int jy, int UNUSED(jz)) {
    return operator()(jx, jy);
  }
  const BoutReal& operator()(int jx, int jy, int UNUSED(jz)) const {
    return operator()(jx, jy);
  }
  
  Field2D & operator+=(const Field2D &rhs); ///< In-place addition. Copy-on-write used if data is shared
  Field2D & operator+=(BoutReal rhs);       ///< In-place addition. Copy-on-write used if data is shared
  Field2D & operator-=(const Field2D &rhs); ///< In-place subtraction. Copy-on-write used if data is shared
  Field2D & operator-=(BoutReal rhs);       ///< In-place subtraction. Copy-on-write used if data is shared
  Field2D & operator*=(const Field2D &rhs); ///< In-place multiplication. Copy-on-write used if data is shared
  Field2D & operator*=(BoutReal rhs);       ///< In-place multiplication. Copy-on-write used if data is shared
  Field2D & operator/=(const Field2D &rhs); ///< In-place division. Copy-on-write used if data is shared
  Field2D & operator/=(BoutReal rhs);       ///< In-place division. Copy-on-write used if data is shared

  // FieldData virtual functions

  /// Visitor pattern support
  void accept(FieldVisitor &v) override {v.accept(*this);}
  
  bool isReal() const override  { return true; }         // Consists of BoutReal values
  bool is3D() const override    { return false; }        // Field is 2D
  int  byteSize() const override { return sizeof(BoutReal); } // Just one BoutReal
  int  BoutRealSize() const override { return 1; }

#if CHECK > 0
  void doneComms() override { bndry_xin = bndry_xout = bndry_yup = bndry_ydown = true; }
#else
  void doneComms() override {}
#endif

  friend class Vector2D;
  
  void applyBoundary(bool init=false) override;
  void applyBoundary(const std::string &condition);
  void applyBoundary(const char* condition) { applyBoundary(std::string(condition)); }
  void applyBoundary(const std::string &region, const std::string &condition);
  void applyTDerivBoundary() override;
  void setBoundaryTo(const Field2D &f2d); ///< Copy the boundary region

  friend void swap(Field2D& first, Field2D& second) noexcept {
    using std::swap;
    swap(first.data, second.data);
    swap(first.fieldmesh, second.fieldmesh);
    swap(first.fieldCoordinates, second.fieldCoordinates);
    swap(first.nx, second.nx);
    swap(first.ny, second.ny);
    swap(first.location, second.location);
    swap(first.deriv, second.deriv);
    swap(first.bndry_op, second.bndry_op);
    swap(first.boundaryIsCopy, second.boundaryIsCopy);
    swap(first.boundaryIsSet, second.boundaryIsSet);
    swap(first.bndry_op_par, second.bndry_op_par);
    swap(first.bndry_generator, second.bndry_generator);
  }

private:
  /// Array sizes (from fieldmesh). These are valid only if fieldmesh is not null
  int nx{-1}, ny{-1};

  /// Internal data array. Handles allocation/freeing of memory
  Array<BoutReal> data;
  
  /// Location of the variable in the cell
  CELL_LOC location{CELL_CENTRE};

  /// Time-derivative, can be nullptr
  Field2D *deriv{nullptr};
};

// Non-member overloaded operators

Field2D operator+(const Field2D &lhs, const Field2D &rhs);
Field2D operator-(const Field2D &lhs, const Field2D &rhs);
Field2D operator*(const Field2D &lhs, const Field2D &rhs);
Field2D operator/(const Field2D &lhs, const Field2D &rhs);

Field3D operator+(const Field2D &lhs, const Field3D &rhs);
Field3D operator-(const Field2D &lhs, const Field3D &rhs);
Field3D operator*(const Field2D &lhs, const Field3D &rhs);
Field3D operator/(const Field2D &lhs, const Field3D &rhs);

Field2D operator+(const Field2D &lhs, BoutReal rhs);
Field2D operator-(const Field2D &lhs, BoutReal rhs);
Field2D operator*(const Field2D &lhs, BoutReal rhs);
Field2D operator/(const Field2D &lhs, BoutReal rhs);

Field2D operator+(BoutReal lhs, const Field2D &rhs);
Field2D operator-(BoutReal lhs, const Field2D &rhs);
Field2D operator*(BoutReal lhs, const Field2D &rhs);
Field2D operator/(BoutReal lhs, const Field2D &rhs);

/*!
 * Unary minus. Returns the negative of given field,
 * iterates over whole domain including guard/boundary cells.
 */
Field2D operator-(const Field2D &f);

// Non-member functions

/// Square root of \p f over region \p rgn
///
/// This loops over the entire domain, including guard/boundary cells by
/// default (can be changed using the \p rgn argument).
const Field2D sqrt(const Field2D &f, REGION rgn=RGN_ALL);

/// Absolute value (modulus, |f|) of \p f over region \p rgn
///
/// This loops over the entire domain, including guard/boundary cells by
/// default (can be changed using the \p rgn argument).
const Field2D abs(const Field2D &f, REGION rgn=RGN_ALL);

/// Calculates the minimum of a field, excluding the boundary/guard
/// cells by default (can be changed with \p rgn argument).
///
/// By default this is only on the local processor, but setting \p
/// allpe true does a collective Allreduce over all processors.
///
/// @param[in] f      The field to loop over
/// @param[in] allpe  Minimum over all processors?
/// @param[in] rgn    The region to calculate the result over
BoutReal min(const Field2D &f, bool allpe=false, REGION rgn=RGN_NOBNDRY);

/// Calculates the maximum of a field, excluding the boundary/guard
/// cells by default (can be changed with \p rgn argument).
///
/// By default this is only on the local processor, but setting \p
/// allpe to true does a collective Allreduce over all processors.
///
/// @param[in] f      The field to loop over
/// @param[in] allpe  Maximum over all processors?
/// @param[in] rgn    The region to calculate the result over
BoutReal max(const Field2D &f, bool allpe=false, REGION rgn=RGN_NOBNDRY);

/// Check if all values of a field \p var are finite.
/// Loops over all points including the boundaries by
/// default (can be changed using the \p rgn argument
bool finite(const Field2D &f, REGION rgn=RGN_ALL);

/// Exponential
const Field2D exp(const Field2D &f, REGION rgn=RGN_ALL);

/// Natural logarithm
const Field2D log(const Field2D &f, REGION rgn=RGN_ALL);

/// Sine trigonometric function.
///
/// @param[in] f    Angle in radians
/// @param[in] rgn  The region to calculate the result over
///
/// This loops over the entire domain, including guard/boundary cells by
/// default (can be changed using the \p rgn argument).
/// If CHECK >= 3 then the result will be checked for non-finite numbers
const Field2D sin(const Field2D &f, REGION rgn=RGN_ALL);

/// Cosine trigonometric function.
///
/// @param[in] f    Angle in radians
/// @param[in] rgn  The region to calculate the result over
///
/// This loops over the entire domain, including guard/boundary cells by
/// default (can be changed using the \p rgn argument).
/// If CHECK >= 3 then the result will be checked for non-finite numbers
const Field2D cos(const Field2D &f, REGION rgn=RGN_ALL);

/// Tangent trigonometric function.
///
/// @param[in] f    Angle in radians
/// @param[in] rgn  The region to calculate the result over
///
/// This loops over the entire domain, including guard/boundary cells by
/// default (can be changed using the \p rgn argument).
/// If CHECK >= 3 then the result will be checked for non-finite numbers
const Field2D tan(const Field2D &f, REGION rgn=RGN_ALL);

/// Hyperbolic sine trigonometric function.
///
/// @param[in] f    Angle in radians
/// @param[in] rgn  The region to calculate the result over
///
/// This loops over the entire domain, including guard/boundary cells by
/// default (can be changed using the \p rgn argument).
/// If CHECK >= 3 then the result will be checked for non-finite numbers
const Field2D sinh(const Field2D &f, REGION rgn=RGN_ALL);

/// Hyperbolic cosine trigonometric function.
///
/// @param[in] f    Angle in radians
/// @param[in] rgn  The region to calculate the result over
///
/// This loops over the entire domain, including guard/boundary cells by
/// default (can be changed using the \p rgn argument).
/// If CHECK >= 3 then the result will be checked for non-finite numbers
const Field2D cosh(const Field2D &f, REGION rgn=RGN_ALL);

/// Hyperbolic tangent trigonometric function.
///
/// @param[in] f    Angle in radians
/// @param[in] rgn  The region to calculate the result over
///
/// This loops over the entire domain, including guard/boundary cells by
/// default (can be changed using the \p rgn argument).
/// If CHECK >= 3 then the result will be checked for non-finite numbers
const Field2D tanh(const Field2D &f, REGION rgn=RGN_ALL);

/// Make an independent copy of field \p f
const Field2D copy(const Field2D &f);

/// Apply a floor value \p f to a field \p var. Any value lower than
/// the floor is set to the floor.
///
/// @param[in] var  Variable to apply floor to
/// @param[in] f    The floor value
/// @param[in] rgn  The region to calculate the result over
const Field2D floor(const Field2D &var, BoutReal f, REGION rgn=RGN_ALL);

/// Exponent: pow(lhs, lhs) is \p lhs raised to the power of \p rhs
///
/// This loops over the entire domain, including guard/boundary cells by
/// default (can be changed using the \p rgn argument)
Field2D pow(const Field2D &lhs, const Field2D &rhs, REGION rgn=RGN_ALL);
Field2D pow(const Field2D &lhs, BoutReal rhs, REGION rgn=RGN_ALL);
Field2D pow(BoutReal lhs, const Field2D &rhs, REGION rgn=RGN_ALL);

#if CHECK > 0
/// Throw an exception if \p f is not allocated or if any
/// elements are non-finite (for CHECK > 2).
/// Loops over all points including the boundaries by
/// default (can be changed using the \p rgn argument
void checkData(const Field2D &f, REGION region = RGN_NOBNDRY);
#else
inline void checkData(const Field2D &UNUSED(f), REGION UNUSED(region) = RGN_NOBNDRY) {}
#endif

/// Force guard cells of passed field \p var to NaN
#if CHECK > 2
void invalidateGuards(Field2D &var);
#else
inline void invalidateGuards(Field2D &UNUSED(var)) {}
#endif

/// Returns a reference to the time-derivative of a field \p f
///
/// Wrapper around member function f.timeDeriv()
inline Field2D& ddt(Field2D &f) {
  return *(f.timeDeriv());
}

#endif /* __FIELD2D_H__ */<|MERGE_RESOLUTION|>--- conflicted
+++ resolved
@@ -166,17 +166,6 @@
   Region<Ind2D>::RegionIndices::const_iterator begin() const {return std::begin(getRegion("RGN_ALL"));};
   Region<Ind2D>::RegionIndices::const_iterator end() const {return std::end(getRegion("RGN_ALL"));};
   
-<<<<<<< HEAD
-  /*!
-   * Returns a range of indices which can be iterated over
-   * Uses the REGION flags in bout_types.hxx
-   */
-  const IndexRange DEPRECATED(region(REGION rgn)) const override;
-
-  const Region<Ind2D>& getRegion(const std::string &region_name) const;
-  
-=======
->>>>>>> ea2986bd
   BoutReal& operator[](const Ind2D &d) {
     return data[d.ind];
   }
