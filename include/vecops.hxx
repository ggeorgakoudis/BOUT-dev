/*!************************************************************************
 * \file vecops.hxx
 *
 * Operators on vector objects
 * B.Dudson, October 2007
 *
 **************************************************************************
 * Copyright 2010 B.D.Dudson, S.Farley, M.V.Umansky, X.Q.Xu
 *
 * Contact: Ben Dudson, bd512@york.ac.uk
 *
 * This file is part of BOUT++.
 *
 * BOUT++ is free software: you can redistribute it and/or modify
 * it under the terms of the GNU Lesser General Public License as published by
 * the Free Software Foundation, either version 3 of the License, or
 * (at your option) any later version.
 *
 * BOUT++ is distributed in the hope that it will be useful,
 * but WITHOUT ANY WARRANTY; without even the implied warranty of
 * MERCHANTABILITY or FITNESS FOR A PARTICULAR PURPOSE.  See the
 * GNU Lesser General Public License for more details.
 *
 * You should have received a copy of the GNU Lesser General Public License
 * along with BOUT++.  If not, see <http://www.gnu.org/licenses/>.
 *
 **************************************************************************/

#ifndef __VECOPS_H__
#define __VECOPS_H__

#include "field2d.hxx"
#include "field3d.hxx"
#include "vector2d.hxx"
#include "vector3d.hxx"

#include "bout/deprecated.hxx"
<<<<<<< HEAD

/// Gradient of scalar field \p f, returning a covariant vector
///
/// All locations supported
///
/// @param[in] f  The field to differentiate
/// @param[in] outloc The location where the result is desired (if staggered meshes are enabled)
///                   By default this is the same location as the input \p f
const Vector2D Grad(const Field2D &f, CELL_LOC outloc = CELL_DEFAULT);
const Vector3D Grad(const Field3D &f, CELL_LOC outloc = CELL_DEFAULT);

=======

/// Gradient of scalar field \p f, returning a covariant vector
///
/// All locations supported
///
/// @param[in] f  The field to differentiate
/// @param[in] outloc  The location where the result is desired
///                    By default this is the same location as the input \p f
/// @param[in] method  The method to use. The default is set in the options.
const Vector2D Grad(const Field2D& f, CELL_LOC outloc = CELL_DEFAULT,
                    const std::string& method = "DEFAULT");
const Vector3D Grad(const Field3D& f, CELL_LOC outloc = CELL_DEFAULT,
                    const std::string& method = "DEFAULT");

>>>>>>> b74472f3
/// Perpendicular gradient of scalar field \p f
///
/// outloc must be either CELL_DEFAULT or f.getLocation() --> argument can be removed
///
/// result.x = df/dx - g_12/(JB)^2 df/dy
/// result.y = 0
/// result.z = df/dz - g_23/(JB)^2 df/dy
///
/// @param[in] f  The field to differentiate
/// @param[in] outloc  The cell location where the result is desired
/// @param[in] method  The method to use. The default is set in the options.
///
<<<<<<< HEAD
const Vector3D Grad_perp(const Field3D &f, CELL_LOC outloc = CELL_DEFAULT);
=======
const Vector3D Grad_perp(const Field3D& f, CELL_LOC outloc = CELL_DEFAULT,
                         const std::string& method = "DEFAULT");
inline const Vector3D Grad_perp(const Field3D& f, CELL_LOC outloc, DIFF_METHOD method) {
  return Grad_perp(f, outloc, DIFF_METHOD_STRING(method));
}
>>>>>>> b74472f3

/// Divergence of a vector \p v, returning a scalar
///
/// All locations except `CELL_VSHIFT` supported. Note that if \p v is
/// at `CELL_VSHIFT`, then \p outloc must be `CELL_CENTRE`
///
/// @param[in] v  The vector to differentiate
/// @param[in] outloc  The cell location where the result is desired
/// @param[in] method  The method to use. The default is set in the options.
///
const Field2D Div(const Vector2D& v, CELL_LOC outloc = CELL_DEFAULT,
                  const std::string& method = "DEFAULT");
const Field3D Div(const Vector3D& v, CELL_LOC outloc = CELL_DEFAULT,
                  const std::string& method = "DEFAULT");

const Field2D Div(const Vector2D &v, const Field2D &f);
<<<<<<< HEAD
const Field3D Div(const Vector3D &v, const Field3D &f);
=======

const Field3D Div(const Vector3D& v, const Field3D& f, CELL_LOC outloc = CELL_DEFAULT,
                  const std::string& method = "DEFAULT");
DEPRECATED(inline const Field3D Div(const Vector3D& v, const Field3D& f,
                                    const std::string& method,
                                    CELL_LOC outloc = CELL_DEFAULT)) {
  return Div(v, f, outloc, method);
}
inline const Field3D Div(const Vector3D& v, const Field3D& f, CELL_LOC outloc,
                         DIFF_METHOD method = DIFF_DEFAULT) {
  return Div(v, f, outloc, DIFF_METHOD_STRING(method));
};
DEPRECATED(inline const Field3D Div(const Vector3D& v, const Field3D& f,
                                    DIFF_METHOD method, CELL_LOC outloc = CELL_DEFAULT)) {
  return Div(v, f, outloc, DIFF_METHOD_STRING(method));
};
>>>>>>> b74472f3

const Field3D Div(const Vector3D& v, const Field3D& f, CELL_LOC outloc,
                  const std::string& method = "DEFAULT");
DEPRECATED(const Field3D Div(const Vector3D& v, const Field3D& f,
                             const std::string& method, CELL_LOC outloc = CELL_DEFAULT));
inline const Field3D Div(const Vector3D& v, const Field3D& f, CELL_LOC outloc,
                         DIFF_METHOD method = DIFF_DEFAULT) {
  return Div(v, f, outloc, DIFF_METHOD_STRING(method));
};
DEPRECATED(inline const Field3D Div(const Vector3D& v, const Field3D& f,
                                    DIFF_METHOD method, CELL_LOC outloc = CELL_DEFAULT)) {
  return Div(v, f, outloc, DIFF_METHOD_STRING(method));
};

/// Curl of a vector
///
/// Does not currently support any output locations. \p v must not be
/// at `CELL_VSHIFT`
///
/// We can't support VSHIFT here as, e.g. DDY can't produce an output
/// at CELL_XLOW unless the input field is at CELL_XLOW, but then that
/// field will also be needed at CELL_YLOW, for example for another
/// component.
///
/// @param[in] v  The vector to differentiate
///
const Vector2D Curl(const Vector2D &v);
const Vector3D Curl(const Vector3D &v);

// Upwinding routines

/// Advection of a scalar field \p f by a velocity vector \p v
///
/// The vector and the field must be at the same location, which
/// cannot be CELL_VSHIFT
const Field2D V_dot_Grad(const Vector2D &v, const Field2D &f);
const Field3D V_dot_Grad(const Vector2D &v, const Field3D &f);
const Field3D V_dot_Grad(const Vector3D &v, const Field2D &f);
const Field3D V_dot_Grad(const Vector3D &v, const Field3D &f);

/// Advection of a vector field \p a by a velocity vector \p v
///
/// Both vectors must be at the same location, which cannot be CELL_VSHIFT
const Vector2D V_dot_Grad(const Vector2D &v, const Vector2D &a);
const Vector3D V_dot_Grad(const Vector2D &v, const Vector3D &a);
const Vector3D V_dot_Grad(const Vector3D &v, const Vector2D &a);
const Vector3D V_dot_Grad(const Vector3D &v, const Vector3D &a);

#endif // __VECOPS_H__<|MERGE_RESOLUTION|>--- conflicted
+++ resolved
@@ -35,19 +35,6 @@
 #include "vector3d.hxx"
 
 #include "bout/deprecated.hxx"
-<<<<<<< HEAD
-
-/// Gradient of scalar field \p f, returning a covariant vector
-///
-/// All locations supported
-///
-/// @param[in] f  The field to differentiate
-/// @param[in] outloc The location where the result is desired (if staggered meshes are enabled)
-///                   By default this is the same location as the input \p f
-const Vector2D Grad(const Field2D &f, CELL_LOC outloc = CELL_DEFAULT);
-const Vector3D Grad(const Field3D &f, CELL_LOC outloc = CELL_DEFAULT);
-
-=======
 
 /// Gradient of scalar field \p f, returning a covariant vector
 ///
@@ -62,7 +49,6 @@
 const Vector3D Grad(const Field3D& f, CELL_LOC outloc = CELL_DEFAULT,
                     const std::string& method = "DEFAULT");
 
->>>>>>> b74472f3
 /// Perpendicular gradient of scalar field \p f
 ///
 /// outloc must be either CELL_DEFAULT or f.getLocation() --> argument can be removed
@@ -75,15 +61,11 @@
 /// @param[in] outloc  The cell location where the result is desired
 /// @param[in] method  The method to use. The default is set in the options.
 ///
-<<<<<<< HEAD
-const Vector3D Grad_perp(const Field3D &f, CELL_LOC outloc = CELL_DEFAULT);
-=======
 const Vector3D Grad_perp(const Field3D& f, CELL_LOC outloc = CELL_DEFAULT,
                          const std::string& method = "DEFAULT");
 inline const Vector3D Grad_perp(const Field3D& f, CELL_LOC outloc, DIFF_METHOD method) {
   return Grad_perp(f, outloc, DIFF_METHOD_STRING(method));
 }
->>>>>>> b74472f3
 
 /// Divergence of a vector \p v, returning a scalar
 ///
@@ -100,9 +82,6 @@
                   const std::string& method = "DEFAULT");
 
 const Field2D Div(const Vector2D &v, const Field2D &f);
-<<<<<<< HEAD
-const Field3D Div(const Vector3D &v, const Field3D &f);
-=======
 
 const Field3D Div(const Vector3D& v, const Field3D& f, CELL_LOC outloc = CELL_DEFAULT,
                   const std::string& method = "DEFAULT");
@@ -111,20 +90,6 @@
                                     CELL_LOC outloc = CELL_DEFAULT)) {
   return Div(v, f, outloc, method);
 }
-inline const Field3D Div(const Vector3D& v, const Field3D& f, CELL_LOC outloc,
-                         DIFF_METHOD method = DIFF_DEFAULT) {
-  return Div(v, f, outloc, DIFF_METHOD_STRING(method));
-};
-DEPRECATED(inline const Field3D Div(const Vector3D& v, const Field3D& f,
-                                    DIFF_METHOD method, CELL_LOC outloc = CELL_DEFAULT)) {
-  return Div(v, f, outloc, DIFF_METHOD_STRING(method));
-};
->>>>>>> b74472f3
-
-const Field3D Div(const Vector3D& v, const Field3D& f, CELL_LOC outloc,
-                  const std::string& method = "DEFAULT");
-DEPRECATED(const Field3D Div(const Vector3D& v, const Field3D& f,
-                             const std::string& method, CELL_LOC outloc = CELL_DEFAULT));
 inline const Field3D Div(const Vector3D& v, const Field3D& f, CELL_LOC outloc,
                          DIFF_METHOD method = DIFF_DEFAULT) {
   return Div(v, f, outloc, DIFF_METHOD_STRING(method));
