--- conflicted
+++ resolved
@@ -274,22 +274,6 @@
 ///     // output now enabled
 class WithQuietOutput {
 public:
-<<<<<<< HEAD
-  explicit WithQuietOutput(ConditionalOutput& output_in)
-      : output(output_in), was_enabled(output.isEnabled()) {
-    output.disable();
-  }
-
-  ~WithQuietOutput() {
-    if (was_enabled) {
-      output.enable();
-    }
-  }
-  ConditionalOutput& output;
-
-private:
-  bool was_enabled;
-=======
   explicit WithQuietOutput(ConditionalOutput& output_in) : output(output_in) {
     state = output.enabled;
     output.disable();
@@ -300,7 +284,6 @@
 private:
   ConditionalOutput& output;
   bool state;
->>>>>>> e4de8bde
 };
 
 /// To allow statements like "output.write(...)" or "output << ..."
