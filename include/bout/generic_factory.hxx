--- conflicted
+++ resolved
@@ -59,9 +59,6 @@
     if (index != std::end(type_map)) {
       return index->second(std::forward<Args>(args) ...);
     }
-<<<<<<< HEAD
-    throw BoutException("Could not find '%s'", name.c_str());
-=======
     // List available options in error
     std::string available;
     auto available_list = listAvailable();
@@ -69,7 +66,6 @@
       available += i + "\n";
     }
     throw BoutException("Available:\n%s\nCould not find '%s'", available.c_str(), name.c_str());
->>>>>>> b74472f3
   }
 
   /// List available types that can be created
