/**************************************************************************
 * Copyright 2010 B.D.Dudson, S.Farley, M.V.Umansky, X.Q.Xu
 *
 * Region class by D. Dickinson 2018
 *
 * Contact: Ben Dudson, bd512@york.ac.uk
 *
 * This file is part of BOUT++.
 *
 * BOUT++ is free software: you can redistribute it and/or modify
 * it under the terms of the GNU Lesser General Public License as published by
 * the Free Software Foundation, either version 3 of the License, or
 * (at your option) any later version.
 *
 * BOUT++ is distributed in the hope that it will be useful,
 * but WITHOUT ANY WARRANTY; without even the implied warranty of
 * MERCHANTABILITY or FITNESS FOR A PARTICULAR PURPOSE.  See the
 * GNU Lesser General Public License for more details.
 *
 * You should have received a copy of the GNU Lesser General Public License
 * along with BOUT++.  If not, see <http://www.gnu.org/licenses/>.
 *
 **************************************************************************/

/// Flexible iterator for Field2D/Field3D
///
/// The `Region` class keeps hold of a set of indices which are used
/// to index a Field. Here, a Field refers to either a Field2D or a
/// Field3D. These indices can either be used directly, or blocks of
/// contiguous indices may be used instead, which allows OpenMP
/// parallelisation.
///
/// The BOUT_FOR helper macro is provided as a replacement
/// for for-loops.
///
/// Separate index classes are available for Field2Ds (Ind2D) and
/// Field3Ds (Ind3D). Note that while an Ind3D can be used to index a
/// Field2D, an Ind2D cannot be used to index a Field3D. This is
/// because an Ind2D essentially doesn't keep track of the
/// z-dimension.

#ifndef __REGION_H__
#define __REGION_H__

#include <algorithm>
#include <type_traits>
#include <utility>
#include <vector>

#include "bout/assert.hxx"
#include "bout/openmpwrap.hxx"

/// The MAXREGIONBLOCKSIZE value can be tuned to try to optimise
/// performance on specific hardware. It determines what the largest
/// contiguous block size can be. As we hope the compiler will vectorise
/// the access to these contiguous blocks, the optimal MAXREGIONBLOCKSIZE
/// is likely related to the vector size etc.
#ifndef MAXREGIONBLOCKSIZE
#define MAXREGIONBLOCKSIZE 64
#endif
#if MAXREGIONBLOCKSIZE <= 0
#error "In region.hxx must set MAXREGIONBLOCKSIZE > 0"
#endif

/// Helper macros for iterating over a Region making use of the
/// contiguous blocks of indices
///
/// @param[in] index  The name of the index variable to use in the loop
/// @param[in] region An already existing Region
///
/// These macros all have the same basic form: an outer loop over
/// blocks of contiguous indices, and an inner loop over the indices
/// themselves. This allows the outer loop to be parallelised with
/// OpenMP while the inner loop can be vectorised with the CPU's
/// native SIMD instructions.
///
/// Alternative forms are also provided for loops that must be done
/// serially, as well as for more control over the OpenMP directives
/// used.
///
/// The different macros:
///
/// - BOUT_FOR: OpenMP-aware version that allows speedup with both
///   OpenMP and native SIMD vectorisation. This should be the
///   preferred form for most loops
/// - BOUT_FOR_SERIAL: for use with inherently serial loops. If BOUT++
///   was not compiled with OpenMP, BOUT_FOR falls back to using this
///   form
/// - BOUT_FOR_INNER: for use on loops inside OpenMP parallel regions,
///   e.g. in order to declare thread private variables outside of the
///   loop
/// - BOUT_FOR_OMP: the most generic form, that takes arbitrary OpenMP
///   directives as an extra argument
///
/// Example
/// -------
/// The following for-loop:
///
///     for (auto index = begin(region); index < end(region); ++index) {
///        A[index] = B[index] + C[index];
///     }
///
/// can be converted to a block region loop like so:
///
///     BOUT_FOR(index, region) {
///        A[index] = B[index] + C[index];
<<<<<<< HEAD
///     )
#define BLOCK_REGION_LOOP_SERIAL(region, index, ...)                                     \
  {                                                                                      \
    const auto &blocks = region.getBlocks();                                             \
    for (auto block = blocks.cbegin(); block < blocks.cend(); ++block) {                 \
      for (auto index = block->first; index < block->second; ++index) {                  \
        __VA_ARGS__                                                                      \
      }                                                                                  \
    }                                                                                    \
  }

#define BLOCK_REGION_LOOP_PARALLEL_SECTION(region, index, ...)                           \
  {                                                                                      \
    const auto &blocks = region.getBlocks();                                             \
    BOUT_OMP(for schedule(guided))                                                       \
    for (auto block = blocks.cbegin(); block < blocks.cend(); ++block) {                 \
      for (auto index = block->first; index < block->second; ++index) {                  \
        __VA_ARGS__                                                                      \
      }                                                                                  \
    }                                                                                    \
  }

#define BLOCK_REGION_LOOP(region, index, ...)                                            \
  {                                                                                      \
    const auto &blocks = region.getBlocks();                                             \
    BOUT_OMP(parallel for schedule(guided))                                              \
    for (auto block = blocks.cbegin(); block < blocks.cend(); ++block) {                 \
      for (auto index = block->first; index < block->second; ++index) {                  \
        __VA_ARGS__                                                                      \
      }                                                                                  \
    }                                                                                    \
  }
=======
///     }
#define BOUT_FOR_SERIAL(index, region)                                                   \
  for (auto block = region.getBlocks().cbegin(), end = region.getBlocks().cend();        \
       block < end; ++block)                                                             \
    for (auto index = block->first; index < block->second; ++index)

#ifdef _OPENMP
#define BOUT_FOR_OMP(index, region, omp_pragmas)                                         \
  BOUT_OMP(omp_pragmas)                                                                  \
  for (auto block = region.getBlocks().cbegin(); block < region.getBlocks().cend();      \
       ++block)                                                                          \
    for (auto index = block->first; index < block->second; ++index)
#else
// No OpenMP, so fall back to slightly more efficient serial form
#define BOUT_FOR_OMP(index, region, omp_pragmas) BOUT_FOR_SERIAL(index, region)
#endif

#define BOUT_FOR(index, region)                                                          \
  BOUT_FOR_OMP(index, region, parallel for schedule(guided))

#define BOUT_FOR_INNER(index, region)                                                    \
  BOUT_FOR_OMP(index, region, for schedule(guided) nowait)
>>>>>>> c04a434b


enum class IND_TYPE { IND_3D = 0, IND_2D = 1};

/// Indices base class for Fields -- Regions are dereferenced into these
///
/// Provides methods for offsetting by fixed amounts in x, y, z, as
/// well as a generic method for offsetting by any amount in multiple
/// directions.
///
/// Assumes that the offset is less than the grid size in that
/// direction. This assumption is checked for at CHECK=3. This
/// assumption implies that a `FieldPerp` cannot be offset in y, and a
/// `Field2D` cannot be offset in z. A stronger, more expensive check
/// that the resulting offset index doesn't go out of bounds can be
/// enabled at CHECK=4.
///
/// Also provides helper methods for converting Ind2D/Ind3D/IndPerp to x, y, z
/// indices
///
/// Examples
/// --------
///
///     Field3D field, result;
///     auto index = std::begin(region);
///
///     result = field[index->yp()] - field[index->ym()];
template<IND_TYPE N>
class SpecificInd {
public:
  int ind = -1; //< 1D index into Field
private:
  int ny = -1, nz = -1; //< Sizes of y and z dimensions

public:
  SpecificInd() = default;
  SpecificInd(int i, int ny = -1, int nz = -1) : ind(i), ny(ny), nz(nz){};

  /// Pre-increment operator
  SpecificInd &operator++() {
    ++ind;
    return *this;
  }

  /// Post-increment operator
  SpecificInd operator++(int) {
    SpecificInd original(*this);
    ++ind;
    return original;
  }

  /// Pre-decrement operator
  SpecificInd &operator--() {
    --ind;
    return *this;
  }

  /// Post-decrement operator
  SpecificInd operator--(int) {
    SpecificInd original(*this);
    --ind;
    return original;
  }

  /// In-place addition
  SpecificInd &operator+=(SpecificInd n) {
    ind += n.ind;
    return *this;
  }

  /// In-place subtraction
  SpecificInd &operator-=(SpecificInd n) {
    ind -= n.ind;
    return *this;
  }

  /// Modulus operator
  SpecificInd operator%(int n) {
    SpecificInd new_ind{ind % n, ny, nz};
    return new_ind;
  }

  /// Convenience functions for converting to (x, y, z)
  int x() const { return (ind / nz) / ny; }
  int y() const { return (ind / nz) % ny; }
  int z() const { return (ind % nz); }

  const inline SpecificInd xp(int dx = 1) const { return {ind + (dx * ny * nz), ny, nz}; }
  /// The index one point -1 in x
  const inline SpecificInd xm(int dx = 1) const { return xp(-dx); }
  /// The index one point +1 in y
  const inline SpecificInd yp(int dy = 1) const {
#if CHECK >= 4
    if (y() + dy < 0 or y() + dy >= ny) {
      throw BoutException("Offset in y (%d) would go out of bounds at %d", dy, ind);
    }
#endif
    ASSERT3(std::abs(dy) < ny);
    return {ind + (dy * nz), ny, nz};
  }
  /// The index one point -1 in y
  const inline SpecificInd ym(int dy = 1) const { return yp(-dy); }
  /// The index one point +1 in z. Wraps around zend to zstart
  const inline SpecificInd zp(int dz = 1) const {
    ASSERT3(dz > 0);
    ASSERT3(dz <= nz);
    return {(ind + dz) % nz < dz ? ind - nz + dz : ind + dz, ny, nz};
  }
  /// The index one point -1 in z. Wraps around zstart to zend
  const inline SpecificInd zm(int dz = 1) const {
    ASSERT3(dz > 0);
    ASSERT3(dz <= nz);
    return {(ind) % nz < dz ? ind + nz - dz : ind - dz, ny, nz};
  }
  // and for 2 cells
  const inline SpecificInd xpp() const { return xp(2); }
  const inline SpecificInd xmm() const { return xm(2); }
  const inline SpecificInd ypp() const { return yp(2); }
  const inline SpecificInd ymm() const { return ym(2); }
  const inline SpecificInd zpp() const { return zp(2); }
  const inline SpecificInd zmm() const { return zm(2); }

  /// Generic offset of \p index in multiple directions simultaneously
  const inline SpecificInd offset(int dx, int dy, int dz) {
    auto temp = (dz > 0) ? zp(dz) : zm(-dz);
    return temp.yp(dy).xp(dx);
  }
};

/// Relational operators
template<IND_TYPE N>
inline bool operator==(const SpecificInd<N> &lhs, const SpecificInd<N> &rhs) {
  return lhs.ind == rhs.ind;
}

template<IND_TYPE N>
inline bool operator!=(const SpecificInd<N> &lhs, const SpecificInd<N> &rhs) {
  return !operator==(lhs, rhs);
}

template<IND_TYPE N>
inline bool operator<(const SpecificInd<N> &lhs, const SpecificInd<N> &rhs) {
  return lhs.ind < rhs.ind;
}

template<IND_TYPE N>
inline bool operator>(const SpecificInd<N> &lhs, const SpecificInd<N> &rhs) {
  return operator<(rhs, lhs);
}

template<IND_TYPE N>
inline bool operator>=(const SpecificInd<N> &lhs, const SpecificInd<N> &rhs) {
  return !operator<(lhs, rhs);
}

template<IND_TYPE N>
inline bool operator<=(const SpecificInd<N> &lhs, const SpecificInd<N> &rhs) {
  return !operator>(lhs, rhs);
}

/// Arithmetic operators with integers
template<IND_TYPE N>
inline SpecificInd<N> operator+(SpecificInd<N> lhs, const SpecificInd<N> &rhs) { return lhs += rhs; }

template<IND_TYPE N>
inline SpecificInd<N> operator+(SpecificInd<N> lhs, int n) { return lhs += n; }

template<IND_TYPE N>
inline SpecificInd<N> operator+(int n, SpecificInd<N> rhs) { return rhs += n; }

template<IND_TYPE N>
inline SpecificInd<N> operator-(SpecificInd<N> lhs, int n) { return lhs -= n; }

template<IND_TYPE N>
inline SpecificInd<N> operator-(SpecificInd<N> lhs, const SpecificInd<N> &rhs) { return lhs -= rhs; }

/// Define aliases for global indices in 3D and 2D 
using Ind3D = SpecificInd<IND_TYPE::IND_3D>;
using Ind2D = SpecificInd<IND_TYPE::IND_2D>;

/// Structure to hold various derived "statistics" from a particular region
struct RegionStats {
  int numBlocks = 0;           ///< How many blocks
  int minBlockSize = 0;        ///< Size of smallest block
  int numMinBlocks = 0;        ///< Number of blocks with min size
  int maxBlockSize = 0;        ///< Size of largest block
  int numMaxBlocks = 0;        ///< Number of blocks with max size
  int numSmallBlocks = 0;      ///< Number of "small" blocks, for definition see Region::getStats
  BoutReal maxImbalance = 0;   ///< Ratio of largest block to smallest
};

/// Provide an easy way to report a Region's statistics
inline std::ostream &operator<<(std::ostream &out, const RegionStats &stats){
  if ( stats.numBlocks == 0 ) {
    out << "Empty";
    return out;
  }
  out << "Total blocks : "<< stats.numBlocks;
  out << ", " << "min(count)/max(count) :";
  out << " " << stats.minBlockSize << " (" << stats.numMinBlocks << ")/";
  out << " " << stats.maxBlockSize << " (" << stats.numMaxBlocks << ")";
  out << ", " << "Max imbalance : " << stats.maxImbalance;
  out << ", " << "Small block count : " << stats.numSmallBlocks;
  return out;
}


/// Specifies a set of indices which can be iterated over and begin()
/// and end() methods for range-based for loops.
///
/// `Region` is templated on either `Ind2D` or `Ind3D` for `Field2D`s
/// or `Field3D`s, respectively. Trying to create a `Region` using any
/// other type is a compile time error.
///
/// The set of indices is also broken down into sets of contiguous
/// blocks of at most MAXREGIONBLOCKSIZE indices. This allows loops to
/// be parallelised with OpenMP. Iterating using a "block region" may
/// be more efficient, although it requires a bit more set up. The
/// helper macro BOUT_FOR is provided to simplify things.
///
/// Example
/// -------
///
/// The indices that form a region can be defined manually:
///
///     Region<Ind3D>::RegionIndices indices {0, 2, 4, 8, 3};
///     Region<Ind3D> region(indices);
///
/// then iterated over using begin() and end()
///
///     Field3D f(0.0);
///     for (auto i = region.begin(); i < region.end(); i++ ) {
///       f[i] = 1.0;
///     }
///
/// For the region constructed above the following would display
/// 0, 2, 4, 8, 3
///
///     for (auto i = region.begin(); i < region.end(); i++ ) {
///       output << i.ind << ",";
///     }
///
/// or the more convenient region for loop:
///
///     for (const auto &i : r) {
///       f[i] = a[i] + b[i];
///     }
///
/// For performance the BOUT_FOR macro should
/// allow OpenMP parallelisation and hardware vectorisation.
///
<<<<<<< HEAD
///     BLOCK_REGION_LOOP(i, region) {
=======
///     BOUT_FOR(i, region) {
>>>>>>> c04a434b
///       f[i] = a[i] + b[i];
///     }
///
/// If you wish to vectorise but can't use OpenMP then
/// there is a serial verion of the macro:
///
///     BoutReal max=0.;
<<<<<<< HEAD
///     BLOCK_REGION_LOOP_SERIAL(i, region) {
=======
///     BOUT_FOR_SERIAL(i, region) {
>>>>>>> c04a434b
///       max = f[i] > max ? f[i] : max;
///     }
template <typename T = Ind3D> class Region {
  // Following prevents a Region being created with anything other
  // than Ind2D or Ind3D as template type
  static_assert(std::is_base_of<Ind2D, T>::value || std::is_base_of<Ind3D, T>::value,
                "Region must be templated with either Ind2D or Ind3D");

public:
  typedef T data_type;

  /// Indices to iterate over
  typedef std::vector<T> RegionIndices;
  /// Start and end of contiguous region. This describes a range [block.first,block.second)
  typedef std::pair<T, T> ContiguousBlock;
  /// Collection of contiguous regions
  typedef std::vector<ContiguousBlock> ContiguousBlocks;

  // NOTE::
  // Probably want to require a mesh in constructor, both to know nx/ny/nz
  // but also to ensure consistency etc.

  // Want to construct from:
  // * vector of ints
  // * existing region
  // * start/stop of each dimension.

  // Want to make this private to disable but think it may be needed as we put Regions
  // into maps which seems to need to be able to make "empty" objects.
  Region<T>(){};

  Region<T>(int xstart, int xend, int ystart, int yend, int zstart, int zend, int ny,
            int nz, int maxregionblocksize = MAXREGIONBLOCKSIZE)
      : ny(ny), nz(nz) {
    indices = createRegionIndices(xstart, xend, ystart, yend, zstart, zend, ny, nz);
    blocks = getContiguousBlocks(maxregionblocksize);
  };

  Region<T>(RegionIndices &indices, int maxregionblocksize = MAXREGIONBLOCKSIZE) : indices(indices) {
    blocks = getContiguousBlocks(maxregionblocksize);
  };

  Region<T>(ContiguousBlocks &blocks) : blocks(blocks) {
    indices = getRegionIndices();
  };

  /// Destructor
  ~Region(){};

  /// Expose the iterator over indices for use in range-based
  /// for-loops or with STL algorithms, etc.
  ///
  /// Note that if the indices are altered using these iterators, the
  /// blocks may become out of sync and will need to manually updated
  typename RegionIndices::iterator begin() { return std::begin(indices); };
  typename RegionIndices::const_iterator cbegin() const { return indices.cbegin(); };
  typename RegionIndices::iterator end() { return std::end(indices); };
  typename RegionIndices::const_iterator cend() const { return indices.cend(); };

  const ContiguousBlocks &getBlocks() const { return blocks; };
  const RegionIndices &getIndices() const { return indices; };

  /// Set the indices and ensure blocks updated
  void setIndices (RegionIndices &indicesIn, int maxregionblocksize = MAXREGIONBLOCKSIZE) {
    indices = indicesIn;
    blocks = getContiguousBlocks(maxregionblocksize);
  };

  /// Set the blocks and ensure indices updated
  void setBlocks (ContiguousBlocks &blocksIn) {
    blocks = blocksIn;
    indices = getRegionIndices();
  };

  /// Return a new Region that has the same indices as this one but
  /// ensures the indices are sorted.
  Region<T> asSorted(){
    auto sortedIndices = getIndices();
    std::sort(std::begin(sortedIndices), std::end(sortedIndices));
    return Region<T>(sortedIndices);
  };

  /// Sort this Region in place
  Region<T> sort(){
    *this = this->asSorted();
    return *this;
  }

  /// Return a new Region that has the same indices as this one but
  /// ensures the indices are sorted and unique (i.e. not duplicate
  /// indices). Note this sorts the input.
  Region<T> asUnique() {
    // As we don't really expect a lot of duplicates this approach should be
    // OK. An alternative is to make a std::set from the indices and then
    // convert back to a vector, but this is typically more expensive.
    auto sortedIndices = getIndices();
    std::sort(std::begin(sortedIndices), std::end(sortedIndices));
    // Get iterator pointing at the end of the unique points
    auto newEnd = std::unique(std::begin(sortedIndices), std::end(sortedIndices));
    // Remove non-unique points from end of vector
    sortedIndices.erase(newEnd, std::end(sortedIndices));
    return Region<T>(sortedIndices);
  }

  /// Make this Region unique in-place
  Region<T> unique(){
    *this = this->asUnique();
    return *this;
  }

  /// Return a new region equivalent to *this but with indices contained
  /// in mask Region removed
  Region<T> mask(const Region<T> & maskRegion){
    // Get mask indices and sort as we're going to be searching through
    // this vector so if it's sorted we can be more efficient
    auto maskIndices = maskRegion.getIndices();
    std::sort(std::begin(maskIndices), std::end(maskIndices));

    // Get the current set of indices that we're going to mask and then
    // use to create the result region.
    auto currentIndices = getIndices();

    // Lambda that returns true/false depending if the passed value is in maskIndices
    // With C++14 T can be auto instead
    auto isInVector = [&](T val){
      return std::binary_search(std::begin(maskIndices), std::end(maskIndices), val);
    };

    // Erase elements of currentIndices that are in maskIndices
    currentIndices.erase(
             std::remove_if(std::begin(currentIndices), std::end(currentIndices),
                    isInVector),
             std::end(currentIndices)
             );

    // Update indices
    setIndices(currentIndices);

    return *this; // To allow command chaining
  };

  /// Accumulate operator
  Region<T> & operator+=(const Region<T> &rhs){
    (*this) = (*this) + rhs;
    return *this;
  }

  /// Offset all indices by fixed value
  Region<T> &offset(int offset) {
    // Exit early if possible
    if (offset == 0) {
      return *this;
    }

    auto oldInd = getIndices();
    RegionIndices newInd(oldInd.size());

    for (unsigned int i = 0; i < oldInd.size(); i++) {
      newInd[i] = T{oldInd[i].ind + offset, ny, nz};
    }

    setIndices(newInd);

    return *this;
  }

  /// Shift all indices by fixed value but wrap around on a given
  /// period. This is intended to act in a similar way as numpy's roll.
  /// It should be helpful to calculate offset arrays for periodic
  /// directions (e.g. z). For example for shift = 1, period = mesh->LocalNz
  /// we would find the zplus indices. For shift = mesh->LocalNy*mesh->LocalNz,
  /// period = mesh->LocalNx*mesh->LocalNy*mesh->LocalNz we find xplus indices.
  Region<T> & periodicShift(int shift, int period){
    // Exit early if possible
    if ( shift == 0 || period == 1 ){
      return *this;
    }
    // Handle -ve shifts as a +ve shift
    if ( shift < 0 ){
      return periodicShift(period+shift, period);
    }
    auto newInd = getIndices();

    // The calculation of the periodic shifted index is as follows
    //   localPos = index + shift % period;  // Find the shifted position within the period
    //   globalPos = (index/period) * period; // Find which period block we're in
    //   newIndex = globalPos + localPos;
    for (unsigned int i = 0; i < newInd.size(); i++){
      int index = newInd[i].ind;
      int whichBlock = index / period;
      newInd[i].ind = ((index + shift) % period) + period * whichBlock;
    };

    setIndices(newInd);

    return *this;
  }

  /// Number of indices (possibly repeated)
  unsigned int size() const {
    return indices.size();
  }

  /// Returns a RegionStats struct desribing the region
  RegionStats getStats() const {
    RegionStats result;

    result.numBlocks = blocks.size();
    if ( result.numBlocks == 0 ) return result;
    
    std::vector<int> blockSizes(result.numBlocks);
    
    // Get the size of each block using lambda to calculate size
    std::transform(std::begin(blocks), std::end(blocks), std::begin(blockSizes),
		   [](const ContiguousBlock &a) { return a.second.ind - a.first.ind;});

    auto minMaxSize = std::minmax_element(std::begin(blockSizes), std::end(blockSizes));

    result.minBlockSize = *(minMaxSize.first); //Note have to derefence to get actual value
    result.numMinBlocks = std::count(std::begin(blockSizes), std::end(blockSizes), result.minBlockSize);

    result.maxBlockSize = *(minMaxSize.second); //Note have to derefence to get actual value
    result.numMaxBlocks = std::count(std::begin(blockSizes), std::end(blockSizes), result.maxBlockSize);

    
    result.maxImbalance = static_cast<BoutReal>(result.maxBlockSize)/static_cast<BoutReal>(result.minBlockSize);

    // Count the number of small blocks, defined as blocks less than smallSizeFrac of maxBlockSize
    const BoutReal smallSizeFrac = 0.5;
    result.numSmallBlocks =
      std::count_if(std::begin(blockSizes), std::end(blockSizes),
		    [&blockSizes, &result, smallSizeFrac](int theSize) {
		      return theSize < smallSizeFrac * result.maxBlockSize;
		    });

    return result;
  }

  // TODO: Should be able to add regions (would just require extending
  // indices and recalculating blocks). This raises question of should
  // we be able to subtract regions, and if so what does that mean.
  // Addition could be simple and just extend or we could seek to
  // remove duplicate points. Former probably mostly ok. Note we do
  // want to allow duplicate points (one reason we use vector and
  // not set) but what if we add a region that has some duplicates?
  // We could retain them but common usage would probably not want
  // the duplicates.

  // We could sort indices (either forcibly or on request) to try
  // to ensure most contiguous+ordered access. Probably ok in common
  // use but would cause problems if order is important, for example
  // if we could use regions to transpose/reorder data. If regions were
  // sorted this would prevent this usage.

private:
  RegionIndices indices;   //< Flattened indices
  ContiguousBlocks blocks; //< Contiguous sections of flattened indices
  int ny = -1;             //< Size of y dimension
  int nz = -1;             //< Size of z dimension

  /// Helper function to create a RegionIndices, given the start and end
  /// points in x, y, z, and the total y, z lengths
  inline RegionIndices createRegionIndices(int xstart, int xend, int ystart, int yend,
                                           int zstart, int zend, int ny, int nz) {

    if ((xend + 1 <= xstart) ||
        (yend + 1 <= ystart) ||
        (zend + 1 <= zstart)) {
      // Empty region
      return {};
    }

    ASSERT1(ny > 0);
    ASSERT1(nz > 0);

    int len = (xend - xstart + 1) * (yend - ystart + 1) * (zend - zstart + 1);
    ASSERT1(len > 0);
    // Guard against invalid length ranges
    if (len <= 0 ) return {};

    RegionIndices region(len, {-1, ny, nz});

    int x = xstart;
    int y = ystart;
    int z = zstart;

    bool done = false;
    int j = -1;
    while (!done) {
      j++;
      region[j].ind = (x * ny + y) * nz + z;
      if (x == xend && y == yend && z == zend) {
        done = true;
      }
      ++z;
      if (z > zend) {
        z = zstart;
        ++y;
        if (y > yend) {
          y = ystart;
          ++x;
        }
      }
    }
    return region;
  }


  /// Returns a vector of all contiguous blocks contained in the passed region.
  /// Limits the maximum size of any contiguous block to maxBlockSize.
  /// A contiguous block is described by the inclusive start and the exclusive end
  /// of the contiguous block.
  ContiguousBlocks getContiguousBlocks(int maxregionblocksize) const {
    ASSERT1(maxregionblocksize>0);
    const int npoints = indices.size();
    ContiguousBlocks result;
    int index = 0; // Index within vector of indices

    while (index < npoints) {
      const T startIndex = indices[index];
      int count =
          1; // We will always have at least startPair in the block so count starts at 1

      // Consider if the next point should be added to this block
      for (index++; count < maxregionblocksize; index++) {
        if (index >= npoints) {
          break;
        }
        if ((indices[index].ind - indices[index - 1].ind) == 1) {
          count++;
        } else { // Reached the end of this block so break
          break;
        }
      }

      // This contains the inclusive end currently
      T lastIndex = indices[index-1];
      // Increase the index stored by one to get exclusive end
      lastIndex++;
      // Add pair to output, denotes inclusive start and exclusive end
      result.push_back({startIndex, lastIndex});
    }

    return result;
  }


  /// Constructs the vector of indices from the stored blocks information
  RegionIndices getRegionIndices() {
    RegionIndices result;
    // This has to be serial unless we can make result large enough in advance
    // otherwise there will be a race between threads to extend the vector
    BOUT_FOR_SERIAL(curInd, (*this)) {
      result.push_back(curInd);
    }
    return result;
  }
};

/// Return a new region with sorted indices
template<typename T>
Region<T> sort(Region<T> &region) {
  return region.asSorted();
};

/// Return a new region with unique indices
template<typename T>
Region<T> unique(Region<T> &region) {
  return region.asUnique();
};

/// Return a masked version of a region
template<typename T>
Region<T> mask(const Region<T> &region, const Region<T> &mask) {
  auto result = region;
  return result.mask(mask);
};

/// Return a new region with combined indices from two Regions
/// This doesn't attempt to avoid duplicate elements or enforce
/// any sorting etc. but could be done if desired.
template<typename T>
Region<T> operator+(const Region<T> &lhs, const Region<T> &rhs){
  auto indices = lhs.getIndices(); // Indices is a copy of the indices
  auto indicesRhs = rhs.getIndices();
  indices.insert(std::end(indices), std::begin(indicesRhs), std::end(indicesRhs));
  return Region<T>(indices);
}

/// Returns a new region based on input but with indices offset by
/// a constant
template<typename T>
Region<T> offset(const Region<T> &region, int offset){
  auto result = region;
  return result.offset(offset);
}

/// Return the number of indices in a Region
template<typename T>
unsigned int size(const Region<T> &region){
  return region.size();
}

#endif /* __REGION_H__ */<|MERGE_RESOLUTION|>--- conflicted
+++ resolved
@@ -104,40 +104,6 @@
 ///
 ///     BOUT_FOR(index, region) {
 ///        A[index] = B[index] + C[index];
-<<<<<<< HEAD
-///     )
-#define BLOCK_REGION_LOOP_SERIAL(region, index, ...)                                     \
-  {                                                                                      \
-    const auto &blocks = region.getBlocks();                                             \
-    for (auto block = blocks.cbegin(); block < blocks.cend(); ++block) {                 \
-      for (auto index = block->first; index < block->second; ++index) {                  \
-        __VA_ARGS__                                                                      \
-      }                                                                                  \
-    }                                                                                    \
-  }
-
-#define BLOCK_REGION_LOOP_PARALLEL_SECTION(region, index, ...)                           \
-  {                                                                                      \
-    const auto &blocks = region.getBlocks();                                             \
-    BOUT_OMP(for schedule(guided))                                                       \
-    for (auto block = blocks.cbegin(); block < blocks.cend(); ++block) {                 \
-      for (auto index = block->first; index < block->second; ++index) {                  \
-        __VA_ARGS__                                                                      \
-      }                                                                                  \
-    }                                                                                    \
-  }
-
-#define BLOCK_REGION_LOOP(region, index, ...)                                            \
-  {                                                                                      \
-    const auto &blocks = region.getBlocks();                                             \
-    BOUT_OMP(parallel for schedule(guided))                                              \
-    for (auto block = blocks.cbegin(); block < blocks.cend(); ++block) {                 \
-      for (auto index = block->first; index < block->second; ++index) {                  \
-        __VA_ARGS__                                                                      \
-      }                                                                                  \
-    }                                                                                    \
-  }
-=======
 ///     }
 #define BOUT_FOR_SERIAL(index, region)                                                   \
   for (auto block = region.getBlocks().cbegin(), end = region.getBlocks().cend();        \
@@ -160,7 +126,6 @@
 
 #define BOUT_FOR_INNER(index, region)                                                    \
   BOUT_FOR_OMP(index, region, for schedule(guided) nowait)
->>>>>>> c04a434b
 
 
 enum class IND_TYPE { IND_3D = 0, IND_2D = 1};
@@ -412,11 +377,7 @@
 /// For performance the BOUT_FOR macro should
 /// allow OpenMP parallelisation and hardware vectorisation.
 ///
-<<<<<<< HEAD
-///     BLOCK_REGION_LOOP(i, region) {
-=======
 ///     BOUT_FOR(i, region) {
->>>>>>> c04a434b
 ///       f[i] = a[i] + b[i];
 ///     }
 ///
@@ -424,11 +385,7 @@
 /// there is a serial verion of the macro:
 ///
 ///     BoutReal max=0.;
-<<<<<<< HEAD
-///     BLOCK_REGION_LOOP_SERIAL(i, region) {
-=======
 ///     BOUT_FOR_SERIAL(i, region) {
->>>>>>> c04a434b
 ///       max = f[i] > max ? f[i] : max;
 ///     }
 template <typename T = Ind3D> class Region {
