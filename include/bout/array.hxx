/*
 * Handle arrays of data
 *
 * Provides an interface to create, iterate over and release
 * arrays of templated types.
 *
 * Each type and array size has an object store, so when
 * arrays are released they are put into a store. Rather
 * than allocating memory, objects are retrieved from the
 * store. This minimises new and delete operations.
 *
 *
 * Ben Dudson, University of York, 2015
 *
 *
 * Changelog
 * ---------
 *
 * 2015-03-04  Ben Dudson <bd512@york.ac.uk>
 *     o Initial version
 *
 * 2021 Holger Jones, Ben Dudson
 *     o Added Umpire support, in multiple iterations/variations
 */

#ifndef __ARRAY_H__
#define __ARRAY_H__

#include <algorithm>
#include <map>
#include <memory>
#include <vector>

#ifdef _OPENMP
#include <omp.h>
#endif

#include "bout/build_config.hxx"

#if BOUT_HAS_UMPIRE
#include "umpire/Allocator.hpp"
#include "umpire/ResourceManager.hpp"
#endif

#include <bout/assert.hxx>
#include <bout/openmpwrap.hxx>

namespace {
template <typename T>
using iterator = T*;
template <typename T>
using const_iterator = const T*;
}

/*!
 * ArrayData holds the actual data
 * Handles the allocation and deletion of data
 */
template <typename T>
struct ArrayData {
  ArrayData(int size) : len(size) {
    // Allocate memory array
    // Note: By allocating with Umpire, the raw data
    //       array can be accessed on GPU devices
    //       even though the Array object itself can't.
#if BOUT_HAS_UMPIRE
    auto& rm = umpire::ResourceManager::getInstance();
#if BOUT_USE_CUDA
    auto allocator = rm.getAllocator(umpire::resource::Pinned);
#else
    auto allocator = rm.getAllocator("HOST");
#endif
    data = static_cast<T*>(allocator.allocate(size * sizeof(T)));
#else // BOUT_HAS_UMPIRE
    data = new T[len];
#endif
  }

  /// Move constructor
  ArrayData(ArrayData&& in) noexcept : len(in.len), data(in.data) {
    in.len = 0;
    in.data = nullptr;
  }

  /// Disable copy, since ArrayData takes ownership of data
  ArrayData(const ArrayData& in) = delete;

  ~ArrayData() {
#if BOUT_HAS_UMPIRE
    auto& rm = umpire::ResourceManager::getInstance();
    rm.deallocate(data);
#else
    delete[] data;
#endif
  }
  iterator<T> begin() const { return data; }
  iterator<T> end() const { return data + len; }
  int size() const { return len; }

  /// Copy assignment
  /// Copy the underlying data from one array to the other
  ///
  /// @param in  ArrayData with the same len as this.
  ArrayData<T>& operator=(const ArrayData<T>& in) {
    ASSERT1(in.len == len); // Ensure that the array lengths are the same
    std::copy(std::begin(in), std::end(in), begin());
    return *this;
  }

  /// Move assignment
<<<<<<< HEAD
  ArrayData<T>& operator=(ArrayData<T>&& in) {
=======
  ArrayData<T>& operator=(ArrayData<T>&& in) noexcept {
>>>>>>> fd3c3dc0
    if (this != &in) {
      // Free resources
#if BOUT_HAS_UMPIRE
      auto& rm = umpire::ResourceManager::getInstance();
      rm.deallocate(data);
#else
      delete[] data;
#endif
      // Copy pointers
      len = in.len;
      data = in.data;

      // Remove pointer from input so that it is
      // not freed multiple times
      in.len = 0;
      in.data = nullptr;
    }
    return *this;
  }

  inline T& operator[](int ind) { return data[ind]; }
  inline const T& operator[](int ind) const { return data[ind]; }
private:
  int len; ///< Size of the array
  T* data; ///< Array of data
};

/*!
 * Data array type with automatic memory management
 *
 * This implements a container similar to std::vector
 * but with reference counting like a smart pointer
 * and custom memory management to minimise new and delete calls
 *
 * This can be used as an alternative to static arrays
 *
 * Array<dcomplex> vals(100); // 100 complex numbers
 *
 * vals[10] = 1.0;  // ok
 *
 * When an Array goes out of scope or is deleted,
 * the underlying memory (dataBlock/Backing) is put into
 * a map, rather than being freed.
 * If the same size arrays are used repeatedly then this
 * avoids the need to use new and delete.
 *
 * This behaviour can be disabled by calling the static function useStore:
 *
 * Array<dcomplex>::useStore(false); // Disables memory store
 *
 * The second template argument determines what type of container to use to
 * store data. This defaults to a custom struct but can be std::valarray (
 * provided T is a compatible type), std::vector etc. Must provide the following :
 *  size, operator=, operator[], begin, end
 *
 * Notes:
 *  - Arrays can't be used in GPU code. To access Array data
 *    inside a RAJA loop, first extract the raw pointer
 */
template<typename T, typename Backing = ArrayData<T>>
class Array {
public:
  using data_type = T;
  using backing_type = Backing;
  using size_type = int;

  /*!
   * Create an empty array
   *
   * Array a();
   * a.empty(); // True
   *
   */
  Array() noexcept : ptr(nullptr) {}

  /*!
   * Create an array of given length
   */
  Array(size_type len) { ptr = get(len); }

  /*!
   * Destructor. Releases the underlying dataBlock
   */
  ~Array() noexcept {
    release(ptr);
  }

  /*!
   * Copy constructor
   */
  Array(const Array& other) noexcept {
    ptr = other.ptr;
  }

  /*!
   * Assignment operator
   * After this both Arrays share the same dataBlock
   *
   * Uses copy-and-swap idiom
   */
  Array& operator=(Array other) noexcept {
    swap(*this, other);
    return *this;
  }

  /*!
   * Move constructor
   */
  Array(Array&& other) noexcept {
    swap(*this, other);
  }

  /*!
   * Reallocate the array with size = \p new_size
   *
   * Note that this invalidates the existing data!
   */
  void reallocate(size_type new_size) {
    release(ptr);
    ptr = get(new_size);
  }

  /*!
   * Holds a static variable which controls whether
   * memory blocks (dataBlock) are put into a store
   * or new/deleted each time.
   *
   * The variable is initialised to true on first use,
   * but can be set to false by passing "false" as input.
   * Once set to false it can't be changed back to true.
   */
  static bool useStore(bool keep_using = true) noexcept {
    static bool value = true;
    if (keep_using) {
      return value;
    }
    // Change to false
    value = false;
    return value;
  }

  /*!
   * Release data. After this the Array is empty and any data access
   * will be invalid
   */
  void clear() noexcept { release(ptr); }

  /*!
   * Delete all data from the store and disable the store
   *
   * Note: After this is called the store cannot be re-enabled
   */
  static void cleanup() {
    // Clean the store, deleting data
    store(true);
    // Don't use the store anymore. This is so that array releases
    // after cleanup() get deleted rather than put into the store
    useStore(false);
  }

  /*!
   * Returns true if the Array is empty
   */
  bool empty() const noexcept {
    return ptr == nullptr;
  }

  /*!
   * Return size of the array. Zero if the array is empty.
   */
  size_type size() const noexcept {
    if (!ptr) {
      return 0;
    }

    // Note: std::valarray::size is technically not noexcept, so
    // Array::size shouldn't be either if we're using valarrays -- in
    // practice, it is so this shouldn't matter
    return ptr->size();
  }

  /*!
   * Returns true if the data is unique to this Array.
   *
   */
  bool unique() const noexcept { return ptr.use_count() == 1; }

  /*!
   * Ensures that this Array does not share data with another
   * This should be called before performing any write operations
   * on the data.
   */
  void ensureUnique() {
    if (!ptr || unique()) {
      return;
    }

    // Get a new (unique) block of data
    dataPtrType p = get(size());

    // Make copy of the underlying data
    p->operator=((*ptr));

    // Update the local pointer and release old
    // Can't just do ptr=p as need to try to add to store.
    release(ptr);
    ptr = std::move(p);
  }

  //////////////////////////////////////////////////////////
  // Iterators

  iterator<T> begin() noexcept { return (ptr) ? std::begin(*ptr) : nullptr; }

  iterator<T> end() noexcept { return (ptr) ? std::end(*ptr) : nullptr; }

  // Const iterators
  const_iterator<T> begin() const noexcept { return (ptr) ? std::begin(*ptr) : nullptr; }

  const_iterator<T> end() const noexcept { return (ptr) ? std::end(*ptr) : nullptr; }

  //////////////////////////////////////////////////////////
  // Element access

  /*!
   * Access a data element. This will fail if the Array is empty (so ptr is null),
   * or if ind is out of bounds. For efficiency no checking is performed,
   * so the user should perform checks.
   */
  inline T& operator[](size_type ind) {
    ASSERT3(0 <= ind && ind < size());
    return ptr->operator[](ind);
  }
  inline const T& operator[](size_type ind) const {
    ASSERT3(0 <= ind && ind < size());
    return ptr->operator[](ind);
  }

  /*!
   * Exchange contents with another Array of the same type.
   * Sizes of the arrays may differ.
   */
  friend void swap(Array<T, Backing>& first, Array<T, Backing>& second) noexcept {
    using std::swap;
    swap(first.ptr, second.ptr);
  }

private:
  // Type defs to help keep things brief -- which backing do we use
  using dataBlock = Backing;
  using dataPtrType = std::shared_ptr<dataBlock>;

  /*!
   * Pointer to the data container object owned by this Array.
   * May be null
   */
  dataPtrType ptr;

  using storeType = std::map<size_type, std::vector<dataPtrType>>;
  using arenaType = std::vector<storeType>;

  /*!
   * This maps from array size (size_type) to vectors of pointers to dataBlock objects
   *
   * By putting the static store inside a function it is initialised on first use,
   * and doesn't need to be separately declared for each type T
   *
   * Inputs
   * ------
   *
   * @param[in] cleanup   If set to true, deletes all dataBlock and clears the store
   */
  static storeType& store(bool cleanup = false) {
#ifdef _OPENMP
    static arenaType arena(omp_get_max_threads());
#else
    static arenaType arena(1);
#endif
    if (!cleanup) {
#ifdef _OPENMP
      return arena[omp_get_thread_num()];
#else
      return arena[0];
#endif
    }

    // Clean by deleting all data -- possible that just stores.clear() is
    // sufficient rather than looping over each entry.
    BOUT_OMP(single) {
      for (auto& stores : arena) {
        for (auto& p : stores) {
          auto& v = p.second;
          for (dataPtrType a : v) {
            a.reset();
          }
          v.clear();
        }
        stores.clear();
      }
      // Here we ensure there is exactly one empty map still
      // left in the arena as we have to return one such item
      arena.resize(1);
    }

    // Store should now be empty but we need to return something,
    // so return an empty storeType from the arena.
    return arena[0];
  }

  /*!
   * Returns a pointer to a dataBlock object of size \p len with no
   * references. This is either from the store, or newly allocated
   *
   * Expects \p len >= 0
   */
  dataPtrType get(size_type len) {
    ASSERT3(len >= 0);

    dataPtrType p;

    auto& st = store()[len];

    if (!st.empty()) {
      p = st.back();
      st.pop_back();
    } else {
      // Ensure that when we release the data block later we'll have
      // enough space to put it in the store so that `release` can be
      // noexcept
      st.reserve(1);
      p = std::make_shared<dataBlock>(len);
    }

    return p;
  }

  /*!
   * Release an dataBlock object, reducing its reference count by one.
   * If no more references, then put back into the store.
   * It's important to pass a reference to the pointer, otherwise we get
   * a copy of the shared_ptr, which therefore increases the use count
   * and doesn't allow us to free the pass pointer directly
   *
   * Note that this is noexcept only because we've ensure that both a)
   * store()[<size>] already exists, and b) it has space for at least
   * one data block. Of course, store() could throw -- in which case
   * we're doomed anyway, so the only thing we can do is abort
   */
  void release(dataPtrType& d) noexcept {
    if (!d) {
      return;
    }

    // Reduce reference count, and if zero return to store
    if (d.use_count() == 1) {
      if (useStore()) {
        // Put back into store
        store()[d->size()].push_back(std::move(d));
        // Could return here but seems to slow things down a lot
      }
    }

    // Finish by setting pointer to nullptr if not putting on store
    d = nullptr;
  }
};

/*!
 * Create a copy of an Array, which does not share data
 */
template <typename T, typename Backing>
Array<T, Backing> copy(const Array<T, Backing>& other) {
  Array<T, Backing> a(other);
  a.ensureUnique();
  return a;
}

/// Compare arrays, which may have different backing
template <typename T, typename B1, typename B2>
bool operator==(const Array<T, B1>& lhs, const Array<T, B2>& rhs) {
  return std::equal(lhs.begin(), lhs.end(), rhs.begin());
}

#endif // __ARRAY_H__
<|MERGE_RESOLUTION|>--- conflicted
+++ resolved
@@ -108,11 +108,7 @@
   }
 
   /// Move assignment
-<<<<<<< HEAD
-  ArrayData<T>& operator=(ArrayData<T>&& in) {
-=======
   ArrayData<T>& operator=(ArrayData<T>&& in) noexcept {
->>>>>>> fd3c3dc0
     if (this != &in) {
       // Free resources
 #if BOUT_HAS_UMPIRE
