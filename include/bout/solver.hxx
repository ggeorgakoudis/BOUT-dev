--- conflicted
+++ resolved
@@ -485,7 +485,6 @@
   /// Returns a Field3D containing the global indices
   Field3D globalIndex(int localStart);
 
-<<<<<<< HEAD
   /// Maximum internal timestep
   BoutReal max_dt{-1.0};
 
@@ -502,8 +501,6 @@
     std::string time_dimension;
   };
 
-=======
->>>>>>> 382e9391
   /// Get the list of monitors
   auto getMonitors() const -> const std::list<MonitorInfo>& { return monitors; }
 
