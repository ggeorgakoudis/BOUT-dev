/*!************************************************************************
 * \file mesh.hxx
 *
 * Interface for mesh classes. Contains standard variables and useful
 * routines.
 * 
 * Changelog
 * =========
 *
 * 2014-12 Ben Dudson <bd512@york.ac.uk>
 *     * Removing coordinate system into separate
 *       Coordinates class
 *     * Adding index derivative functions from derivs.cxx
 * 
 * 2010-06 Ben Dudson, Sean Farley
 *     * Initial version, adapted from GridData class
 *     * Incorporates code from topology.cpp and Communicator
 *
 **************************************************************************
 * Copyright 2010 B.D.Dudson, S.Farley, M.V.Umansky, X.Q.Xu
 *
 * Contact: Ben Dudson, bd512@york.ac.uk
 * 
 * This file is part of BOUT++.
 *
 * BOUT++ is free software: you can redistribute it and/or modify
 * it under the terms of the GNU Lesser General Public License as published by
 * the Free Software Foundation, either version 3 of the License, or
 * (at your option) any later version.
 *
 * BOUT++ is distributed in the hope that it will be useful,
 * but WITHOUT ANY WARRANTY; without even the implied warranty of
 * MERCHANTABILITY or FITNESS FOR A PARTICULAR PURPOSE.  See the
 * GNU Lesser General Public License for more details.
 *
 * You should have received a copy of the GNU Lesser General Public License
 * along with BOUT++.  If not, see <http://www.gnu.org/licenses/>.
 *
 **************************************************************************/

class Mesh;

#ifndef __MESH_H__
#define __MESH_H__

#include "mpi.h"

#include <bout/deprecated.hxx>
#include <bout/deriv_store.hxx>
#include <bout/index_derivs_interface.hxx>

#include "field_data.hxx"
#include "bout_types.hxx"
#include "field2d.hxx"
#include "field3d.hxx"
#include "datafile.hxx"
#include "options.hxx"

#include "fieldgroup.hxx"

#include "boundary_region.hxx"
#include "parallel_boundary_region.hxx"

#include "sys/range.hxx" // RangeIterator

#include <bout/griddata.hxx>

#include "coordinates.hxx"    // Coordinates class

#include "paralleltransform.hxx" // ParallelTransform class

#include "unused.hxx"

#include <bout/region.hxx>

#include <list>
#include <memory>
#include <map>

/// Type used to return pointers to handles
typedef void* comm_handle;

class Mesh {
 public:

  /// Constructor for a "bare", uninitialised Mesh
  /// Only useful for testing
  Mesh() : source(nullptr), options(nullptr) {}

  /// Constructor
  /// @param[in] s  The source to be used for loading variables
  /// @param[in] options  The options section for settings
  Mesh(GridDataSource *s, Options *options);

  /// Destructor
  virtual ~Mesh();

  /// Create a Mesh object
  ///
  /// @param[in] source  The data source to use for loading variables
  /// @param[in] opt     The option section. By default this is "mesh"
  static Mesh *create(GridDataSource *source, Options *opt = nullptr);

  /// Create a Mesh object
  ///
  /// The source is determined by
  ///  1) If "file" is set in the options, read that
  ///  2) If "grid" is set in global options, read that
  ///  3) Use options as data source
  ///
  /// @param[in] opt  Input options. Default is "mesh" section
  static Mesh *create(Options *opt = nullptr);

  /// Loads the mesh values
  /// 
  /// Currently need to create and load mesh in separate calls
  /// because creating Fields uses the global "mesh" pointer
  /// which isn't created until Mesh is constructed
  virtual int load() {return 1;}
  
  /// Add output variables to a data file
  /// These are used for post-processing
  virtual void outputVars(Datafile &UNUSED(file)) {} 
  
  // Get routines to request data from mesh file
  
  /// Get a string from the input source
  /// 
  /// @param[out] sval  The value will be put into this variable
  /// @param[in] name   The name of the variable to read
  ///
  /// @returns zero if successful, non-zero on failure
  int get(std::string &sval, const std::string &name);

  /// Get an integer from the input source
  /// 
  /// @param[out] ival  The value will be put into this variable
  /// @param[in] name   The name of the variable to read
  ///
  /// @returns zero if successful, non-zero on failure
  int get(int &ival, const std::string &name);

  /// Get a BoutReal from the input source
  /// 
  /// @param[out] rval  The value will be put into this variable
  /// @param[in] name   The name of the variable to read
  ///
  /// @returns zero if successful, non-zero on failure
  int get(BoutReal &rval, const std::string &name);

  /// Get a Field2D from the input source
  /// including communicating guard cells
  ///
  /// @param[out] var   This will be set to the value. Will be allocated if needed
  /// @param[in] name   Name of the variable to read
  /// @param[in] def    The default value if not found
  ///
  /// @returns zero if successful, non-zero on failure
  int get(Field2D &var, const std::string &name, BoutReal def=0.0);

  /// Get a Field3D from the input source
  ///
  /// @param[out] var   This will be set to the value. Will be allocated if needed
  /// @param[in] name   Name of the variable to read
  /// @param[in] def    The default value if not found
  /// @param[in] communicate  Should the field be communicated to fill guard cells?
  ///
  /// @returns zero if successful, non-zero on failure
  int get(Field3D &var, const std::string &name, BoutReal def=0.0, bool communicate=true);

  /// Get a Vector2D from the input source.
  /// If \p var is covariant then this gets three
  /// Field2D variables with "_x", "_y", "_z" appended to \p name
  /// If \p var is contravariant, then "x", "y", "z" are appended to \p name
  ///
  /// By default all fields revert to zero
  ///
  /// @param[in] var  This will be set to the value read
  /// @param[in] name  The name of the vector. Individual fields are read based on this name by appending. See above
  ///
  /// @returns zero always. 
  int get(Vector2D &var, const std::string &name);

  /// Get a Vector3D from the input source.
  /// If \p var is covariant then this gets three
  /// Field3D variables with "_x", "_y", "_z" appended to \p name
  /// If \p var is contravariant, then "x", "y", "z" are appended to \p name
  ///
  /// By default all fields revert to zero
  ///
  /// @param[in] var  This will be set to the value read
  /// @param[in] name  The name of the vector. Individual fields are read based on this name by appending. See above
  ///
  /// @returns zero always. 
  int get(Vector3D &var, const std::string &name);

  /// Wrapper for GridDataSource::hasVar
  bool sourceHasVar(const std::string &name);
  
  // Communications
  /*!
   * Communicate a list of FieldData objects
   * Uses a variadic template (C++11) to pack all
   * arguments into a FieldGroup
   */
  template <typename... Ts>
  void communicate(Ts&... ts) {
    FieldGroup g(ts...);
    communicate(g);
  }

  template <typename... Ts>
  void communicateXZ(Ts&... ts) {
    FieldGroup g(ts...);
    communicateXZ(g);
  }

  /*!
   * Communicate a group of fields
   */
  void communicate(FieldGroup &g);

  /// Communcate guard cells in XZ only
  /// i.e. no Y communication
  ///
  /// @param g  The group of fields to communicate. Guard cells will be modified
  void communicateXZ(FieldGroup &g);

  /*!
   * Communicate an X-Z field
   */
  void communicate(FieldPerp &f); 

  /*!
   * Send a list of FieldData objects
   * Packs arguments into a FieldGroup and passes
   * to send(FieldGroup&).
   */
  template <typename... Ts>
  comm_handle send(Ts&... ts) {
    FieldGroup g(ts...);
    return send(g);
  }

  /// Perform communications without waiting for them
  /// to finish. Requires a call to wait() afterwards.
  ///
  /// \param g Group of fields to communicate
  /// \returns handle to be used as input to wait()
  virtual comm_handle send(FieldGroup &g) = 0;  
  virtual int wait(comm_handle handle) = 0; ///< Wait for the handle, return error code

  // non-local communications

  /// Low-level communication routine
  /// Send a buffer of data from this processor to another
  /// This must be matched by a corresponding call to
  /// receiveFromProc on the receiving processor
  ///
  /// @param[in] xproc  X index of processor to send to
  /// @param[in] yproc  Y index of processor to send to
  /// @param[in] buffer A buffer of data to send
  /// @param[in] size   The length of \p buffer
  /// @param[in] tag    A label, must be the same at receive
  virtual MPI_Request sendToProc(int xproc, int yproc, BoutReal *buffer, int size, int tag) = 0;

  /// Low-level communication routine
  /// Receive a buffer of data from another processor
  /// Must be matched by corresponding sendToProc call
  /// on the sending processor
  ///
  /// @param[in] xproc X index of sending processor
  /// @param[in] yproc Y index of sending processor
  /// @param[inout] buffer  The buffer to fill with data. Must already be allocated of length \p size
  /// @param[in] size  The length of \p buffer
  /// @param[in] tag   A label, must be the same as send
  virtual comm_handle receiveFromProc(int xproc, int yproc, BoutReal *buffer, int size, int tag) = 0;
  
  virtual int getNXPE() = 0; ///< The number of processors in the X direction
  virtual int getNYPE() = 0; ///< The number of processors in the Y direction
  virtual int getXProcIndex() = 0; ///< This processor's index in X direction
  virtual int getYProcIndex() = 0; ///< This processor's index in Y direction
  
  // X communications
  virtual bool firstX() = 0;  ///< Is this processor first in X? i.e. is there a boundary to the left in X?
  virtual bool lastX() = 0; ///< Is this processor last in X? i.e. is there a boundary to the right in X?

  /// Domain is periodic in X?
  bool periodicX{false};

  int NXPE, PE_XIND; ///< Number of processors in X, and X processor index

  /// Send a buffer of data to processor at X index +1
  ///
  /// @param[in] buffer  The data to send. Must be at least length \p size
  /// @param[in] size    The number of BoutReals to send
  /// @param[in] tag     A label for the communication. Must be the same at receive
  virtual int sendXOut(BoutReal *buffer, int size, int tag) = 0;

  /// Send a buffer of data to processor at X index -1
  ///
  /// @param[in] buffer  The data to send. Must be at least length \p size
  /// @param[in] size    The number of BoutReals to send
  /// @param[in] tag     A label for the communication. Must be the same at receive
  virtual int sendXIn(BoutReal *buffer, int size, int tag) = 0;

  /// Receive a buffer of data from X index +1
  ///
  /// @param[in] buffer  A buffer to put the data in. Must already be allocated of length \p size
  /// @param[in] size    The number of BoutReals to receive and put in \p buffer
  /// @param[in] tag     A label for the communication. Must be the same as sent
  virtual comm_handle irecvXOut(BoutReal *buffer, int size, int tag) = 0;

  /// Receive a buffer of data from X index -1
  ///
  /// @param[in] buffer  A buffer to put the data in. Must already be allocated of length \p size
  /// @param[in] size    The number of BoutReals to receive and put in \p buffer
  /// @param[in] tag     A label for the communication. Must be the same as sent
  virtual comm_handle irecvXIn(BoutReal *buffer, int size, int tag) = 0;

  MPI_Comm getXcomm() {return getXcomm(0);} ///< Return communicator containing all processors in X
  virtual MPI_Comm getXcomm(int jy) const = 0; ///< Return X communicator
  virtual MPI_Comm getYcomm(int jx) const = 0; ///< Return Y communicator
  
  /// Is local X index \p jx periodic in Y?
  ///
  /// \param[in] jx   The local (on this processor) index in X
  virtual bool periodicY(int jx) const;

  /// Is local X index \p jx periodic in Y?
  ///
  /// \param[in] jx   The local (on this processor) index in X
  /// \param[out] ts  The Twist-Shift angle if periodic
  virtual bool periodicY(int jx, BoutReal &ts) const = 0;
  
  virtual int ySize(int jx) const; ///< The number of points in Y at fixed X index \p jx

  // Y communications
  virtual bool firstY() const = 0; ///< Is this processor first in Y? i.e. is there a boundary at lower Y?
  virtual bool lastY() const = 0; ///< Is this processor last in Y? i.e. is there a boundary at upper Y?
  virtual bool firstY(int xpos) const = 0; ///< Is this processor first in Y? i.e. is there a boundary at lower Y?
  virtual bool lastY(int xpos) const = 0; ///< Is this processor last in Y? i.e. is there a boundary at upper Y?
  virtual int UpXSplitIndex() = 0;  ///< If the upper Y guard cells are split in two, return the X index where the split occurs
  virtual int DownXSplitIndex() = 0; ///< If the lower Y guard cells are split in two, return the X index where the split occurs

  /// Send data
  virtual int sendYOutIndest(BoutReal *buffer, int size, int tag) = 0;

  /// 
  virtual int sendYOutOutdest(BoutReal *buffer, int size, int tag) = 0;

  ///
  virtual int sendYInIndest(BoutReal *buffer, int size, int tag) = 0;

  ///
  virtual int sendYInOutdest(BoutReal *buffer, int size, int tag) = 0;

  /// Non-blocking receive. Must be followed by a call to wait()
  ///
  /// @param[out] buffer  A buffer of length \p size which must already be allocated
  /// @param[in] size The number of BoutReals expected
  /// @param[in] tag  The tag number of the expected message
  virtual comm_handle irecvYOutIndest(BoutReal *buffer, int size, int tag) = 0;

  /// Non-blocking receive. Must be followed by a call to wait()
  ///
  /// @param[out] buffer  A buffer of length \p size which must already be allocated
  /// @param[in] size The number of BoutReals expected
  /// @param[in] tag  The tag number of the expected message
  virtual comm_handle irecvYOutOutdest(BoutReal *buffer, int size, int tag) = 0;

  /// Non-blocking receive. Must be followed by a call to wait()
  ///
  /// @param[out] buffer  A buffer of length \p size which must already be allocated
  /// @param[in] size The number of BoutReals expected
  /// @param[in] tag  The tag number of the expected message
  virtual comm_handle irecvYInIndest(BoutReal *buffer, int size, int tag) = 0;

  /// Non-blocking receive. Must be followed by a call to wait()
  ///
  /// @param[out] buffer  A buffer of length \p size which must already be allocated
  /// @param[in] size The number of BoutReals expected
  /// @param[in] tag  The tag number of the expected message
  virtual comm_handle irecvYInOutdest(BoutReal *buffer, int size, int tag) = 0;
  
  // Boundary region iteration

  /// Iterate over the lower Y boundary
  virtual const RangeIterator iterateBndryLowerY() const = 0;

  /// Iterate over the upper Y boundary
  virtual const RangeIterator iterateBndryUpperY() const = 0;
  virtual const RangeIterator iterateBndryLowerOuterY() const = 0;
  virtual const RangeIterator iterateBndryLowerInnerY() const = 0;
  virtual const RangeIterator iterateBndryUpperOuterY() const = 0;
  virtual const RangeIterator iterateBndryUpperInnerY() const = 0;
  
  bool hasBndryLowerY(); ///< Is there a boundary on the lower guard cells in Y?
  bool hasBndryUpperY(); ///< Is there a boundary on the upper guard cells in Y?

  // Boundary regions

  /// Return a vector containing all the boundary regions on this processor
  virtual std::vector<BoundaryRegion*> getBoundaries() = 0;

  /// Add a boundary region to this processor
  virtual void addBoundary(BoundaryRegion* UNUSED(bndry)) {}

  /// Get all the parallel (Y) boundaries on this processor 
  virtual std::vector<BoundaryRegionPar*> getBoundariesPar() = 0;

  /// Add a parallel(Y) boundary to this processor 
  virtual void addBoundaryPar(BoundaryRegionPar* UNUSED(bndry)) {}
  
  /// Branch-cut special handling (experimental)
  virtual const Field3D smoothSeparatrix(const Field3D &f) {return f;}
  
  virtual BoutReal GlobalX(int jx) const = 0; ///< Continuous X index between 0 and 1
  virtual BoutReal GlobalY(int jy) const = 0; ///< Continuous Y index (0 -> 1)
  virtual BoutReal GlobalX(BoutReal jx) const = 0; ///< Continuous X index between 0 and 1
  virtual BoutReal GlobalY(BoutReal jy) const = 0; ///< Continuous Y index (0 -> 1)
  
  //////////////////////////////////////////////////////////
  
  int GlobalNx, GlobalNy, GlobalNz; ///< Size of the global arrays. Note: can have holes
  int OffsetX, OffsetY, OffsetZ;    ///< Offset of this mesh within the global array
                                    ///< so startx on this processor is OffsetX in global
  
  /// Returns the global X index given a local indexs
  /// If the local index includes the boundary cells, then so does the global.
  virtual int XGLOBAL(int xloc) const = 0;
  /// Returns the global Y index given a local index
  /// The local index must include the boundary, the global index does not.
  virtual int YGLOBAL(int yloc) const = 0;

  /// Size of the mesh on this processor including guard/boundary cells
  int LocalNx, LocalNy, LocalNz;
  
  /// Local ranges of data (inclusive), excluding guard cells
  int xstart, xend, ystart, yend;
  
  /// Enable staggered grids (Centre, Lower). Otherwise all vars are
  /// cell centred (default).
  bool StaggerGrids{false};
  
  /// Include integrated shear (if shifting X)
  bool IncIntShear{false};

  /// Coordinate system
  Coordinates *getCoordinates(const CELL_LOC location = CELL_CENTRE) {
    return getCoordinatesSmart(location).get();
  };

  std::shared_ptr<Coordinates>
  getCoordinatesSmart(const CELL_LOC location = CELL_CENTRE) {
    ASSERT1(location != CELL_DEFAULT);
    ASSERT1(location != CELL_VSHIFT);

    if (coords_map.count(location)) { // True branch most common, returns immediately
      return coords_map[location];
    } else {
      // No coordinate system set. Create default
      // Note that this can't be allocated here due to incomplete type
      // (circular dependency between Mesh and Coordinates)
      coords_map.emplace(location, createDefaultCoordinates(location));
      return coords_map[location];
    }
  }

  /// Returns the non-CELL_CENTRE location
  /// allowed as a staggered location
  CELL_LOC getAllowedStaggerLoc(DIRECTION direction) const {
    AUTO_TRACE();
    switch (direction) {
    case (DIRECTION::X):
      return CELL_XLOW;
    case (DIRECTION::Y):
    case (DIRECTION::YOrthogonal):
    case (DIRECTION::YAligned):
      return CELL_YLOW;
    case (DIRECTION::Z):
      return CELL_ZLOW;
    default:
      throw BoutException("Unhandled direction encountered in getAllowedStaggerLoc");
    }
  };

  /// Returns the number of grid points in the
  /// particular direction
  int getNpoints(DIRECTION direction) const {
    AUTO_TRACE();
    switch (direction) {
    case (DIRECTION::X):
      return LocalNx;
    case (DIRECTION::Y):
    case (DIRECTION::YOrthogonal):
    case (DIRECTION::YAligned):
      return LocalNy;
    case (DIRECTION::Z):
      return LocalNz;
    default:
      throw BoutException("Unhandled direction encountered in getNpoints");
    }
  };

  /// Returns the number of guard points in the
  /// particular direction
  int getNguard(DIRECTION direction) const {
    AUTO_TRACE();
    switch (direction) {
    case (DIRECTION::X):
      return xstart;
    case (DIRECTION::Y):
    case (DIRECTION::YOrthogonal):
    case (DIRECTION::YAligned):
      return ystart;
    case (DIRECTION::Z):
      return 2;
    default:
      throw BoutException("Unhandled direction encountered in getNguard");
    }
  };

  /// Re-calculate staggered Coordinates, useful if CELL_CENTRE Coordinates are changed
  void recalculateStaggeredCoordinates();

  ///////////////////////////////////////////////////////////
  // INDEX DERIVATIVE OPERATORS
  ///////////////////////////////////////////////////////////

  ////// Utilties and parameters
  
  BoutReal fft_derivs_filter; ///< Fraction of modes to filter. This is set in derivs_init from option "ddz:fft_filter"

  /// Determines the resultant output stagger location in derivatives
  /// given the input and output location. Also checks that the
  /// combination of locations is allowed
  STAGGER getStagger(const CELL_LOC inloc, const CELL_LOC outloc,
                     const CELL_LOC allowedloc) const;

  /// Determines the resultant output stagger location in derivatives
  /// given the input and output location. Also checks that the
  /// combination of locations is allowed. This overload also checks
  /// the location of a second input field (velocity) is consistent.
  STAGGER getStagger(const CELL_LOC vloc, const CELL_LOC inloc, const CELL_LOC outloc,
                     const CELL_LOC allowedloc) const;

  // All of these derivative routines should probably be moved out of mesh to become
  // free functions. As an intermediate step the member routines could just call the
  // free functions.

  ////// STANDARD OPERATORS

  ////////////// X DERIVATIVE /////////////////
  template <typename T>
  DEPRECATED(T indexDDX(const T& f, CELL_LOC outloc = CELL_DEFAULT,
                        const std::string& method = "DEFAULT",
                        REGION region = RGN_NOBNDRY) const) {
    AUTO_TRACE();
    return bout::derivatives::index::DDX(f, outloc, method, region);
  }

  template <typename T>
  DEPRECATED(T indexD2DX2(const T& f, CELL_LOC outloc = CELL_DEFAULT,
                          const std::string& method = "DEFAULT",
                          REGION region = RGN_NOBNDRY) const) {
    AUTO_TRACE();
    return bout::derivatives::index::D2DX2(f, outloc, method, region);
  }

<<<<<<< HEAD
  template <typename T>
  DEPRECATED(T indexD4DX4(const T& f, CELL_LOC outloc = CELL_DEFAULT,
                          const std::string& method = "DEFAULT",
                          REGION region = RGN_NOBNDRY) const) {
    AUTO_TRACE();
    return bout::derivatives::index::D4DX4(f, outloc, method, region);
  }
=======
  /// Fraction of modes to filter. This is set in derivs_init from
  /// option "ddz:fft_filter"
  BoutReal fft_derivs_filter{0.0};

  /// First derivative in X direction, in index space
  const Field3D indexDDX(const Field3D &f, CELL_LOC outloc, DIFF_METHOD method,
                         REGION region=RGN_NOBNDRY);
  /// First derivative in X direction, in index space
  const Field2D indexDDX(const Field2D &f, CELL_LOC outloc = CELL_DEFAULT,
                         DIFF_METHOD method = DIFF_DEFAULT,
                         REGION region= RGN_NOBNDRY);
  /// First derivative in Y direction in index space
  const Field3D indexDDY(const Field3D &f, CELL_LOC outloc, DIFF_METHOD method,
                         REGION region=RGN_NOBNDRY);
  /// First derivative in Y direction in index space
  const Field2D indexDDY(const Field2D &f, CELL_LOC outloc = CELL_DEFAULT,
                         DIFF_METHOD method = DIFF_DEFAULT,
                         REGION region=RGN_NOBNDRY);
  /// First derivative in Z direction in index space
  const Field3D indexDDZ(const Field3D &f, CELL_LOC outloc, DIFF_METHOD method,
                         REGION region=RGN_NOBNDRY);
  const Field3D indexDDZ(const Field3D &f, CELL_LOC outloc, DIFF_METHOD method,
                         bool inc_xbndry) {
    return indexDDZ(f, outloc, method, inc_xbndry? RGN_NOY : RGN_NOBNDRY);
  }
  /// First derivative in Z direction in index space
  const Field2D indexDDZ(const Field2D &f, CELL_LOC outloc = CELL_DEFAULT,
                         DIFF_METHOD method = DIFF_DEFAULT,
                         REGION region=RGN_NOBNDRY);

  // Second derivatives in index space
  // Implemented in src/mesh/index_derivs.hxx
  
  /// Second derivative in X direction in index space
  ///
  /// @param[in] f  The field to be differentiated
  /// @param[in] outloc  The cell location where the result is desired
  /// @param[in] method  The differencing method to use, overriding default
  /// @param[in] region  The region of the grid for which the result is calculated.
  const Field3D indexD2DX2(const Field3D &f, CELL_LOC outloc, DIFF_METHOD method,
                           REGION region=RGN_NOBNDRY);
  /// Second derivative in X direction in index space
  const Field2D indexD2DX2(const Field2D &f, CELL_LOC outloc = CELL_DEFAULT,
                           DIFF_METHOD method = DIFF_DEFAULT,
                           REGION region=RGN_NOBNDRY);

  /// Second derivative in Y direction in index space
  ///
  /// @param[in] f  The field to be differentiated
  /// @param[in] outloc  The cell location where the result is desired
  /// @param[in] method  The differencing method to use, overriding default
  /// @param[in] region  The region of the grid for which the result is calculated.
  const Field3D indexD2DY2(const Field3D &f, CELL_LOC outloc, DIFF_METHOD method,
                           REGION region=RGN_NOBNDRY);
  /// Second derivative in Y direction in index space
  const Field2D indexD2DY2(const Field2D &f, CELL_LOC outloc = CELL_DEFAULT,
                           DIFF_METHOD method = DIFF_DEFAULT,
                           REGION region=RGN_NOBNDRY);

  /// Second derivative in Z direction in index space
  ///
  /// @param[in] f  The field to be differentiated
  /// @param[in] outloc  The cell location where the result is desired
  /// @param[in] method  The differencing method to use, overriding default
  /// @param[in] region  The region of the grid for which the result is calculated.
  const Field3D indexD2DZ2(const Field3D &f, CELL_LOC outloc,
                           DIFF_METHOD method, REGION region);
  const Field3D indexD2DZ2(const Field3D &f, CELL_LOC outloc,
                           DIFF_METHOD method, bool inc_xbndry) {
    return indexD2DZ2(f,outloc, method, inc_xbndry ? RGN_NOY : RGN_NOBNDRY);
  }

  // Fourth derivatives in index space
  /// Fourth derivative in X direction in index space
  const Field3D indexD4DX4(const Field3D &f, CELL_LOC outloc = CELL_DEFAULT,
                           DIFF_METHOD method = DIFF_DEFAULT,
                           REGION region=RGN_NOBNDRY);
  /// Fourth derivative in X direction in index space
  const Field2D indexD4DX4(const Field2D &f, CELL_LOC outloc = CELL_DEFAULT,
                           DIFF_METHOD method = DIFF_DEFAULT,
                           REGION region=RGN_NOBNDRY);
  /// Fourth derivative in Y direction in index space
  const Field3D indexD4DY4(const Field3D &f, CELL_LOC outloc = CELL_DEFAULT,
                           DIFF_METHOD method = DIFF_DEFAULT,
                           REGION region=RGN_NOBNDRY);
  /// Fourth derivative in Y direction in index space
  const Field2D indexD4DY4(const Field2D &f, CELL_LOC outloc = CELL_DEFAULT,
                           DIFF_METHOD method = DIFF_DEFAULT,
                           REGION region=RGN_NOBNDRY);
  /// Fourth derivative in Z direction in index space
  const Field3D indexD4DZ4(const Field3D &f, CELL_LOC outloc = CELL_DEFAULT,
                           DIFF_METHOD method = DIFF_DEFAULT,
                           REGION region=RGN_NOBNDRY);
  /// Fourth derivative in Z direction in index space
  const Field2D indexD4DZ4(const Field2D &f, CELL_LOC outloc = CELL_DEFAULT,
                           DIFF_METHOD method = DIFF_DEFAULT,
                           REGION region=RGN_NOBNDRY);
  
  // Advection schemes
>>>>>>> a0cf8ee9

  ////////////// Y DERIVATIVE /////////////////

  template <typename T>
  DEPRECATED(T indexDDY(const T& f, CELL_LOC outloc = CELL_DEFAULT,
                        const std::string& method = "DEFAULT",
                        REGION region = RGN_NOBNDRY) const) {
    AUTO_TRACE();
    return bout::derivatives::index::DDY(f, outloc, method, region);
  }

  template <typename T>
  DEPRECATED(T indexD2DY2(const T& f, CELL_LOC outloc = CELL_DEFAULT,
                          const std::string& method = "DEFAULT",
                          REGION region = RGN_NOBNDRY) const) {
    AUTO_TRACE();
    return bout::derivatives::index::D2DY2(f, outloc, method, region);
  }

  template <typename T>
  DEPRECATED(T indexD4DY4(const T& f, CELL_LOC outloc = CELL_DEFAULT,
                          const std::string& method = "DEFAULT",
                          REGION region = RGN_NOBNDRY) const) {
    AUTO_TRACE();
    return bout::derivatives::index::D4DY4(f, outloc, method, region);
  }

  ////////////// Z DERIVATIVE /////////////////
  template <typename T>
  DEPRECATED(T indexDDZ(const T& f, CELL_LOC outloc = CELL_DEFAULT,
                        const std::string& method = "DEFAULT",
                        REGION region = RGN_NOBNDRY) const) {
    AUTO_TRACE();
    return bout::derivatives::index::DDZ(f, outloc, method, region);
  }

  template <typename T>
  DEPRECATED(T indexD2DZ2(const T& f, CELL_LOC outloc = CELL_DEFAULT,
                          const std::string& method = "DEFAULT",
                          REGION region = RGN_NOBNDRY) const) {
    AUTO_TRACE();
    return bout::derivatives::index::D2DZ2(f, outloc, method, region);
  }

  template <typename T>
  DEPRECATED(T indexD4DZ4(const T& f, CELL_LOC outloc = CELL_DEFAULT,
                          const std::string& method = "DEFAULT",
                          REGION region = RGN_NOBNDRY) const) {
    AUTO_TRACE();
    return bout::derivatives::index::D4DZ4(f, outloc, method, region);
  }

  ////// ADVECTION AND FLUX OPERATORS

  /// Advection operator in index space in [] direction
  ///
  /// \f[
  ///   v \frac{d}{di} f
  /// \f]
  ///
  /// @param[in] v  The velocity in the Y direction
  /// @param[in] f  The field being advected
  /// @param[in] outloc The cell location where the result is desired. The default is the
  /// same as \p f
  /// @param[in] method  The differencing method to use
  /// @param[in] region  The region of the grid for which the result is calculated.

  ////////////// X DERIVATIVE /////////////////

  template <typename T>
  DEPRECATED(T indexVDDX(const T& vel, const T& f, CELL_LOC outloc = CELL_DEFAULT,
                         const std::string& method = "DEFAULT",
                         REGION region = RGN_NOBNDRY) const) {
    AUTO_TRACE();
    return bout::derivatives::index::VDDX(vel, f, outloc, method, region);
  }

  template <typename T>
  DEPRECATED(T indexFDDX(const T& vel, const T& f, CELL_LOC outloc = CELL_DEFAULT,
                         const std::string& method = "DEFAULT",
                         REGION region = RGN_NOBNDRY) const) {
    AUTO_TRACE();
    return bout::derivatives::index::FDDX(vel, f, outloc, method, region);
  }

  ////////////// Y DERIVATIVE /////////////////

  template <typename T>
  DEPRECATED(T indexVDDY(const T& vel, const T& f, CELL_LOC outloc = CELL_DEFAULT,
                         const std::string& method = "DEFAULT",
                         REGION region = RGN_NOBNDRY) const) {
    AUTO_TRACE();
    return bout::derivatives::index::VDDY(vel, f, outloc, method, region);
  }

  template <typename T>
  DEPRECATED(T indexFDDY(const T& vel, const T& f, CELL_LOC outloc = CELL_DEFAULT,
                         const std::string& method = "DEFAULT",
                         REGION region = RGN_NOBNDRY) const) {
    AUTO_TRACE();
    return bout::derivatives::index::FDDY(vel, f, outloc, method, region);
  }

  ////////////// Z DERIVATIVE /////////////////

  template <typename T>
  DEPRECATED(T indexVDDZ(const T& vel, const T& f, CELL_LOC outloc = CELL_DEFAULT,
                         const std::string& method = "DEFAULT",
                         REGION region = RGN_NOBNDRY) const) {
    AUTO_TRACE();
    return bout::derivatives::index::VDDZ(vel, f, outloc, method, region);
  }

  template <typename T>
  DEPRECATED(T indexFDDZ(const T& vel, const T& f, CELL_LOC outloc = CELL_DEFAULT,
                         const std::string& method = "DEFAULT",
                         REGION region = RGN_NOBNDRY) const) {
    AUTO_TRACE();
    return bout::derivatives::index::FDDZ(vel, f, outloc, method, region);
  }

  ///////////////////////////////////////////////////////////
  // PARALLEL TRANSFORMS
  ///////////////////////////////////////////////////////////

  /// Transform a field into field-aligned coordinates
  const Field3D toFieldAligned(const Field3D &f, const REGION region = RGN_ALL) {
    return getParallelTransform().toFieldAligned(f, region);
  }
  const Field2D toFieldAligned(const Field2D &f, const REGION UNUSED(region) = RGN_ALL) {
    return f;
  }
  
  /// Convert back into standard form
  const Field3D fromFieldAligned(const Field3D &f, const REGION region = RGN_ALL) {
    return getParallelTransform().fromFieldAligned(f, region);
  }
  const Field2D fromFieldAligned(const Field2D &f, const REGION UNUSED(region) = RGN_ALL) {
    return f;
  }

  bool canToFromFieldAligned() {
    return getParallelTransform().canToFromFieldAligned();
  }

  /*!
   * Unique pointer to ParallelTransform object
   */
  typedef std::unique_ptr<ParallelTransform> PTptr;
  
  /*!
   * Set the parallel (y) transform for this mesh.
   * Unique pointer used so that ParallelTransform will be deleted
   */
  void setParallelTransform(PTptr pt) {
    transform = std::move(pt);
  }
  /*!
   * Set the parallel (y) transform from the options file
   */
  void setParallelTransform();

  /*!
   * Return the parallel transform, setting it if need be
   */
  ParallelTransform& getParallelTransform();
  
  ///////////////////////////////////////////////////////////
  // REGION RELATED ROUTINES
  ///////////////////////////////////////////////////////////

  // The maxregionblocksize to use when creating the default regions.
  // Can be set in the input file and the global default is set by,
  // MAXREGIONBLOCKSIZE in include/bout/region.hxx
  int maxregionblocksize;
  
  /// Get the named region from the region_map for the data iterator
  ///
  /// Throws if region_name not found
  const Region<> &getRegion(const std::string &region_name) const{
    return getRegion3D(region_name);
  }
  const Region<Ind3D> &getRegion3D(const std::string &region_name) const;
  const Region<Ind2D> &getRegion2D(const std::string &region_name) const;
  const Region<IndPerp> &getRegionPerp(const std::string &region_name) const;

  /// Indicate if named region has already been defined
  bool hasRegion3D(const std::string& region_name) const;
  bool hasRegion2D(const std::string& region_name) const;
  bool hasRegionPerp(const std::string& region_name) const;

  /// Add a new region to the region_map for the data iterator
  ///
  /// Outputs an error message if region_name already exists
  void addRegion(const std::string &region_name, const Region<> &region) {
    return addRegion3D(region_name, region);
  }
  void addRegion(const std::string &region_name, const Region<Ind2D> &region) {
    return addRegion2D(region_name, region);
  }
  void addRegion(const std::string &region_name, const Region<IndPerp> &region) {
    return addRegionPerp(region_name, region);
  }
  void addRegion3D(const std::string &region_name, const Region<Ind3D> &region);
  void addRegion2D(const std::string &region_name, const Region<Ind2D> &region);
  void addRegionPerp(const std::string &region_name, const Region<IndPerp> &region);

  /// Converts an Ind2D to an Ind3D using calculation
  Ind3D ind2Dto3D(const Ind2D &ind2D, int jz = 0) { return {ind2D.ind * LocalNz + jz, LocalNy, LocalNz}; }

  /// Converts an Ind3D to an Ind2D using calculation
  Ind2D ind3Dto2D(const Ind3D &ind3D) { return {ind3D.ind / LocalNz, LocalNy, 1}; }

  /// Converts an Ind3D to an IndPerp using calculation
  IndPerp ind3DtoPerp(const Ind3D &ind3D) { return {ind3D.x() * LocalNz + ind3D.z(), 1, LocalNz}; }

  /// Converts an IndPerp to an Ind3D using calculation
  Ind3D indPerpto3D(const IndPerp &indPerp, int jy = 0) {
    int jz = indPerp.z();
    return { (indPerp.ind - jz) * LocalNy + LocalNz * jy + jz , LocalNy, LocalNz};
  }
  
  /// Converts an Ind3D to an Ind2D representing a 2D index using a lookup -- to be used with care
  Ind2D map3Dto2D(const Ind3D &ind3D){
    return {indexLookup3Dto2D[ind3D.ind], LocalNy, 1};
  }
  
  /// Create the default regions for the data iterator
  ///
  /// Creates RGN_{ALL,NOBNDRY,NOX,NOY}
  void createDefaultRegions();
<<<<<<< HEAD
    
 protected:
  
  GridDataSource *source; ///< Source for grid data
=======
  
  /*!
   * Return the parallel transform, setting it if need be
   */
  ParallelTransform& getParallelTransform();
  
protected:
>>>>>>> a0cf8ee9
  
  /// Source for grid data
  GridDataSource *source{nullptr};

  /// Coordinate systems at different CELL_LOCs
  std::map<CELL_LOC, std::shared_ptr<Coordinates>> coords_map;

  /// Mesh options section
  Options *options{nullptr};

  /// Handles calculation of yup and ydown
  PTptr transform{nullptr};

  /// Read a 1D array of integers
  const std::vector<int> readInts(const std::string &name, int n);
  
  /// Calculates the size of a message for a given x and y range
  int msg_len(const std::vector<FieldData*> &var_list, int xge, int xlt, int yge, int ylt);
  
  /// Initialise derivatives
  void derivs_init(Options* options);
  
private:

  /// Allocates default Coordinates objects
  std::shared_ptr<Coordinates> createDefaultCoordinates(const CELL_LOC location);

  //Internal region related information
  std::map<std::string, Region<Ind3D>> regionMap3D;
  std::map<std::string, Region<Ind2D>> regionMap2D;
  std::map<std::string, Region<IndPerp>> regionMapPerp;
  Array<int> indexLookup3Dto2D;
};

#endif // __MESH_H__<|MERGE_RESOLUTION|>--- conflicted
+++ resolved
@@ -530,7 +530,8 @@
 
   ////// Utilties and parameters
   
-  BoutReal fft_derivs_filter; ///< Fraction of modes to filter. This is set in derivs_init from option "ddz:fft_filter"
+  /// Fraction of modes to filter. This is set in derivs_init from option "ddz:fft_filter"
+  BoutReal fft_derivs_filter{0.0};
 
   /// Determines the resultant output stagger location in derivatives
   /// given the input and output location. Also checks that the
@@ -568,7 +569,6 @@
     return bout::derivatives::index::D2DX2(f, outloc, method, region);
   }
 
-<<<<<<< HEAD
   template <typename T>
   DEPRECATED(T indexD4DX4(const T& f, CELL_LOC outloc = CELL_DEFAULT,
                           const std::string& method = "DEFAULT",
@@ -576,107 +576,6 @@
     AUTO_TRACE();
     return bout::derivatives::index::D4DX4(f, outloc, method, region);
   }
-=======
-  /// Fraction of modes to filter. This is set in derivs_init from
-  /// option "ddz:fft_filter"
-  BoutReal fft_derivs_filter{0.0};
-
-  /// First derivative in X direction, in index space
-  const Field3D indexDDX(const Field3D &f, CELL_LOC outloc, DIFF_METHOD method,
-                         REGION region=RGN_NOBNDRY);
-  /// First derivative in X direction, in index space
-  const Field2D indexDDX(const Field2D &f, CELL_LOC outloc = CELL_DEFAULT,
-                         DIFF_METHOD method = DIFF_DEFAULT,
-                         REGION region= RGN_NOBNDRY);
-  /// First derivative in Y direction in index space
-  const Field3D indexDDY(const Field3D &f, CELL_LOC outloc, DIFF_METHOD method,
-                         REGION region=RGN_NOBNDRY);
-  /// First derivative in Y direction in index space
-  const Field2D indexDDY(const Field2D &f, CELL_LOC outloc = CELL_DEFAULT,
-                         DIFF_METHOD method = DIFF_DEFAULT,
-                         REGION region=RGN_NOBNDRY);
-  /// First derivative in Z direction in index space
-  const Field3D indexDDZ(const Field3D &f, CELL_LOC outloc, DIFF_METHOD method,
-                         REGION region=RGN_NOBNDRY);
-  const Field3D indexDDZ(const Field3D &f, CELL_LOC outloc, DIFF_METHOD method,
-                         bool inc_xbndry) {
-    return indexDDZ(f, outloc, method, inc_xbndry? RGN_NOY : RGN_NOBNDRY);
-  }
-  /// First derivative in Z direction in index space
-  const Field2D indexDDZ(const Field2D &f, CELL_LOC outloc = CELL_DEFAULT,
-                         DIFF_METHOD method = DIFF_DEFAULT,
-                         REGION region=RGN_NOBNDRY);
-
-  // Second derivatives in index space
-  // Implemented in src/mesh/index_derivs.hxx
-  
-  /// Second derivative in X direction in index space
-  ///
-  /// @param[in] f  The field to be differentiated
-  /// @param[in] outloc  The cell location where the result is desired
-  /// @param[in] method  The differencing method to use, overriding default
-  /// @param[in] region  The region of the grid for which the result is calculated.
-  const Field3D indexD2DX2(const Field3D &f, CELL_LOC outloc, DIFF_METHOD method,
-                           REGION region=RGN_NOBNDRY);
-  /// Second derivative in X direction in index space
-  const Field2D indexD2DX2(const Field2D &f, CELL_LOC outloc = CELL_DEFAULT,
-                           DIFF_METHOD method = DIFF_DEFAULT,
-                           REGION region=RGN_NOBNDRY);
-
-  /// Second derivative in Y direction in index space
-  ///
-  /// @param[in] f  The field to be differentiated
-  /// @param[in] outloc  The cell location where the result is desired
-  /// @param[in] method  The differencing method to use, overriding default
-  /// @param[in] region  The region of the grid for which the result is calculated.
-  const Field3D indexD2DY2(const Field3D &f, CELL_LOC outloc, DIFF_METHOD method,
-                           REGION region=RGN_NOBNDRY);
-  /// Second derivative in Y direction in index space
-  const Field2D indexD2DY2(const Field2D &f, CELL_LOC outloc = CELL_DEFAULT,
-                           DIFF_METHOD method = DIFF_DEFAULT,
-                           REGION region=RGN_NOBNDRY);
-
-  /// Second derivative in Z direction in index space
-  ///
-  /// @param[in] f  The field to be differentiated
-  /// @param[in] outloc  The cell location where the result is desired
-  /// @param[in] method  The differencing method to use, overriding default
-  /// @param[in] region  The region of the grid for which the result is calculated.
-  const Field3D indexD2DZ2(const Field3D &f, CELL_LOC outloc,
-                           DIFF_METHOD method, REGION region);
-  const Field3D indexD2DZ2(const Field3D &f, CELL_LOC outloc,
-                           DIFF_METHOD method, bool inc_xbndry) {
-    return indexD2DZ2(f,outloc, method, inc_xbndry ? RGN_NOY : RGN_NOBNDRY);
-  }
-
-  // Fourth derivatives in index space
-  /// Fourth derivative in X direction in index space
-  const Field3D indexD4DX4(const Field3D &f, CELL_LOC outloc = CELL_DEFAULT,
-                           DIFF_METHOD method = DIFF_DEFAULT,
-                           REGION region=RGN_NOBNDRY);
-  /// Fourth derivative in X direction in index space
-  const Field2D indexD4DX4(const Field2D &f, CELL_LOC outloc = CELL_DEFAULT,
-                           DIFF_METHOD method = DIFF_DEFAULT,
-                           REGION region=RGN_NOBNDRY);
-  /// Fourth derivative in Y direction in index space
-  const Field3D indexD4DY4(const Field3D &f, CELL_LOC outloc = CELL_DEFAULT,
-                           DIFF_METHOD method = DIFF_DEFAULT,
-                           REGION region=RGN_NOBNDRY);
-  /// Fourth derivative in Y direction in index space
-  const Field2D indexD4DY4(const Field2D &f, CELL_LOC outloc = CELL_DEFAULT,
-                           DIFF_METHOD method = DIFF_DEFAULT,
-                           REGION region=RGN_NOBNDRY);
-  /// Fourth derivative in Z direction in index space
-  const Field3D indexD4DZ4(const Field3D &f, CELL_LOC outloc = CELL_DEFAULT,
-                           DIFF_METHOD method = DIFF_DEFAULT,
-                           REGION region=RGN_NOBNDRY);
-  /// Fourth derivative in Z direction in index space
-  const Field2D indexD4DZ4(const Field2D &f, CELL_LOC outloc = CELL_DEFAULT,
-                           DIFF_METHOD method = DIFF_DEFAULT,
-                           REGION region=RGN_NOBNDRY);
-  
-  // Advection schemes
->>>>>>> a0cf8ee9
 
   ////////////// Y DERIVATIVE /////////////////
 
@@ -908,23 +807,11 @@
   ///
   /// Creates RGN_{ALL,NOBNDRY,NOX,NOY}
   void createDefaultRegions();
-<<<<<<< HEAD
     
- protected:
-  
-  GridDataSource *source; ///< Source for grid data
-=======
-  
-  /*!
-   * Return the parallel transform, setting it if need be
-   */
-  ParallelTransform& getParallelTransform();
-  
 protected:
->>>>>>> a0cf8ee9
-  
+
   /// Source for grid data
-  GridDataSource *source{nullptr};
+  GridDataSource* source{nullptr};
 
   /// Coordinate systems at different CELL_LOCs
   std::map<CELL_LOC, std::shared_ptr<Coordinates>> coords_map;
