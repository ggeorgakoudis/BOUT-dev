--- conflicted
+++ resolved
@@ -488,15 +488,6 @@
   virtual int YLOCAL(int yglo) const = 0;
 
   /// Returns the number of unique cells (i.e., ones not used for
-<<<<<<< HEAD
-  /// communication) on this processor for 3D fields.
-  virtual int localSize3D();
-  /// Returns the number of unique cells (i.e., ones not used for
-  /// communication) on this processor for 2D fields.
-  virtual int localSize2D();
-  /// Returns the number of unique cells (i.e., ones not used for
-  /// communication) on this processor for perpendicular fields.
-=======
   /// communication) on this processor for 3D fields. Boundaries
   /// are only included to a depth of 1.
   virtual int localSize3D();
@@ -507,7 +498,6 @@
   /// Returns the number of unique cells (i.e., ones not used for
   /// communication) on this processor for perpendicular fields.
   /// Boundaries are only included to a depth of 1.
->>>>>>> b3c4818e
   virtual int localSizePerp();
 
   /// Get the value of the first global 3D index on this processor.
