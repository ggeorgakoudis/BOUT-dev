--- conflicted
+++ resolved
@@ -449,7 +449,6 @@
     }
   }
 
-<<<<<<< HEAD
   /// Returns the non-CELL_CENTRE location
   /// allowed as a staggered location
   CELL_LOC getAllowedStaggerLoc(DIRECTION direction) const {
@@ -503,7 +502,7 @@
       throw BoutException("Unhandled direction encountered in getNguard");
     }
   };
-=======
+
   /// Re-calculate staggered Coordinates, useful if CELL_CENTRE Coordinates are changed
   void recalculateStaggeredCoordinates() {
     for (auto& i : coords_map) {
@@ -517,11 +516,6 @@
       i.second = createDefaultCoordinates(location);
     }
   }
-
-  Coordinates *DEPRECATED(coordinates(const CELL_LOC location = CELL_CENTRE)) {
-    return getCoordinates(location);
-  }
->>>>>>> 281909b8
 
   ///////////////////////////////////////////////////////////
   // INDEX DERIVATIVE OPERATORS
