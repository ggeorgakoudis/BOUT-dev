/*!************************************************************************
 * \file mesh.hxx
 *
 * Interface for mesh classes. Contains standard variables and useful
 * routines.
 * 
 * Changelog
 * =========
 *
 * 2014-12 Ben Dudson <bd512@york.ac.uk>
 *     * Removing coordinate system into separate
 *       Coordinates class
 *     * Adding index derivative functions from derivs.cxx
 * 
 * 2010-06 Ben Dudson, Sean Farley
 *     * Initial version, adapted from GridData class
 *     * Incorporates code from topology.cpp and Communicator
 *
 **************************************************************************
 * Copyright 2010 B.D.Dudson, S.Farley, M.V.Umansky, X.Q.Xu
 *
 * Contact: Ben Dudson, bd512@york.ac.uk
 * 
 * This file is part of BOUT++.
 *
 * BOUT++ is free software: you can redistribute it and/or modify
 * it under the terms of the GNU Lesser General Public License as published by
 * the Free Software Foundation, either version 3 of the License, or
 * (at your option) any later version.
 *
 * BOUT++ is distributed in the hope that it will be useful,
 * but WITHOUT ANY WARRANTY; without even the implied warranty of
 * MERCHANTABILITY or FITNESS FOR A PARTICULAR PURPOSE.  See the
 * GNU Lesser General Public License for more details.
 *
 * You should have received a copy of the GNU Lesser General Public License
 * along with BOUT++.  If not, see <http://www.gnu.org/licenses/>.
 *
 **************************************************************************/

class Mesh;

#ifndef __MESH_H__
#define __MESH_H__

#include "mpi.h"

#include <bout/deprecated.hxx>
#include <bout/deriv_store.hxx>
#include <bout/index_derivs_interface.hxx>

#include "field_data.hxx"
#include "bout_types.hxx"
#include "field2d.hxx"
#include "field3d.hxx"
#include "datafile.hxx"
#include "options.hxx"

#include "fieldgroup.hxx"

#include "boundary_region.hxx"
#include "parallel_boundary_region.hxx"

#include "sys/range.hxx" // RangeIterator

#include <bout/griddata.hxx>

#include "coordinates.hxx"    // Coordinates class

#include "paralleltransform.hxx" // ParallelTransform class

#include "unused.hxx"

#include <bout/region.hxx>

#include <list>
#include <memory>
#include <map>

/// Type used to return pointers to handles
typedef void* comm_handle;

class Mesh {
 public:

  /// Constructor for a "bare", uninitialised Mesh
  /// Only useful for testing
  Mesh() : source(nullptr), options(nullptr) {}

  /// Constructor
  /// @param[in] s  The source to be used for loading variables
  /// @param[in] options  The options section for settings
  Mesh(GridDataSource *s, Options *options);

  /// Destructor
  virtual ~Mesh();

  /// Create a Mesh object
  ///
  /// @param[in] source  The data source to use for loading variables
  /// @param[in] opt     The option section. By default this is "mesh"
  static Mesh *create(GridDataSource *source, Options *opt = nullptr);

  /// Create a Mesh object
  ///
  /// The source is determined by
  ///  1) If "file" is set in the options, read that
  ///  2) If "grid" is set in global options, read that
  ///  3) Use options as data source
  ///
  /// @param[in] opt  Input options. Default is "mesh" section
  static Mesh *create(Options *opt = nullptr);

  /// Loads the mesh values
  /// 
  /// Currently need to create and load mesh in separate calls
  /// because creating Fields uses the global "mesh" pointer
  /// which isn't created until Mesh is constructed
  virtual int load() {return 1;}
  
  /// Add output variables to a data file
  /// These are used for post-processing
  virtual void outputVars(Datafile &UNUSED(file)) {} 
  
  // Get routines to request data from mesh file
  
  /// Get a string from the input source
  /// 
  /// @param[out] sval  The value will be put into this variable
  /// @param[in] name   The name of the variable to read
  ///
  /// @returns zero if successful, non-zero on failure
  int get(std::string &sval, const std::string &name);

  /// Get an integer from the input source
  /// 
  /// @param[out] ival  The value will be put into this variable
  /// @param[in] name   The name of the variable to read
  ///
  /// @returns zero if successful, non-zero on failure
  int get(int &ival, const std::string &name);

  /// Get a BoutReal from the input source
  /// 
  /// @param[out] rval  The value will be put into this variable
  /// @param[in] name   The name of the variable to read
  ///
  /// @returns zero if successful, non-zero on failure
  int get(BoutReal &rval, const std::string &name);

  /// Get a Field2D from the input source
  /// including communicating guard cells
  ///
  /// @param[out] var   This will be set to the value. Will be allocated if needed
  /// @param[in] name   Name of the variable to read
  /// @param[in] def    The default value if not found
  ///
  /// @returns zero if successful, non-zero on failure
  int get(Field2D &var, const std::string &name, BoutReal def=0.0);

  /// Get a Field3D from the input source
  ///
  /// @param[out] var   This will be set to the value. Will be allocated if needed
  /// @param[in] name   Name of the variable to read
  /// @param[in] def    The default value if not found
  /// @param[in] communicate  Should the field be communicated to fill guard cells?
  ///
  /// @returns zero if successful, non-zero on failure
  int get(Field3D &var, const std::string &name, BoutReal def=0.0, bool communicate=true);

  /// Get a Vector2D from the input source.
  /// If \p var is covariant then this gets three
  /// Field2D variables with "_x", "_y", "_z" appended to \p name
  /// If \p var is contravariant, then "x", "y", "z" are appended to \p name
  ///
  /// By default all fields revert to zero
  ///
  /// @param[in] var  This will be set to the value read
  /// @param[in] name  The name of the vector. Individual fields are read based on this name by appending. See above
  ///
  /// @returns zero always. 
  int get(Vector2D &var, const std::string &name);

  /// Get a Vector3D from the input source.
  /// If \p var is covariant then this gets three
  /// Field3D variables with "_x", "_y", "_z" appended to \p name
  /// If \p var is contravariant, then "x", "y", "z" are appended to \p name
  ///
  /// By default all fields revert to zero
  ///
  /// @param[in] var  This will be set to the value read
  /// @param[in] name  The name of the vector. Individual fields are read based on this name by appending. See above
  ///
  /// @returns zero always. 
  int get(Vector3D &var, const std::string &name);

  /// Wrapper for GridDataSource::hasVar
  bool sourceHasVar(const std::string &name);
  
  // Communications
  /*!
   * Communicate a list of FieldData objects
   * Uses a variadic template (C++11) to pack all
   * arguments into a FieldGroup
   */
  template <typename... Ts>
  void communicate(Ts&... ts) {
    FieldGroup g(ts...);
    communicate(g);
  }

  template <typename... Ts>
  void communicateXZ(Ts&... ts) {
    FieldGroup g(ts...);
    communicateXZ(g);
  }

  /*!
   * Communicate a group of fields
   */
  void communicate(FieldGroup &g);

  /// Communcate guard cells in XZ only
  /// i.e. no Y communication
  ///
  /// @param g  The group of fields to communicate. Guard cells will be modified
  void communicateXZ(FieldGroup &g);

  /*!
   * Communicate an X-Z field
   */
  void communicate(FieldPerp &f); 

  /*!
   * Send a list of FieldData objects
   * Packs arguments into a FieldGroup and passes
   * to send(FieldGroup&).
   */
  template <typename... Ts>
  comm_handle send(Ts&... ts) {
    FieldGroup g(ts...);
    return send(g);
  }

  /// Perform communications without waiting for them
  /// to finish. Requires a call to wait() afterwards.
  ///
  /// \param g Group of fields to communicate
  /// \returns handle to be used as input to wait()
  virtual comm_handle send(FieldGroup &g) = 0;  
  virtual int wait(comm_handle handle) = 0; ///< Wait for the handle, return error code

  // non-local communications

  /// Low-level communication routine
  /// Send a buffer of data from this processor to another
  /// This must be matched by a corresponding call to
  /// receiveFromProc on the receiving processor
  ///
  /// @param[in] xproc  X index of processor to send to
  /// @param[in] yproc  Y index of processor to send to
  /// @param[in] buffer A buffer of data to send
  /// @param[in] size   The length of \p buffer
  /// @param[in] tag    A label, must be the same at receive
  virtual MPI_Request sendToProc(int xproc, int yproc, BoutReal *buffer, int size, int tag) = 0;

  /// Low-level communication routine
  /// Receive a buffer of data from another processor
  /// Must be matched by corresponding sendToProc call
  /// on the sending processor
  ///
  /// @param[in] xproc X index of sending processor
  /// @param[in] yproc Y index of sending processor
  /// @param[inout] buffer  The buffer to fill with data. Must already be allocated of length \p size
  /// @param[in] size  The length of \p buffer
  /// @param[in] tag   A label, must be the same as send
  virtual comm_handle receiveFromProc(int xproc, int yproc, BoutReal *buffer, int size, int tag) = 0;
  
  virtual int getNXPE() = 0; ///< The number of processors in the X direction
  virtual int getNYPE() = 0; ///< The number of processors in the Y direction
  virtual int getXProcIndex() = 0; ///< This processor's index in X direction
  virtual int getYProcIndex() = 0; ///< This processor's index in Y direction
  
  // X communications
  virtual bool firstX() = 0;  ///< Is this processor first in X? i.e. is there a boundary to the left in X?
  virtual bool lastX() = 0; ///< Is this processor last in X? i.e. is there a boundary to the right in X?

  /// Domain is periodic in X?
  bool periodicX{false};

  int NXPE, PE_XIND; ///< Number of processors in X, and X processor index

  /// Send a buffer of data to processor at X index +1
  ///
  /// @param[in] buffer  The data to send. Must be at least length \p size
  /// @param[in] size    The number of BoutReals to send
  /// @param[in] tag     A label for the communication. Must be the same at receive
  virtual int sendXOut(BoutReal *buffer, int size, int tag) = 0;

  /// Send a buffer of data to processor at X index -1
  ///
  /// @param[in] buffer  The data to send. Must be at least length \p size
  /// @param[in] size    The number of BoutReals to send
  /// @param[in] tag     A label for the communication. Must be the same at receive
  virtual int sendXIn(BoutReal *buffer, int size, int tag) = 0;

  /// Receive a buffer of data from X index +1
  ///
  /// @param[in] buffer  A buffer to put the data in. Must already be allocated of length \p size
  /// @param[in] size    The number of BoutReals to receive and put in \p buffer
  /// @param[in] tag     A label for the communication. Must be the same as sent
  virtual comm_handle irecvXOut(BoutReal *buffer, int size, int tag) = 0;

  /// Receive a buffer of data from X index -1
  ///
  /// @param[in] buffer  A buffer to put the data in. Must already be allocated of length \p size
  /// @param[in] size    The number of BoutReals to receive and put in \p buffer
  /// @param[in] tag     A label for the communication. Must be the same as sent
  virtual comm_handle irecvXIn(BoutReal *buffer, int size, int tag) = 0;

  MPI_Comm getXcomm() {return getXcomm(0);} ///< Return communicator containing all processors in X
  virtual MPI_Comm getXcomm(int jy) const = 0; ///< Return X communicator
  virtual MPI_Comm getYcomm(int jx) const = 0; ///< Return Y communicator
  
  /// Is local X index \p jx periodic in Y?
  ///
  /// \param[in] jx   The local (on this processor) index in X
  virtual bool periodicY(int jx) const;

  /// Is local X index \p jx periodic in Y?
  ///
  /// \param[in] jx   The local (on this processor) index in X
  /// \param[out] ts  The Twist-Shift angle if periodic
  virtual bool periodicY(int jx, BoutReal &ts) const = 0;
  
  virtual int ySize(int jx) const; ///< The number of points in Y at fixed X index \p jx

  // Y communications
  virtual bool firstY() const = 0; ///< Is this processor first in Y? i.e. is there a boundary at lower Y?
  virtual bool lastY() const = 0; ///< Is this processor last in Y? i.e. is there a boundary at upper Y?
  virtual bool firstY(int xpos) const = 0; ///< Is this processor first in Y? i.e. is there a boundary at lower Y?
  virtual bool lastY(int xpos) const = 0; ///< Is this processor last in Y? i.e. is there a boundary at upper Y?
  virtual int UpXSplitIndex() = 0;  ///< If the upper Y guard cells are split in two, return the X index where the split occurs
  virtual int DownXSplitIndex() = 0; ///< If the lower Y guard cells are split in two, return the X index where the split occurs

  /// Send data
  virtual int sendYOutIndest(BoutReal *buffer, int size, int tag) = 0;

  /// 
  virtual int sendYOutOutdest(BoutReal *buffer, int size, int tag) = 0;

  ///
  virtual int sendYInIndest(BoutReal *buffer, int size, int tag) = 0;

  ///
  virtual int sendYInOutdest(BoutReal *buffer, int size, int tag) = 0;

  /// Non-blocking receive. Must be followed by a call to wait()
  ///
  /// @param[out] buffer  A buffer of length \p size which must already be allocated
  /// @param[in] size The number of BoutReals expected
  /// @param[in] tag  The tag number of the expected message
  virtual comm_handle irecvYOutIndest(BoutReal *buffer, int size, int tag) = 0;

  /// Non-blocking receive. Must be followed by a call to wait()
  ///
  /// @param[out] buffer  A buffer of length \p size which must already be allocated
  /// @param[in] size The number of BoutReals expected
  /// @param[in] tag  The tag number of the expected message
  virtual comm_handle irecvYOutOutdest(BoutReal *buffer, int size, int tag) = 0;

  /// Non-blocking receive. Must be followed by a call to wait()
  ///
  /// @param[out] buffer  A buffer of length \p size which must already be allocated
  /// @param[in] size The number of BoutReals expected
  /// @param[in] tag  The tag number of the expected message
  virtual comm_handle irecvYInIndest(BoutReal *buffer, int size, int tag) = 0;

  /// Non-blocking receive. Must be followed by a call to wait()
  ///
  /// @param[out] buffer  A buffer of length \p size which must already be allocated
  /// @param[in] size The number of BoutReals expected
  /// @param[in] tag  The tag number of the expected message
  virtual comm_handle irecvYInOutdest(BoutReal *buffer, int size, int tag) = 0;
  
  // Boundary region iteration

  /// Iterate over the lower Y boundary
  virtual const RangeIterator iterateBndryLowerY() const = 0;

  /// Iterate over the upper Y boundary
  virtual const RangeIterator iterateBndryUpperY() const = 0;
  virtual const RangeIterator iterateBndryLowerOuterY() const = 0;
  virtual const RangeIterator iterateBndryLowerInnerY() const = 0;
  virtual const RangeIterator iterateBndryUpperOuterY() const = 0;
  virtual const RangeIterator iterateBndryUpperInnerY() const = 0;
  
  bool hasBndryLowerY(); ///< Is there a boundary on the lower guard cells in Y?
  bool hasBndryUpperY(); ///< Is there a boundary on the upper guard cells in Y?

  // Boundary regions

  /// Return a vector containing all the boundary regions on this processor
  virtual std::vector<BoundaryRegion*> getBoundaries() = 0;

  /// Add a boundary region to this processor
  virtual void addBoundary(BoundaryRegion* UNUSED(bndry)) {}

  /// Get all the parallel (Y) boundaries on this processor 
  virtual std::vector<BoundaryRegionPar*> getBoundariesPar() = 0;

  /// Add a parallel(Y) boundary to this processor 
  virtual void addBoundaryPar(BoundaryRegionPar* UNUSED(bndry)) {}
  
  /// Branch-cut special handling (experimental)
  virtual const Field3D smoothSeparatrix(const Field3D &f) {return f;}
  
  virtual BoutReal GlobalX(int jx) const = 0; ///< Continuous X index between 0 and 1
  virtual BoutReal GlobalY(int jy) const = 0; ///< Continuous Y index (0 -> 1)
  virtual BoutReal GlobalX(BoutReal jx) const = 0; ///< Continuous X index between 0 and 1
  virtual BoutReal GlobalY(BoutReal jy) const = 0; ///< Continuous Y index (0 -> 1)
  
  //////////////////////////////////////////////////////////
  
  int GlobalNx, GlobalNy, GlobalNz; ///< Size of the global arrays. Note: can have holes
  int OffsetX, OffsetY, OffsetZ;    ///< Offset of this mesh within the global array
                                    ///< so startx on this processor is OffsetX in global
  
  /// Returns the global X index given a local indexs
  /// If the local index includes the boundary cells, then so does the global.
  virtual int XGLOBAL(int xloc) const = 0;
  /// Returns the global Y index given a local index
  /// The local index must include the boundary, the global index does not.
  virtual int YGLOBAL(int yloc) const = 0;

  /// Size of the mesh on this processor including guard/boundary cells
  int LocalNx, LocalNy, LocalNz;
  
  /// Local ranges of data (inclusive), excluding guard cells
<<<<<<< HEAD
  int xstart, xend, ystart, yend, zstart, zend;

  bool StaggerGrids;    ///< Enable staggered grids (Centre, Lower). Otherwise all vars are cell centred (default).
=======
  int xstart, xend, ystart, yend;
  
  /// Enable staggered grids (Centre, Lower). Otherwise all vars are
  /// cell centred (default).
  bool StaggerGrids{false};
>>>>>>> b69bf928
  
  /// Include integrated shear (if shifting X)
  bool IncIntShear{false};

  /// Coordinate system
  Coordinates *getCoordinates(const CELL_LOC location = CELL_CENTRE) {
    return getCoordinatesSmart(location).get();
  };

  std::shared_ptr<Coordinates>
  getCoordinatesSmart(const CELL_LOC location = CELL_CENTRE) {
    ASSERT1(location != CELL_DEFAULT);
    ASSERT1(location != CELL_VSHIFT);

    auto found = coords_map.find(location);
    if (found != coords_map.end()) {
      // True branch most common, returns immediately
      return found->second;
    }

    // No coordinate system set. Create default
    // Note that this can't be allocated here due to incomplete type
    // (circular dependency between Mesh and Coordinates)
    auto inserted = coords_map.emplace(location, nullptr);
    inserted.first->second = createDefaultCoordinates(location);
    return inserted.first->second;
  }

  /// Returns the non-CELL_CENTRE location
  /// allowed as a staggered location
  CELL_LOC getAllowedStaggerLoc(DIRECTION direction) const {
    AUTO_TRACE();
    switch (direction) {
    case (DIRECTION::X):
      return CELL_XLOW;
    case (DIRECTION::Y):
    case (DIRECTION::YOrthogonal):
    case (DIRECTION::YAligned):
      return CELL_YLOW;
    case (DIRECTION::Z):
      return CELL_ZLOW;
    default:
      throw BoutException("Unhandled direction encountered in getAllowedStaggerLoc");
    }
  };

  /// Returns the number of grid points in the
  /// particular direction
  int getNpoints(DIRECTION direction) const {
    AUTO_TRACE();
    switch (direction) {
    case (DIRECTION::X):
      return LocalNx;
    case (DIRECTION::Y):
    case (DIRECTION::YOrthogonal):
    case (DIRECTION::YAligned):
      return LocalNy;
    case (DIRECTION::Z):
      return LocalNz;
    default:
      throw BoutException("Unhandled direction encountered in getNpoints");
    }
  };

  /// Returns the number of guard points in the
  /// particular direction
  int getNguard(DIRECTION direction) const {
    AUTO_TRACE();
    switch (direction) {
    case (DIRECTION::X):
      return xstart;
    case (DIRECTION::Y):
    case (DIRECTION::YOrthogonal):
    case (DIRECTION::YAligned):
      return ystart;
    case (DIRECTION::Z):
      return 2;
    default:
      throw BoutException("Unhandled direction encountered in getNguard");
    }
  };

  /// Re-calculate staggered Coordinates, useful if CELL_CENTRE Coordinates are changed
  void recalculateStaggeredCoordinates();

  ///////////////////////////////////////////////////////////
  // INDEX DERIVATIVE OPERATORS
  ///////////////////////////////////////////////////////////

  ////// Utilties and parameters
  
  /// Fraction of modes to filter. This is set in derivs_init from option "ddz:fft_filter"
  BoutReal fft_derivs_filter{0.0};

  /// Determines the resultant output stagger location in derivatives
  /// given the input and output location. Also checks that the
  /// combination of locations is allowed
  STAGGER getStagger(const CELL_LOC inloc, const CELL_LOC outloc,
                     const CELL_LOC allowedloc) const;

  /// Determines the resultant output stagger location in derivatives
  /// given the input and output location. Also checks that the
  /// combination of locations is allowed. This overload also checks
  /// the location of a second input field (velocity) is consistent.
  STAGGER getStagger(const CELL_LOC vloc, const CELL_LOC inloc, const CELL_LOC outloc,
                     const CELL_LOC allowedloc) const;

  // All of these derivative routines should probably be moved out of mesh to become
  // free functions. As an intermediate step the member routines could just call the
  // free functions.

  ////// STANDARD OPERATORS

  ////////////// X DERIVATIVE /////////////////
  template <typename T>
  DEPRECATED(T indexDDX(const T& f, CELL_LOC outloc = CELL_DEFAULT,
                        const std::string& method = "DEFAULT",
                        REGION region = RGN_NOBNDRY) const) {
    AUTO_TRACE();
    return bout::derivatives::index::DDX(f, outloc, method, region);
  }

  template <typename T>
  DEPRECATED(T indexD2DX2(const T& f, CELL_LOC outloc = CELL_DEFAULT,
                          const std::string& method = "DEFAULT",
                          REGION region = RGN_NOBNDRY) const) {
    AUTO_TRACE();
    return bout::derivatives::index::D2DX2(f, outloc, method, region);
  }

  template <typename T>
  DEPRECATED(T indexD4DX4(const T& f, CELL_LOC outloc = CELL_DEFAULT,
                          const std::string& method = "DEFAULT",
                          REGION region = RGN_NOBNDRY) const) {
    AUTO_TRACE();
    return bout::derivatives::index::D4DX4(f, outloc, method, region);
  }

  ////////////// Y DERIVATIVE /////////////////

  template <typename T>
  DEPRECATED(T indexDDY(const T& f, CELL_LOC outloc = CELL_DEFAULT,
                        const std::string& method = "DEFAULT",
                        REGION region = RGN_NOBNDRY) const) {
    AUTO_TRACE();
    return bout::derivatives::index::DDY(f, outloc, method, region);
  }

  template <typename T>
  DEPRECATED(T indexD2DY2(const T& f, CELL_LOC outloc = CELL_DEFAULT,
                          const std::string& method = "DEFAULT",
                          REGION region = RGN_NOBNDRY) const) {
    AUTO_TRACE();
    return bout::derivatives::index::D2DY2(f, outloc, method, region);
  }

  template <typename T>
  DEPRECATED(T indexD4DY4(const T& f, CELL_LOC outloc = CELL_DEFAULT,
                          const std::string& method = "DEFAULT",
                          REGION region = RGN_NOBNDRY) const) {
    AUTO_TRACE();
    return bout::derivatives::index::D4DY4(f, outloc, method, region);
  }

  ////////////// Z DERIVATIVE /////////////////
  template <typename T>
  DEPRECATED(T indexDDZ(const T& f, CELL_LOC outloc = CELL_DEFAULT,
                        const std::string& method = "DEFAULT",
                        REGION region = RGN_NOBNDRY) const) {
    AUTO_TRACE();
    return bout::derivatives::index::DDZ(f, outloc, method, region);
  }

  template <typename T>
  DEPRECATED(T indexD2DZ2(const T& f, CELL_LOC outloc = CELL_DEFAULT,
                          const std::string& method = "DEFAULT",
                          REGION region = RGN_NOBNDRY) const) {
    AUTO_TRACE();
    return bout::derivatives::index::D2DZ2(f, outloc, method, region);
  }

  template <typename T>
  DEPRECATED(T indexD4DZ4(const T& f, CELL_LOC outloc = CELL_DEFAULT,
                          const std::string& method = "DEFAULT",
                          REGION region = RGN_NOBNDRY) const) {
    AUTO_TRACE();
    return bout::derivatives::index::D4DZ4(f, outloc, method, region);
  }

  ////// ADVECTION AND FLUX OPERATORS

  /// Advection operator in index space in [] direction
  ///
  /// \f[
  ///   v \frac{d}{di} f
  /// \f]
  ///
  /// @param[in] v  The velocity in the Y direction
  /// @param[in] f  The field being advected
  /// @param[in] outloc The cell location where the result is desired. The default is the
  /// same as \p f
  /// @param[in] method  The differencing method to use
  /// @param[in] region  The region of the grid for which the result is calculated.

  ////////////// X DERIVATIVE /////////////////

  template <typename T>
  DEPRECATED(T indexVDDX(const T& vel, const T& f, CELL_LOC outloc = CELL_DEFAULT,
                         const std::string& method = "DEFAULT",
                         REGION region = RGN_NOBNDRY) const) {
    AUTO_TRACE();
    return bout::derivatives::index::VDDX(vel, f, outloc, method, region);
  }

  template <typename T>
  DEPRECATED(T indexFDDX(const T& vel, const T& f, CELL_LOC outloc = CELL_DEFAULT,
                         const std::string& method = "DEFAULT",
                         REGION region = RGN_NOBNDRY) const) {
    AUTO_TRACE();
    return bout::derivatives::index::FDDX(vel, f, outloc, method, region);
  }

  ////////////// Y DERIVATIVE /////////////////

  template <typename T>
  DEPRECATED(T indexVDDY(const T& vel, const T& f, CELL_LOC outloc = CELL_DEFAULT,
                         const std::string& method = "DEFAULT",
                         REGION region = RGN_NOBNDRY) const) {
    AUTO_TRACE();
    return bout::derivatives::index::VDDY(vel, f, outloc, method, region);
  }

  template <typename T>
  DEPRECATED(T indexFDDY(const T& vel, const T& f, CELL_LOC outloc = CELL_DEFAULT,
                         const std::string& method = "DEFAULT",
                         REGION region = RGN_NOBNDRY) const) {
    AUTO_TRACE();
    return bout::derivatives::index::FDDY(vel, f, outloc, method, region);
  }

  ////////////// Z DERIVATIVE /////////////////

  template <typename T>
  DEPRECATED(T indexVDDZ(const T& vel, const T& f, CELL_LOC outloc = CELL_DEFAULT,
                         const std::string& method = "DEFAULT",
                         REGION region = RGN_NOBNDRY) const) {
    AUTO_TRACE();
    return bout::derivatives::index::VDDZ(vel, f, outloc, method, region);
  }

  template <typename T>
  DEPRECATED(T indexFDDZ(const T& vel, const T& f, CELL_LOC outloc = CELL_DEFAULT,
                         const std::string& method = "DEFAULT",
                         REGION region = RGN_NOBNDRY) const) {
    AUTO_TRACE();
    return bout::derivatives::index::FDDZ(vel, f, outloc, method, region);
  }

  ///////////////////////////////////////////////////////////
  // PARALLEL TRANSFORMS
  ///////////////////////////////////////////////////////////

  /// Transform a field into field-aligned coordinates
  const Field3D toFieldAligned(const Field3D &f, const REGION region = RGN_ALL) {
    return getParallelTransform().toFieldAligned(f, region);
  }
  const Field2D toFieldAligned(const Field2D &f, const REGION UNUSED(region) = RGN_ALL) {
    return f;
  }
  
  /// Convert back into standard form
  const Field3D fromFieldAligned(const Field3D &f, const REGION region = RGN_ALL) {
    return getParallelTransform().fromFieldAligned(f, region);
  }
  const Field2D fromFieldAligned(const Field2D &f, const REGION UNUSED(region) = RGN_ALL) {
    return f;
  }

  bool canToFromFieldAligned() {
    return getParallelTransform().canToFromFieldAligned();
  }

  /*!
   * Unique pointer to ParallelTransform object
   */
  typedef std::unique_ptr<ParallelTransform> PTptr;
  
  /*!
   * Set the parallel (y) transform for this mesh.
   * Unique pointer used so that ParallelTransform will be deleted
   */
  void setParallelTransform(PTptr pt) {
    transform = std::move(pt);
  }
  /*!
   * Set the parallel (y) transform from the options file
   */
  void setParallelTransform();

  /*!
   * Return the parallel transform, setting it if need be
   */
  ParallelTransform& getParallelTransform();
  
  ///////////////////////////////////////////////////////////
  // REGION RELATED ROUTINES
  ///////////////////////////////////////////////////////////

  // The maxregionblocksize to use when creating the default regions.
  // Can be set in the input file and the global default is set by,
  // MAXREGIONBLOCKSIZE in include/bout/region.hxx
  int maxregionblocksize;
  
  /// Get the named region from the region_map for the data iterator
  ///
  /// Throws if region_name not found
  const Region<> &getRegion(const std::string &region_name) const{
    return getRegion3D(region_name);
  }
  const Region<Ind3D> &getRegion3D(const std::string &region_name) const;
  const Region<Ind2D> &getRegion2D(const std::string &region_name) const;
  const Region<IndPerp> &getRegionPerp(const std::string &region_name) const;

  /// Indicate if named region has already been defined
  bool hasRegion3D(const std::string& region_name) const;
  bool hasRegion2D(const std::string& region_name) const;
  bool hasRegionPerp(const std::string& region_name) const;

  /// Add a new region to the region_map for the data iterator
  ///
  /// Outputs an error message if region_name already exists
  void addRegion(const std::string &region_name, const Region<> &region) {
    return addRegion3D(region_name, region);
  }
  void addRegion(const std::string &region_name, const Region<Ind2D> &region) {
    return addRegion2D(region_name, region);
  }
  void addRegion(const std::string &region_name, const Region<IndPerp> &region) {
    return addRegionPerp(region_name, region);
  }
  void addRegion3D(const std::string &region_name, const Region<Ind3D> &region);
  void addRegion2D(const std::string &region_name, const Region<Ind2D> &region);
  void addRegionPerp(const std::string &region_name, const Region<IndPerp> &region);

  /// Converts an Ind2D to an Ind3D using calculation
  Ind3D ind2Dto3D(const Ind2D &ind2D, int jz = 0) { return {ind2D.ind * LocalNz + jz, LocalNy, LocalNz}; }

  /// Converts an Ind3D to an Ind2D using calculation
  Ind2D ind3Dto2D(const Ind3D &ind3D) { return {ind3D.ind / LocalNz, LocalNy, 1}; }

  /// Converts an Ind3D to an IndPerp using calculation
  IndPerp ind3DtoPerp(const Ind3D &ind3D) { return {ind3D.x() * LocalNz + ind3D.z(), 1, LocalNz}; }

  /// Converts an IndPerp to an Ind3D using calculation
  Ind3D indPerpto3D(const IndPerp &indPerp, int jy = 0) {
    int jz = indPerp.z();
    return { (indPerp.ind - jz) * LocalNy + LocalNz * jy + jz , LocalNy, LocalNz};
  }
  
  /// Converts an Ind3D to an Ind2D representing a 2D index using a lookup -- to be used with care
  Ind2D map3Dto2D(const Ind3D &ind3D){
    return {indexLookup3Dto2D[ind3D.ind], LocalNy, 1};
  }
  
  /// Create the default regions for the data iterator
  ///
  /// Creates RGN_{ALL,NOBNDRY,NOX,NOY}
  void createDefaultRegions();
    
protected:

  /// Source for grid data
  GridDataSource* source{nullptr};

  /// Coordinate systems at different CELL_LOCs
  std::map<CELL_LOC, std::shared_ptr<Coordinates>> coords_map;

  /// Mesh options section
  Options *options{nullptr};

  /// Set whether to call calcYUpDown on all communicated fields (true) or not (false)
  bool calcYUpDown_on_communicate{true};

  /// Handles calculation of yup and ydown
  PTptr transform{nullptr};

  /// Read a 1D array of integers
  const std::vector<int> readInts(const std::string &name, int n);
  
  /// Calculates the size of a message for a given x and y range
  int msg_len(const std::vector<FieldData*> &var_list, int xge, int xlt, int yge, int ylt);
  
  /// Initialise derivatives
  void derivs_init(Options* options);
  
private:

  /// Allocates default Coordinates objects
  std::shared_ptr<Coordinates> createDefaultCoordinates(const CELL_LOC location);

  //Internal region related information
  std::map<std::string, Region<Ind3D>> regionMap3D;
  std::map<std::string, Region<Ind2D>> regionMap2D;
  std::map<std::string, Region<IndPerp>> regionMapPerp;
  Array<int> indexLookup3Dto2D;
};

#endif // __MESH_H__<|MERGE_RESOLUTION|>--- conflicted
+++ resolved
@@ -437,17 +437,11 @@
   int LocalNx, LocalNy, LocalNz;
   
   /// Local ranges of data (inclusive), excluding guard cells
-<<<<<<< HEAD
   int xstart, xend, ystart, yend, zstart, zend;
-
-  bool StaggerGrids;    ///< Enable staggered grids (Centre, Lower). Otherwise all vars are cell centred (default).
-=======
-  int xstart, xend, ystart, yend;
   
   /// Enable staggered grids (Centre, Lower). Otherwise all vars are
   /// cell centred (default).
   bool StaggerGrids{false};
->>>>>>> b69bf928
   
   /// Include integrated shear (if shifting X)
   bool IncIntShear{false};
