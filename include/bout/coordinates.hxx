--- conflicted
+++ resolved
@@ -165,13 +165,8 @@
 #ifdef DERIV_FUNC_REGION_ENUM_TO_STRING
 #error This utility macro should not clash with another one
 #else
-<<<<<<< HEAD
 #define DERIV_FUNC_REGION_ENUM_TO_STRING(func, Tr, T)		  \
-  [[gnu::deprecated("Please use Coordinates::#func(const #T& f, " \
-=======
-#define DERIV_FUNC_REGION_ENUM_TO_STRING(func, T) \
   [[deprecated("Please use Coordinates::#func(const #T& f, " \
->>>>>>> aa09b98a
       "CELL_LOC outloc = CELL_DEFAULT, const std::string& method = \"DEFAULT\", " \
       "const std::string& region = \"RGN_ALL\") instead")]] \
   inline Tr func(const T& f, CELL_LOC outloc, const std::string& method, \
@@ -190,13 +185,8 @@
 #ifdef GRAD_FUNC_REGION_ENUM_TO_STRING
 #error This utility macro should not clash with another one
 #else
-<<<<<<< HEAD
 #define GRAD_FUNC_REGION_ENUM_TO_STRING(func, Tr, T)		  \
-  [[gnu::deprecated("Please use Coordinates::#func(const #T& f, " \
-=======
-#define GRAD_FUNC_REGION_ENUM_TO_STRING(func, T) \
   [[deprecated("Please use Coordinates::#func(const #T& f, " \
->>>>>>> aa09b98a
       "CELL_LOC outloc = CELL_DEFAULT, const std::string& method = \"DEFAULT\") " \
       "instead")]] \
   inline Tr func(const T& f, CELL_LOC outloc, DIFF_METHOD method) { \
@@ -289,12 +279,7 @@
   Field3D Laplace_par(const Field3D &f, CELL_LOC outloc=CELL_DEFAULT);
   
   // Full Laplacian operator on scalar field
-<<<<<<< HEAD
-  metric_field_type Laplace(const Field2D &f, CELL_LOC outloc=CELL_DEFAULT);
-  Field3D Laplace(const Field3D &f, CELL_LOC outloc=CELL_DEFAULT);
-  
-=======
-  Field2D Laplace(const Field2D& f, CELL_LOC outloc = CELL_DEFAULT,
+  metric_field_type Laplace(const Field2D& f, CELL_LOC outloc = CELL_DEFAULT,
                   const std::string& dfdy_boundary_conditions = "free_o3",
                   const std::string& dfdy_dy_region = "");
   Field3D Laplace(const Field3D& f, CELL_LOC outloc = CELL_DEFAULT,
@@ -305,7 +290,6 @@
   // solver
   Field2D Laplace_perpXY(const Field2D& A, const Field2D& f);
 
->>>>>>> aa09b98a
 private:
   int nz; // Size of mesh in Z. This is mesh->ngz-1
   Mesh * localmesh;
