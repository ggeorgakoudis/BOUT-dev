/*!*************************************************************************
 * \file invert_laplace.hxx
 *
 * Perpendicular Laplacian inversion using FFT and Tridiagonal solver
 *
 * Equation solved is: \f$d*\nabla^2_\perp x + (1/c)\nabla_perp c\cdot\nabla_\perp x + a x = b\f$
 * 
 * Where a, c and d are functions of x and y only (not z)
 *
 **************************************************************************
 * Copyright 2010 B.D.Dudson, S.Farley, M.V.Umansky, X.Q.Xu
 *
 * Contact: Ben Dudson, bd512@york.ac.uk
 * 
 * This file is part of BOUT++.
 *
 * BOUT++ is free software: you can redistribute it and/or modify
 * it under the terms of the GNU Lesser General Public License as published by
 * the Free Software Foundation, either version 3 of the License, or
 * (at your option) any later version.
 *
 * BOUT++ is distributed in the hope that it will be useful,
 * but WITHOUT ANY WARRANTY; without even the implied warranty of
 * MERCHANTABILITY or FITNESS FOR A PARTICULAR PURPOSE.  See the
 * GNU Lesser General Public License for more details.
 *
 * You should have received a copy of the GNU Lesser General Public License
 * along with BOUT++.  If not, see <http://www.gnu.org/licenses/>.
 *
 **************************************************************************/

class Laplacian;

#ifndef __LAPLACE_H__
#define __LAPLACE_H__

#include "bout/build_config.hxx"

#if BOUT_HAS_PETSC
#define PVEC_REAL_MPI_TYPE MPI_DOUBLE
#endif

#include "fieldperp.hxx"
#include "field3d.hxx"
#include "field2d.hxx"
#include <boutexception.hxx>
#include "unused.hxx"
#include "bout/generic_factory.hxx"

#include "dcomplex.hxx"
#include "options.hxx"

class Solver;
class Datafile;

constexpr auto LAPLACE_SPT = "spt";
constexpr auto LAPLACE_PDD = "pdd";
constexpr auto LAPLACE_TRI = "tri";
constexpr auto LAPLACE_BAND = "band";
constexpr auto LAPLACE_PETSC = "petsc";
constexpr auto LAPLACE_PETSCAMG = "petscamg";
constexpr auto LAPLACE_PETSC3DAMG = "petsc3damg";
constexpr auto LAPLACE_HYPRE3D = "hypre3d";
constexpr auto LAPLACE_CYCLIC = "cyclic";
constexpr auto LAPLACE_MULTIGRID = "multigrid";
constexpr auto LAPLACE_NAULIN = "naulin";
constexpr auto LAPLACE_IPT = "ipt";
constexpr auto LAPLACE_PCR = "pcr";

// Inversion flags for each boundary
/// Zero-gradient for DC (constant in Z) component. Default is zero value
constexpr int INVERT_DC_GRAD = 1;
/// Zero-gradient for AC (non-constant in Z) component. Default is zero value
constexpr int INVERT_AC_GRAD = 2;
/// Use zero-laplacian (decaying solution) to AC component
constexpr int INVERT_AC_LAP = 4;
/// Use symmetry to enforce either zero-value or zero-gradient
constexpr int INVERT_SYM = 8;
/// Set boundary to value
constexpr int INVERT_SET = 16;
/// Use input value in RHS boundary
constexpr int INVERT_RHS = 32;
/// Use zero-laplacian solution for DC component
constexpr int INVERT_DC_LAP = 64;
/// Only use one boundary point
constexpr int INVERT_BNDRY_ONE = 128;
constexpr int INVERT_DC_GRADPAR = 256;
constexpr int INVERT_DC_GRADPARINV = 512;
/// For use in cylindrical coordiate system.
constexpr int INVERT_IN_CYLINDER = 1024;

// Global flags
/// Zero the DC (constant in Z) component of the solution
constexpr int INVERT_ZERO_DC = 1;
/// Iterative method start from solution=0. Has no effect for direct solvers
constexpr int INVERT_START_NEW = 2;
/// Sets the width of the boundaries to 1
constexpr int INVERT_BOTH_BNDRY_ONE = 4;
/// Use band solver for 4th order in x
constexpr int INVERT_4TH_ORDER = 8;
/// Zero the kx=0, n = 0 component
constexpr int INVERT_KX_ZERO = 16;

/*
// Legacy flags, can be used in calls to setFlags()
// or in input option "flags"

  const int INVERT_DC_IN_GRAD  = 1;
  const int INVERT_AC_IN_GRAD  = 2;
  const int INVERT_DC_OUT_GRAD = 4;
  const int INVERT_AC_OUT_GRAD = 8;
  const int INVERT_ZERO_DC     = 16;
  const int INVERT_START_NEW   = 32;
  const int INVERT_BNDRY_ONE   = 64; // Sets the width of the boundary to 1
  const int INVERT_4TH_ORDER   = 128; // Use band solver for 4th order in x

  const int INVERT_AC_IN_LAP   = 256;
  const int INVERT_AC_OUT_LAP  = 512;

  const int INVERT_IN_SYM  =  1024; // Use symmetry to enforce either zero-value or zero-gradient
  const int INVERT_OUT_SYM =  2048; // Same for outer boundary
  const int INVERT_IN_SET  =  4096; // Set inner boundary
  const int INVERT_OUT_SET =  8192; // Set outer boundary
  const int INVERT_IN_RHS  = 16384; // Use input value in RHS at inner boundary
  const int INVERT_OUT_RHS = 32768; // Use input value in RHS at outer boundary
  const int INVERT_KX_ZERO = 65536; // Zero the kx=0, n = 0 component

  const int INVERT_DC_IN_LAP = 131072;

  const int INVERT_BNDRY_IN_ONE = 262144;
  const int INVERT_BNDRY_OUT_ONE = 524288;
  const int INVERT_DC_IN_GRADPAR = 1048576;
  const int INVERT_DC_IN_GRADPARINV = 2097152;
 */

class LaplaceFactory
<<<<<<< HEAD
    : public Factory<
          Laplacian, LaplaceFactory,
          std::function<std::unique_ptr<Laplacian>(Options*, CELL_LOC, Mesh*, Solver*,
                                                   Datafile*)>> {
=======
    : public Factory<Laplacian, LaplaceFactory, Options*, CELL_LOC, Mesh*> {
>>>>>>> d746cdab
public:
  static constexpr auto type_name = "Laplacian";
  static constexpr auto section_name = "laplace";
  static constexpr auto option_name = "type";
  static constexpr auto default_type = LAPLACE_CYCLIC;

  ReturnType create(Options* options = nullptr, CELL_LOC loc = CELL_CENTRE,
<<<<<<< HEAD
                    Mesh* mesh = nullptr, Solver* solver = nullptr,
                    Datafile* dump = nullptr) {
=======
                    Mesh* mesh = nullptr) const {
>>>>>>> d746cdab
    options = optionsOrDefaultSection(options);
    return Factory::create(getType(options), options, loc, mesh, solver, dump);
  }
  ReturnType create(const std::string& type, Options* options) const {
    return Factory::create(type, options, CELL_CENTRE, nullptr);
  }
};

/// Simpler name for Factory registration helper class
///
/// Usage:
///
///     #include <bout/laplacefactory.hxx>
///     namespace {
///     RegisterLaplace<MyLaplace> registerlaplacemine("mylaplace");
///     }
template <class DerivedType>
<<<<<<< HEAD
class RegisterLaplace {
public:
  RegisterLaplace(const std::string& name) {
    LaplaceFactory::getInstance().add(
        name,
        [](Options* options, CELL_LOC loc, Mesh* mesh, Solver* solver, Datafile* dump)
        -> std::unique_ptr<Laplacian> {
          return std::make_unique<DerivedType>(options, loc, mesh, solver, dump);
        });
  }
};
=======
using RegisterLaplace = LaplaceFactory::RegisterInFactory<DerivedType>;
>>>>>>> d746cdab

using RegisterUnavailableLaplace = LaplaceFactory::RegisterUnavailableInFactory;

/// Base class for Laplacian inversion
class Laplacian {
public:
  Laplacian(Options *options = nullptr, const CELL_LOC loc = CELL_CENTRE,
            Mesh* mesh_in = nullptr, Solver *solver = nullptr, Datafile *dump = nullptr);
  virtual ~Laplacian() = default;

  /// Set coefficients for inversion. Re-builds matrices if necessary
  virtual void setCoefA(const Field2D &val) = 0;
  virtual void setCoefA(const Field3D &val) { setCoefA(DC(val)); }
  virtual void setCoefA(BoutReal r) {
    Field2D f(r, localmesh);
    f.setLocation(location);
    setCoefA(f);
  }
  
  virtual void setCoefC(const Field2D &val) = 0;
  virtual void setCoefC(const Field3D &val) { setCoefC(DC(val)); }
  virtual void setCoefC(BoutReal r) {
    Field2D f(r, localmesh);
    f.setLocation(location);
    setCoefC(f);
  }
  
  virtual void setCoefC1(const Field2D &UNUSED(val)) {
    throw BoutException("setCoefC1 is not implemented for this Laplacian solver");
  }
  virtual void setCoefC1(const Field3D &val) { setCoefC1(DC(val)); }
  virtual void setCoefC1(BoutReal r) {
    Field2D f(r, localmesh);
    f.setLocation(location);
    setCoefC1(f);
  }
  
  virtual void setCoefC2(const Field2D &UNUSED(val)) {
    throw BoutException("setCoefC2 is not implemented for this Laplacian solver");
  }
  virtual void setCoefC2(const Field3D &val) { setCoefC2(DC(val)); }
  virtual void setCoefC2(BoutReal r) {
    Field2D f(r, localmesh);
    f.setLocation(location);
    setCoefC2(f);
  }
  
  virtual void setCoefD(const Field2D &val) = 0;
  virtual void setCoefD(const Field3D &val) { setCoefD(DC(val)); }
  virtual void setCoefD(BoutReal r) {
    Field2D f(r, localmesh);
    f.setLocation(location);
    setCoefD(f);
  }
  
  virtual void setCoefEx(const Field2D &val) = 0;
  virtual void setCoefEx(const Field3D &val) { setCoefEx(DC(val)); }
  virtual void setCoefEx(BoutReal r) {
    Field2D f(r, localmesh);
    f.setLocation(location);
    setCoefEx(f);
  }
  
  virtual void setCoefEz(const Field2D &val) = 0;
  virtual void setCoefEz(const Field3D &val) { setCoefEz(DC(val)); }
  virtual void setCoefEz(BoutReal r) {
    Field2D f(r, localmesh);
    f.setLocation(location);
    setCoefEz(f);
  }
  
  virtual void setGlobalFlags(int f) { global_flags = f; }
  virtual void setInnerBoundaryFlags(int f) { inner_boundary_flags = f; }
  virtual void setOuterBoundaryFlags(int f) { outer_boundary_flags = f; }

  /// Does this solver use Field3D coefficients (true) or only their DC component (false)
  virtual bool uses3DCoefs() const { return false; }
  
  virtual FieldPerp solve(const FieldPerp &b) = 0;
  virtual Field3D solve(const Field3D &b);
  virtual Field2D solve(const Field2D &b);
  
  virtual FieldPerp solve(const FieldPerp &b, const FieldPerp &UNUSED(x0)) { return solve(b); }
  virtual Field3D solve(const Field3D &b, const Field3D &x0);
  virtual Field2D solve(const Field2D &b, const Field2D &x0);

  /// Coefficients in tridiagonal inversion
  void tridagCoefs(int jx, int jy, int jz, dcomplex &a, dcomplex &b, dcomplex &c,
                   const Field2D *ccoef = nullptr, const Field2D *d = nullptr,
                   CELL_LOC loc = CELL_DEFAULT);

  /*!
   * Create a new Laplacian solver
   *
   * @param[in] opt  The options section to use. By default "laplace" will be used
   */
  static std::unique_ptr<Laplacian> create(Options* opts = nullptr,
                                           const CELL_LOC location = CELL_CENTRE,
                                           Mesh* mesh_in = nullptr,
                                           Solver* solver = nullptr,
                                           Datafile* dump = nullptr) {
    return LaplaceFactory::getInstance().create(opts, location, mesh_in, solver, dump);
  }
  static Laplacian* defaultInstance(); ///< Return pointer to global singleton

  static void cleanup(); ///< Frees all memory
protected:
  bool async_send; ///< If true, use asyncronous send in parallel algorithms
  
  int maxmode;     ///< The maximum Z mode to solve for
  
  bool low_mem;    ///< If true, reduce the amount of memory used
  bool all_terms;  ///< applies to Delp2 operator and laplacian inversion
  bool nonuniform; ///< Non-uniform mesh correction
  bool include_yguards; ///< solve in y-guard cells, default true.
  int extra_yguards_lower; ///< exclude some number of points at the lower boundary, useful for staggered grids or when boundary conditions make inversion redundant
  int extra_yguards_upper; ///< exclude some number of points at the upper boundary, useful for staggered grids or when boundary conditions make inversion redundant
  
  int global_flags;       ///< Default flags
  int inner_boundary_flags; ///< Flags to set inner boundary condition
  int outer_boundary_flags; ///< Flags to set outer boundary condition

  void tridagCoefs(int jx, int jy, BoutReal kwave, dcomplex &a, dcomplex &b, dcomplex &c,
                   const Field2D *ccoef = nullptr, const Field2D *d = nullptr,
                   CELL_LOC loc = CELL_DEFAULT) {
    tridagCoefs(jx, jy, kwave, a, b, c, ccoef, ccoef, d, loc);
  }
  void tridagCoefs(int jx, int jy, BoutReal kwave, dcomplex &a, dcomplex &b, dcomplex &c,
                   const Field2D *c1coef, const Field2D *c2coef, const Field2D *d,
                   CELL_LOC loc = CELL_DEFAULT);

  void tridagMatrix(dcomplex *avec, dcomplex *bvec, dcomplex *cvec,
                    dcomplex *bk, int jy, int kz, BoutReal kwave, 
                    int flags, int inner_boundary_flags, int outer_boundary_flags,
                    const Field2D *a, const Field2D *ccoef, 
                    const Field2D *d,
                    bool includeguards=true) {
    tridagMatrix(avec, bvec, cvec, bk, jy, kz, kwave, flags, inner_boundary_flags,
        outer_boundary_flags, a, ccoef, ccoef, d, includeguards);
  }
  void tridagMatrix(dcomplex *avec, dcomplex *bvec, dcomplex *cvec,
                    dcomplex *bk, int jy, int kz, BoutReal kwave,
                    int flags, int inner_boundary_flags, int outer_boundary_flags,
                    const Field2D *a, const Field2D *c1coef, const Field2D *c2coef,
                    const Field2D *d,
                    bool includeguards=true);
  CELL_LOC location;   ///< staggered grid location of this solver
  Mesh* localmesh;     ///< Mesh object for this solver
  Coordinates* coords; ///< Coordinates object, so we only have to call
                       ///  localmesh->getCoordinates(location) once
private:
  /// Singleton instance
  static std::unique_ptr<Laplacian> instance;
};

////////////////////////////////////////////
// Legacy interface
// These will be removed at some point

void laplace_tridag_coefs(int jx, int jy, int jz, dcomplex &a, dcomplex &b, dcomplex &c,
                          const Field2D *ccoef = nullptr, const Field2D *d = nullptr,
                          CELL_LOC loc = CELL_DEFAULT);

#endif // __LAPLACE_H__
<|MERGE_RESOLUTION|>--- conflicted
+++ resolved
@@ -134,14 +134,7 @@
  */
 
 class LaplaceFactory
-<<<<<<< HEAD
-    : public Factory<
-          Laplacian, LaplaceFactory,
-          std::function<std::unique_ptr<Laplacian>(Options*, CELL_LOC, Mesh*, Solver*,
-                                                   Datafile*)>> {
-=======
-    : public Factory<Laplacian, LaplaceFactory, Options*, CELL_LOC, Mesh*> {
->>>>>>> d746cdab
+  : public Factory<Laplacian, LaplaceFactory, Options*, CELL_LOC, Mesh*, Solver*, Datafile*> {
 public:
   static constexpr auto type_name = "Laplacian";
   static constexpr auto section_name = "laplace";
@@ -149,17 +142,13 @@
   static constexpr auto default_type = LAPLACE_CYCLIC;
 
   ReturnType create(Options* options = nullptr, CELL_LOC loc = CELL_CENTRE,
-<<<<<<< HEAD
                     Mesh* mesh = nullptr, Solver* solver = nullptr,
                     Datafile* dump = nullptr) {
-=======
-                    Mesh* mesh = nullptr) const {
->>>>>>> d746cdab
     options = optionsOrDefaultSection(options);
     return Factory::create(getType(options), options, loc, mesh, solver, dump);
   }
   ReturnType create(const std::string& type, Options* options) const {
-    return Factory::create(type, options, CELL_CENTRE, nullptr);
+    return Factory::create(type, options, CELL_CENTRE, nullptr, nullptr, nullptr);
   }
 };
 
@@ -172,21 +161,7 @@
 ///     RegisterLaplace<MyLaplace> registerlaplacemine("mylaplace");
 ///     }
 template <class DerivedType>
-<<<<<<< HEAD
-class RegisterLaplace {
-public:
-  RegisterLaplace(const std::string& name) {
-    LaplaceFactory::getInstance().add(
-        name,
-        [](Options* options, CELL_LOC loc, Mesh* mesh, Solver* solver, Datafile* dump)
-        -> std::unique_ptr<Laplacian> {
-          return std::make_unique<DerivedType>(options, loc, mesh, solver, dump);
-        });
-  }
-};
-=======
 using RegisterLaplace = LaplaceFactory::RegisterInFactory<DerivedType>;
->>>>>>> d746cdab
 
 using RegisterUnavailableLaplace = LaplaceFactory::RegisterUnavailableInFactory;
 
