--- conflicted
+++ resolved
@@ -1,705 +1,4 @@
-<<<<<<< HEAD
-/************************************************************************
- * Direct solution of a complex tridiagonal system in parallel
- *
- * Algorithm from:
- *  Travis  Austin,  Markus  Berndt,  and  David  Moulton.
- *  A  memory efficient parallel tridiagonal solver.
- *  Preprint LA-UR-03-4149, 2004
- *
- * (b0  c0      a0)
- * (a1  b1  c1    )
- * (    a2  b2  c2)
- * (c3      a3  b3)
-
- ic    = (a1  b1  c1)
- alpha = a2 / b1
- ic    = (a1  (b2 - (a2/b1)*c1)  c2)
- alpha = a3 / b1
- *
- **************************************************************************
- * Copyright 2010,2021 B.D.Dudson, S.Farley, M.V.Umansky, X.Q.Xu
- *
- * Contact: Ben Dudson, bd512@york.ac.uk
- *
- * This file is part of BOUT++.
- *
- * BOUT++ is free software: you can redistribute it and/or modify
- * it under the terms of the GNU Lesser General Public License as published by
- * the Free Software Foundation, either version 3 of the License, or
- * (at your option) any later version.
- *
- * BOUT++ is distributed in the hope that it will be useful,
- * but WITHOUT ANY WARRANTY; without even the implied warranty of
- * MERCHANTABILITY or FITNESS FOR A PARTICULAR PURPOSE.  See the
- * GNU Lesser General Public License for more details.
- *
- * You should have received a copy of the GNU Lesser General Public License
- * along with BOUT++.  If not, see <http://www.gnu.org/licenses/>.
- *
- ************************************************************************/
-
-#ifndef __CYCLIC_REDUCE_H__
-#define __CYCLIC_REDUCE_H__
-
-#ifdef DIAGNOSE
-#undef DIAGNOSE
-#endif
-//#define DIAGNOSE 1
-
-#include "mpi.h"
-#include "msg_stack.hxx"
-#include "utils.hxx"
-#include <lapack_routines.hxx>
-
-#include "boutexception.hxx"
-#include "bout/assert.hxx"
-
-#include "output.hxx"
-
-#include "bout/openmpwrap.hxx"
-
-template <class T>
-class CyclicReduce {
-public:
-  CyclicReduce() = default;
-
-  CyclicReduce(MPI_Comm c, int size, int ngather = 0)
-      : comm(c), ngatherprocs(ngather), N(size) {
-    setup(c, size, ngather);
-  }
-
-  /// Set parameters
-  /// This can be called after creation, to reset the solver
-  ///
-  /// @param[in] c  The communicator of all processors involved in the solve
-  /// @param[in] size  The number of rows on this processor
-  /// @param[in] gather  The number of processors to gather onto. If 0, use all processors
-  void setup(MPI_Comm c, int size, int ngather = 0) {
-    comm = c;
-
-    int np, myp;
-    MPI_Comm_size(c, &np);
-    MPI_Comm_rank(c, &myp);
-
-    if (ngather == 0) {
-      ngather = np; // Use all processors
-    }
-
-    if ((size != N) || (np != nprocs) || (myp != myproc) || (ngather != ngatherprocs)) {
-      Nsys = 0; // Need to re-size
-    }
-
-    N = size;
-    periodic = false;
-    nprocs = np;
-    myproc = myp;
-
-    ngatherprocs = ngather;
-    ASSERT1(ngatherprocs > 0);
-    ASSERT1(ngatherprocs <= nprocs);
-  }
-
-  ~CyclicReduce() = default;
-
-  /// Specify that the tridiagonal system is periodic
-  /// By default not periodic
-  void setPeriodic(bool p = true) { periodic = p; }
-
-  void setCoefs(const Array<T>& a, const Array<T>& b, const Array<T>& c) {
-    ASSERT2(a.size() == b.size());
-    ASSERT2(a.size() == c.size());
-    ASSERT2(a.size() == N);
-
-    Matrix<T> aMatrix(1, N);
-    Matrix<T> bMatrix(1, N);
-    Matrix<T> cMatrix(1, N);
-
-    BOUT_OMP(parallel for)
-    for (int i = 0; i < N; ++i) {
-      aMatrix(0, i) = a[i];
-      bMatrix(0, i) = b[i];
-      cMatrix(0, i) = c[i];
-    }
-
-    setCoefs(aMatrix, bMatrix, cMatrix);
-  }
-
-  /// Set the entries in the matrix to be inverted
-  ///
-  /// @param[in] a   Left diagonal. Should have size [nsys][N]
-  ///                where N is set in the constructor or setup
-  /// @param[in] b   Diagonal values. Should have size [nsys][N]
-  /// @param[in] c   Right diagonal. Should have size [nsys][N]
-  void setCoefs(const Matrix<T>& a, const Matrix<T>& b, const Matrix<T>& c) {
-    TRACE("CyclicReduce::setCoefs");
-
-    int nsys = std::get<0>(a.shape());
-
-    // Make sure correct memory arrays allocated
-    allocMemory(nsys);
-
-    // Fill coefficient array
-    BOUT_OMP(parallel for)
-    for (int j = 0; j < Nsys; j++) {
-      for (int i = 0; i < N; i++) {
-        coefs(j, 4 * i) = a(j, i);
-        coefs(j, 4 * i + 1) = b(j, i);
-        coefs(j, 4 * i + 2) = c(j, i);
-        // 4*i + 3 will contain RHS
-      }
-    }
-  }
-
-  /// Solve a set of tridiagonal systems
-  ///
-  /// @param[in] rhs Array storing Values of the rhs for a single system
-  /// @param[out] x  Array storing the result for a single system
-  void solve(const Array<T>& rhs, Array<T>& x) {
-    ASSERT2(rhs.size() == x.size());
-    ASSERT2(rhs.size() == N);
-
-    Matrix<T> rhsMatrix(1, N);
-    Matrix<T> xMatrix(1, N);
-
-    // Copy input data into matrix
-    BOUT_OMP(parallel for)
-    for (int i = 0; i < N; ++i) {
-      rhsMatrix(0, i) = rhs[i];
-    }
-
-    // Solve
-    solve(rhsMatrix, xMatrix);
-
-    // Copy result back into argument
-    BOUT_OMP(parallel for)
-    for (int i = 0; i < N; ++i) {
-      x[i] = xMatrix(0, i);
-    }
-  };
-
-  /// Solve a set of tridiagonal systems
-  ///
-  /// @param[in] rhs Matrix storing Values of the rhs for each system
-  /// @param[out] x  Matrix storing the result for each system
-  void solve(const Matrix<T>& rhs, Matrix<T>& x) {
-    TRACE("CyclicReduce::solve");
-    ASSERT2(static_cast<int>(std::get<0>(rhs.shape())) == Nsys);
-    ASSERT2(static_cast<int>(std::get<0>(x.shape())) == Nsys);
-    ASSERT2(static_cast<int>(std::get<1>(rhs.shape())) == N);
-    ASSERT2(static_cast<int>(std::get<1>(x.shape())) == N);
-
-    // Multiple RHS
-    int nrhs = std::get<0>(rhs.shape());
-
-    if (nrhs != Nsys)
-      throw BoutException("Sorry, can't yet handle nrhs != nsys");
-
-    // Insert RHS into coefs array. Ordered to allow efficient partitioning
-    // for MPI send/receives
-    BOUT_OMP(parallel for)
-    for (int j = 0; j < Nsys; j++) {
-      for (int i = 0; i < N; i++) {
-        coefs(j, 4 * i + 3) = rhs(j, i);
-      }
-    }
-
-    ///////////////////////////////////////
-    // Reduce local part of the matrix to interface equations
-    reduce(Nsys, N, coefs, myif);
-
-    ///////////////////////////////////////
-    // Gather all interface equations onto single processor
-    // NOTE: Cyclic reduction would do this in multiple stages,
-    //       but here we just gather onto ngatherprocs processors
-    //
-    // There are Nsys sets of equations to gather, and ngatherprocs processors
-    // which can be used. Each processor therefore sends interface equations
-    // to several different processors for gathering
-    //
-    // e.g. 3 processors (nprocs=3 and ngatherprocs=3), 4 sets of equations (Nsys=4):
-    //
-    // PE 0: [1a 2a 3a 4a]  PE 1: [1b 2b 3b 4b]  PE 2: [1c 2c 3c 4c]
-    //
-    // Gathered into:
-    //
-    // PE 0: [1a 1b 1c]  PE 1: [2a 2b 2c]   PE 2: [3a 3b 3c]
-    //       [4a 4b 4c]
-    //
-    // Here PE 0 would have myns=2, PE 1 and 2 would have myns=1
-
-    // Receive requests
-
-    if (myns > 0) {
-      // If gathering systems onto this processor
-      // post receives from all other processors
-
-      all_req.resize(nprocs);                  // One communicator per processor
-      all_buffer.reallocate(nprocs, myns * 8); // Storage for systems from each processor
-
-      all_req[myproc] = MPI_REQUEST_NULL;
-      for (int p = 0; p < nprocs; p++) { // Loop over processor
-        // 2 interface equations per processor
-        // myns systems to solve
-        // 3 coefficients + 1 RHS value
-        int len = 2 * myns * 4 * sizeof(T); // Length of data in bytes
-
-        if (p == myproc) {
-          // Just copy the data
-          BOUT_OMP(parallel for)
-          for (int i = 0; i < myns; i++)
-            for (int j = 0; j < 8; j++)
-              ifcs(i, 8 * p + j) = myif(sys0 + i, j);
-        } else {
-#ifdef DIAGNOSE
-          output << "Expecting to receive " << len << " from " << p << endl;
-#endif
-          MPI_Irecv(&all_buffer(p, 0), len,
-                    MPI_BYTE,     // Just sending raw data, unknown type
-                    p,            // Destination processor
-                    p,            // Identifier
-                    comm,         // Communicator
-                    &all_req[p]); // Request
-        }
-      }
-    }
-
-    // Send data to the processors which are gathering
-
-    gather_req.resize(ngatherprocs);        // One request per gathering processor
-    gather_proc.resize(ngatherprocs);       // Processor number
-    gather_sys_offset.resize(ngatherprocs); // Index of the first system gathered
-    gather_nsys.resize(ngatherprocs);       // Number of systems
-
-    // Interval between gathering processors
-    BoutReal pinterval = static_cast<BoutReal>(nprocs) / ngatherprocs;
-
-    {
-      int ns =
-          Nsys / ngatherprocs; // Number of systems to assign to all gathering processors
-      int nsextra = Nsys % ngatherprocs; // Number of processors with 1 extra
-      int s0 = 0;                        // Starting system number
-
-      // Loop over gathering processors
-      for (int i = 0; i < ngatherprocs; i++) {
-
-        int p = i; // Gathering onto all processors
-        if (ngatherprocs != nprocs) {
-          // Gathering onto only some
-          p = static_cast<int>(pinterval * i);
-        }
-
-        int nsp = ns; // Number of systems to send to this processor
-        if (i < nsextra) {
-          nsp++; // Some processors get an extra system
-        }
-
-        gather_proc[i] = p;
-        gather_sys_offset[i] = s0;
-        gather_nsys[i] = nsp;
-
-        if ((p != myproc) && (nsp > 0)) {
-#ifdef DIAGNOSE
-          output << "Sending to " << p << endl;
-#endif
-          MPI_Send(&myif(s0, 0),        // Data pointer
-                   8 * nsp * sizeof(T), // Number
-                   MPI_BYTE,            // Type
-                   p,                   // Destination
-                   myproc,              // Message identifier
-                   comm);               // Communicator
-        }
-
-        s0 += nsp;
-      }
-    }
-
-    if (myns > 0) {
-      // If this processor is gathering systems
-
-      // Wait for data
-      int p;
-      do {
-        MPI_Status stat;
-        MPI_Waitany(nprocs, all_req.data(), &p, &stat);
-        if (p != MPI_UNDEFINED) {
-// p is the processor number. Copy data
-#ifdef DIAGNOSE
-          output << "Copying received data from " << p << endl;
-#endif
-          BOUT_OMP(parallel for)
-          for (int i = 0; i < myns; i++)
-            for (int j = 0; j < 8; j++) {
-#ifdef DIAGNOSE
-              output << "Value " << j << " : " << all_buffer(p, 8 * i + j) << endl;
-#endif
-              ifcs(i, 8 * p + j) = all_buffer(p, 8 * i + j);
-            }
-          all_req[p] = MPI_REQUEST_NULL;
-        }
-      } while (p != MPI_UNDEFINED);
-
-      ///////////////////////////////////////
-      if (nprocs > 1) {
-// Reduce the interface equations to a pair of equations
-#ifdef DIAGNOSE
-        output << "Reducing again\n";
-#endif
-        reduce(myns, 2 * nprocs, ifcs, if2x2);
-      } else {
-        // Already just a pair of equations
-        if2x2 = ifcs;
-      }
-      ///////////////////////////////////////
-      // Solve the 2x2 system directly
-
-      // For OpenMP, ensure that memory won't be modified inside parallel loop
-      if2x2.ensureUnique();
-      x1.ensureUnique();
-      xn.ensureUnique();
-
-      BOUT_OMP(parallel for)
-      for (int i = 0; i < myns; ++i) {
-        //  (a  b) (x1) = (b1)
-        //  (c  d) (xn)   (bn)
-
-        T a, b, c, d;
-        a = if2x2(i, 1);
-        b = if2x2(i, 2);
-        c = if2x2(i, 4);
-        d = if2x2(i, 5);
-        if (periodic) {
-          b += if2x2(i, 0);
-          c += if2x2(i, 6);
-        }
-        T b1 = if2x2(i, 3);
-        T bn = if2x2(i, 7);
-
-        // Solve
-        T det = a * d - b * c; // Determinant
-        x1[i] = (d * b1 - b * bn) / det;
-        xn[i] = (-c * b1 + a * bn) / det;
-
-#ifdef DIAGNOSE
-        output << "system " << i << endl;
-        output << "(" << a << ", " << b << ") (" << x1[i] << ") = (" << b1 << ")\n";
-        output << "(" << c << ", " << d << ") (" << xn[i] << ")   (" << bn << ")\n\n";
-#endif
-      }
-
-      // Solve the interface equations
-      back_solve(myns, 2 * nprocs, ifcs, x1, xn, ifx);
-    }
-
-    if (nprocs > 1) {
-      ///////////////////////////////////////
-      // Scatter back solution
-
-      // Allocate buffer space. Note assumes 0th processor has most systems
-      gather_buffer.reallocate(ngatherprocs, 2 * gather_nsys[0]);
-
-      // Post receives
-      // Loop over gathering processors
-      for (int i = 0; i < ngatherprocs; i++) {
-        int p = gather_proc[i];   // Processor number
-        int nsp = gather_nsys[i]; // Number of systems
-
-        int len = 2 * nsp * sizeof(T); // 2 values per system
-
-        if (p == myproc) {
-          // Just copy the data
-          BOUT_OMP(parallel for)
-          for (int i = 0; i < myns; i++) {
-            x1[sys0 + i] = ifx(i, 2 * p);
-            xn[sys0 + i] = ifx(i, 2 * p + 1);
-          }
-          gather_req[i] = MPI_REQUEST_NULL;
-        } else if (nsp > 0) {
-#ifdef DIAGNOSE
-          output << "Expecting receive from " << p << " of size " << len << endl;
-#endif
-          MPI_Irecv(&gather_buffer(i, 0), len,
-                    MPI_BYTE,        // Just receiving raw data, unknown type
-                    p,               // Origin processor
-                    p,               // Identifier
-                    comm,            // Communicator
-                    &gather_req[i]); // Request
-        } else {
-          gather_req[i] = MPI_REQUEST_NULL;
-        }
-      }
-
-      if (myns > 0) {
-        // Send data
-        for (int p = 0; p < nprocs; p++) { // Loop over processor
-          if (p != myproc) {
-            BOUT_OMP(parallel for)
-            for (int i = 0; i < myns; i++) {
-              ifp[2 * i] = ifx(i, 2 * p);
-              ifp[2 * i + 1] = ifx(i, 2 * p + 1);
-#ifdef DIAGNOSE
-              output << "Returning: " << ifp[2 * i] << ", " << ifp[2 * i + 1] << " to "
-                     << p << endl;
-#endif
-            }
-            MPI_Send(std::begin(ifp), 2 * myns * sizeof(T), MPI_BYTE, p,
-                     myproc, // Message identifier
-                     comm);
-          }
-        }
-      }
-
-      // Wait for data
-      int fromind{MPI_UNDEFINED};
-      do {
-        MPI_Status stat;
-        MPI_Waitany(ngatherprocs, gather_req.data(), &fromind, &stat);
-
-        if (fromind != MPI_UNDEFINED) {
-          // Copy data
-
-          int s0 = gather_sys_offset[fromind]; // System index start
-          int nsp = gather_nsys[fromind];      // Number of systems
-
-          BOUT_OMP(parallel for)
-          for (int i = 0; i < nsp; i++) {
-            x1[s0 + i] = gather_buffer(fromind, 2 * i);
-            xn[s0 + i] = gather_buffer(fromind, 2 * i + 1);
-#ifdef DIAGNOSE
-            output << "Received x1,xn[" << s0 + i << "] = " << x1[s0 + i] << ", "
-                   << xn[s0 + i] << " from " << gather_proc[fromind] << endl;
-#endif
-          }
-          gather_req[fromind] = MPI_REQUEST_NULL;
-        }
-      } while (fromind != MPI_UNDEFINED);
-    }
-
-    ///////////////////////////////////////
-    // Solve local equations
-    back_solve(Nsys, N, coefs, x1, xn, x);
-  }
-
-private:
-  MPI_Comm comm;             ///< Communicator
-  int nprocs{0}, myproc{-1}; ///< Number of processors and ID of my processor
-
-  int ngatherprocs{0};                 ///< Number of processors to gather onto
-  std::vector<MPI_Request> gather_req; ///< Comms with gathering processors
-  std::vector<int> gather_proc;        ///< The processor number
-  std::vector<int> gather_sys_offset;  ///< Index of the first system gathered
-  std::vector<int> gather_nsys;        ///< Number of systems gathered
-  Matrix<T> gather_buffer;             ///< Buffer for receiving from gathering processors
-
-  std::vector<MPI_Request> all_req; ///< Requests for comms with all processors
-  Matrix<T> all_buffer;             ///< Buffer for receiving from all other processors
-
-  int N{0};    ///< Total size of the problem
-  int Nsys{0}; ///< Number of independent systems to solve
-  int myns{0}; ///< Number of systems for interface solve on this processor
-  int sys0{0}; ///< Starting system index for interface solve
-
-  bool periodic{false}; ///< Is the domain periodic?
-
-  Matrix<T> coefs; ///< Starting coefficients, rhs [Nsys, {3*coef,rhs}*N]
-  Matrix<T> myif;  ///< Interface equations for this processor
-
-  Matrix<T> ifcs;  ///< Coefficients for interface solve
-  Matrix<T> if2x2; ///< 2x2 interface equations on this processor
-  Matrix<T> ifx;   ///< Solution of interface equations
-  Array<T> ifp;    ///< Interface equations returned to processor p
-  Array<T> x1, xn; ///< Interface solutions for back-solving
-
-  /// Allocate memory arrays
-  /// @param[in] nsys  Number of independent systems to solve
-  void allocMemory(int nsys) {
-    if (nsys == Nsys)
-      return; // No need to allocate memory
-
-    Nsys = nsys;
-
-    // Work out how many systems are going to be solved on this processor
-    int ns = nsys / ngatherprocs;      // Number of systems to assign to all processors
-    int nsextra = nsys % ngatherprocs; // Number of processors with 1 extra
-
-    if (ngatherprocs == nprocs) {
-      // Gathering onto all processors (This is the default)
-
-      myns = ns;          // Number of systems to gather onto this processor
-      sys0 = ns * myproc; // Starting system number
-      if (myproc < nsextra) {
-        myns++;
-        sys0 += myproc;
-      } else {
-        sys0 += nsextra;
-      }
-    } else {
-      // Gathering onto only a few processors
-
-      myns = 0; // Default to not gathering onto this processor
-
-      // Interval between processors
-      BoutReal pinterval = static_cast<BoutReal>(nprocs) / ngatherprocs;
-      ASSERT1(pinterval > 1.0);
-
-      // Calculate which processors these are
-      for (int i = 0; i < ngatherprocs; i++) {
-        int proc = static_cast<int>(pinterval * i);
-
-        if (proc == myproc) {
-          // This processor is receiving
-
-          myns = ns;     // Number of systems to gather onto this processor
-          sys0 = ns * i; // Starting system number
-
-          if (i < nsextra) {
-            // Receiving an extra system
-            myns++;
-            sys0 += i;
-          } else {
-            sys0 += nsextra;
-          }
-        }
-      }
-    }
-
-    coefs.reallocate(Nsys, 4 * N);
-    myif.reallocate(Nsys, 8);
-
-    // Some interface systems to be solved on this processor
-    // Note that the interface equations are organised by system (myns as first argument)
-    // but communication buffers are organised by processor (nprocs first).
-    ifcs.reallocate(myns, 2 * 4 * nprocs); // Coefficients for interface solve
-    if (nprocs > 1) {
-      if2x2.reallocate(myns, 2 * 4); // 2x2 interface equations on this processor
-    }
-    ifx.reallocate(myns, 2 * nprocs); // Solution of interface equations
-    ifp.reallocate(myns * 2);         // Solution to be sent to processor p
-    // Each system to be solved on this processor has two interface equations from each
-    // processor
-
-    x1.reallocate(Nsys);
-    xn.reallocate(Nsys);
-  }
-
-  /// Calculate interface equations
-  ///
-  /// This reduces ns separate systems of equations, each consisting
-  /// of nloc rows on this processor, to two interface rows for each system,
-  /// which are stored in ifc.
-  ///
-  /// (a1 b1 c1                  )
-  /// (   a2 b2 c2               )       (A1 B1 C1   )
-  /// (      a3 b3 c3            )   =>  (   A2 B2 C2)
-  /// (              ...         )
-  /// (                  an bn cn)
-  void reduce(int ns, int nloc, Matrix<T>& co, Matrix<T>& ifc) {
-#ifdef DIAGNOSE
-    if (nloc < 2)
-      throw BoutException("CyclicReduce::reduce nloc < 2");
-#endif
-
-    BOUT_OMP(parallel for)
-    for (int j = 0; j < ns; j++) {
-      // Calculate upper interface equation
-
-      // v_l <- v_(k+N-2)
-      // b_u <- b_{k+N-2}
-      for (int i = 0; i < 4; i++) {
-        ifc(j, i) = co(j, 4 * (nloc - 2) + i);
-      }
-
-      for (int i = nloc - 3; i >= 0; i--) {
-        // Check for zero pivot
-        if (std::abs(ifc(j, 1)) < 1e-10)
-          throw BoutException("Zero pivot in CyclicReduce::reduce");
-
-        // beta <- v_{i,i+1} / v_u,i
-        T beta = co(j, 4 * i + 2) / ifc(j, 1);
-
-        // v_u <- v_i - beta * v_u
-        ifc(j, 1) = co(j, 4 * i + 1) - beta * ifc(j, 0);
-        ifc(j, 0) = co(j, 4 * i);
-        ifc(j, 2) *= -beta;
-        // ic columns  {i-1, i, N-1}
-
-        // b_u <- b_i - beta*b_u
-        ifc(j, 3) = co(j, 4 * i + 3) - beta * ifc(j, 3);
-      }
-
-      // Calculate lower interface equation
-      // Uses next 4 ifc values for this system so have +4 in indexinf
-
-      // v_l <- v_(k+1)
-      // b_l <- b_{k+1}
-      for (int i = 0; i < 4; i++)
-        ifc(j, 4 + i) = co(j, 4 + i);
-
-      for (int i = 2; i < nloc; i++) {
-
-        if (std::abs(ifc(j, 4 + 1)) < 1e-10)
-          throw BoutException("Zero pivot in CyclicReduce::reduce");
-
-        // alpha <- v_{i,i-1} / v_l,i-1
-        T alpha = co(j, 4 * i) / ifc(j, 4 + 1);
-
-        // v_l <- v_i - alpha*v_l
-        ifc(j, 4 + 0) *= -alpha;
-        ifc(j, 4 + 1) = co(j, 4 * i + 1) - alpha * ifc(j, 4 + 2);
-        ifc(j, 4 + 2) = co(j, 4 * i + 2);
-        // columns of ic are {0, i, i + 1}
-
-        // b_l <- b_{k + i} - alpha*b_l
-        ifc(j, 4 + 3) = co(j, 4 * i + 3) - alpha * ifc(j, 4 + 3);
-      }
-
-#ifdef DIAGNOSE
-      output << "Lower: " << ifc(j, 4 + 0) << ", " << ifc(j, 4 + 1) << ", "
-             << ifc(j, 4 + 2) << " : " << ifc(j, 4 + 3) << endl;
-      output << "Upper: " << ifc(j, 0) << ", " << ifc(j, 1) << ", " << ifc(j, 2) << " : "
-             << ifc(j, 3) << endl;
-#endif
-    }
-
-    // Lower system couples {0, N-1, N}
-    // Upper system couples {-1. 0, N-1}
-  }
-
-  /// Back-solve from x at ends (x1, xn) to obtain remaining values
-  /// Coefficients ordered [ns, nloc*(a,b,c,r)]
-  void back_solve(int ns, int nloc, const Matrix<T>& co, const Array<T>& x1,
-                  const Array<T>& xn, Matrix<T>& xa) {
-
-    xa.ensureUnique(); // Going to be modified, so call this outside parallel region
-
-    // Tridiagonal system, solve using serial Thomas algorithm
-    // xa -- Result for each system
-    // co -- Coefficients & rhs for each system
-    BOUT_OMP(parallel for)
-    for (int i = 0; i < ns; i++) { // Loop over systems
-      Array<T> gam(nloc);          // Thread-local array
-      T bet = 1.0;
-      xa(i, 0) = x1[i]; // Already know the first
-      gam[1] = 0.;
-      for (int j = 1; j < nloc - 1; j++) {
-        bet = co(i, 4 * j + 1) - co(i, 4 * j) * gam[j]; // bet = b[j]-a[j]*gam[j]
-        xa(i, j) = (co(i, 4 * j + 3) - co(i, 4 * j) * xa(i, j - 1))
-                   / bet;                    // x[j] = (r[j]-a[j]*x[j-1])/bet;
-        gam[j + 1] = co(i, 4 * j + 2) / bet; // gam[j+1] = c[j]/bet
-      }
-      xa(i, nloc - 1) = xn[i]; // Know the last value
-
-      for (int j = nloc - 2; j > 0; j--) {
-        xa(i, j) = xa(i, j) - gam[j + 1] * xa(i, j + 1);
-      }
-    }
-  }
-};
-
-#endif // __CYCLIC_REDUCE_H__
-=======
 #pragma once
 // BOUT++ header shim
 #warning Header "cyclic_reduction.hxx" has moved to "bout/cyclic_reduction.hxx". Run `bin/bout-v5-header-upgrader.py` to fix
-#include "bout/cyclic_reduction.hxx"
->>>>>>> ebc00516
+#include "bout/cyclic_reduction.hxx"