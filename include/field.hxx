--- conflicted
+++ resolved
@@ -154,12 +154,7 @@
     swap(first.directions, second.directions);
   }
 protected:
-<<<<<<< HEAD
-  mutable std::shared_ptr<Coordinates> fieldCoordinates{nullptr};
-=======
-  Mesh* fieldmesh{nullptr};
   mutable std::weak_ptr<Coordinates> fieldCoordinates{};
->>>>>>> aa3b5b78
 
   /// Location of the variable in the cell
   CELL_LOC location{CELL_CENTRE};
