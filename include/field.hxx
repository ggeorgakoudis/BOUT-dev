--- conflicted
+++ resolved
@@ -29,12 +29,8 @@
 #ifndef __FIELD_H__
 #define __FIELD_H__
 
-<<<<<<< HEAD
 #include <cstdio>
-=======
-#include <stdio.h>
 #include <memory>
->>>>>>> a0cf8ee9
 
 #include "bout_types.hxx"
 #include "boutexception.hxx"
@@ -125,20 +121,9 @@
    */
   virtual int getNz() const;
 
-<<<<<<< HEAD
 protected:
   Mesh* fieldmesh{nullptr};
-  mutable Coordinates* fieldCoordinates{nullptr};
-=======
-  /// Make region mendatory for all fields
-  virtual const IndexRange region(REGION rgn) const = 0;
- protected:
-  Mesh * fieldmesh;
   mutable std::shared_ptr<Coordinates> fieldCoordinates{nullptr};
-  /// Supplies an error method. Currently just prints and exits, but
-  /// should do something more cunning...
-  DEPRECATED(void error(const char *s, ...) const);
->>>>>>> a0cf8ee9
 };
 
 /// Unary + operator. This doesn't do anything
