os: linux
dist: xenial
language: cpp
compiler: gcc

git:
  depth: 3

# Define some aliases for some repeated config variables
# Note &<name> creates a reference that we can refer to later using
# *<name>, see https://en.wikipedia.org/wiki/YAML#Syntax
_aliases:
  - &petsc_vars
    - PETSC_DIR=/usr/lib/petscdir/3.6.2/x86_64-linux-gnu-real
    - PETSC_ARCH=""
    - SLEPC_DIR=/usr/lib/slepcdir/3.6.1/x86_64-linux-gnu-real
    - SLEPC_ARCH=""
  - &codecov_secure
    - secure: "M5U3I81hzK41Kw7KB+DpEMxP/sgkWkFI4uiRZQDMDFRlhcitsJQQ/YGeBt3a0vo153m2P2PmmeKUl/lTo5WS5SfAVFI8BkcyBjpxZQXV3OD8ru7JsMgVc5pGwl2dvR8Qz02gUIbrIpAlf3YDnNVb6F1C9ofDaCnZU3GUTLH5Fy5z5Z8OpuTaLmTVMMnT2ZEcRawHbmlVhIB/9PUQUa+fM7iC+dtszFxZ2ma5LOHxPS2sGpRCKE5Sae1/xAFWjo4oO0ZqYu5JFvKdb+/2yWKTg/1aTyxCdqAzLg4ldzDlX759zXgtWn+k3TLiVyQ+gsvF8QZkh4BKvl/w2KZ20vRP3blzmxvdsSH+ZP92MZIIK9EkNPGd+UJJd5Hu+zwecEFyfO8bXB9l00kzUsVx+lo7VHbANuNO3b5a6FRiihTCgk+dfOxxrow/fci+lQ9BkmJg0680SIj2e6UM/P9lFgfQLH3IoacN1PtkyqnpJqdHUdbWmpqMtmitmQhXHjnJ+wDb5+i9b1fy5yEsB64rjgF9PBr1/Nos1XD4oGWAknXmQTgWhNyy6f+e0wBNcSUd5nrReLTOAscyXYpcTqONp1W999JSFQEH+YTwBfXytdkWaAGAFEhaaAXQ2jCwHO7jl/TODPfSeZgXkQiT5jgg63i5tlPB4Xn0MTSCX74bYIi16Tk="    
  - &coverage_vars
    - SCRIPT_FLAGS='-cu'
    - PIP_PACKAGES='gcovr'

addons:
  apt:
    packages: &standard_packages
    - libfftw3-dev
    - libnetcdf-dev
    - libnetcdf-c++4-dev
    - netcdf-bin
    - hdf5-tools
    - python3
    - python3-h5py
    - python3-pip
    - python3-pytest
    - python3-numpy
    - python3-scipy
    - lcov
    - libhdf5-mpi-dev
    - openmpi-bin
    - libopenmpi-dev
    - libpetsc3.6.2-dev
    - libslepc3.6.1-dev
    - liblapack-dev
    - libparpack2-dev

cache:
  directories:
  - $HOME/local

jobs:
  fast_finish: true
  include:
  - name: "Optimised"
    env: &default_env
      - CONFIGURE_OPTIONS="--enable-shared --enable-checks=no --enable-optimize=3 --disable-signal --disable-track --disable-backtrace --with-hdf5 --with-petsc --with-slepc --with-sundials=$HOME/local"
      - SCRIPT_FLAGS='-uim'
      - PIP_PACKAGES='cython~=0.29 netcdf4~=1.5 sympy~=1.5'
      - LD_LIBRARY_PATH=$HOME/local/lib:$LD_LIBRARY_PATH
      - BOUT_TEST_TIMEOUT="5m"
      - *petsc_vars
  - name: "GCC 7"
    addons:
      apt:
        sources:
          - ubuntu-toolchain-r-test
        packages:
          - g++-7
          - *standard_packages
    env:
      - *default_env
      - CONFIGURE_OPTIONS="--enable-sigfpe --enable-debug --with-hdf5 --with-petsc --with-slepc --with-sundials=$HOME/local CXXFLAGS=-g0"
      - CC=gcc-7 CXX=g++-7
      - MATRIX_EVAL="CC=gcc-7 && CXX=g++-7"
  - name: "Shared library + Python"
    env:
      - *default_env
<<<<<<< HEAD
      - CONFIGURE_OPTIONS="--enable-shared --with-hdf5 --with-petsc --with-slepc --with-sundials=$HOME/local"
      - SCRIPT_FLAGS="-uim -t python"
=======
      - CONFIGURE_OPTIONS="--enable-shared --with-petsc --with-slepc --with-sundials=$HOME/local"
      - SCRIPT_FLAGS="-uim -t shared -t python"
>>>>>>> 20f8d3e2
  - name: "4to5 test"
    env:
      - *default_env
      - CONFIGURE_OPTIONS="--enable-shared --with-hdf5 --with-petsc --with-slepc --with-sundials=$HOME/local"
      - SCRIPT_FLAGS="-uim5t python -s dash"
  - name: "OpenMP"
    env:
      - *default_env
      - CONFIGURE_OPTIONS="--enable-shared --enable-openmp --with-hdf5 --with-petsc --with-slepc --with-sundials=$HOME/local"
      - OMP_NUM_THREADS=2
#CMAKE
  - name: "CMake"
    env:
      - *default_env
      - OMP_NUM_THREADS=2
      - PYTHONPATH="${TRAVIS_BUILD_DIR}/tools/pylib:$PYTHONPATH"
    script:
      - ./.build_sundials_for_travis.sh
      - mkdir build && cd build
<<<<<<< HEAD
      - |
        cmake .. -DBOUT_USE_PETSC=ON -DBOUT_USE_SLEPC=ON -DBOUT_USE_SUNDIALS=ON \
        -DSUNDIALS_ROOT="$HOME/local" -DBOUT_ENABLE_OPENMP=ON -DBUILD_SHARED_LIBS=ON \
        -DBOUT_USE_HDF5=ON
      - cmake --build . --target build-check -j 2
      - cmake --build . --target check
=======
      - cmake .. -DUSE_PETSC=ON -DUSE_SLEPC=ON -DUSE_SUNDIALS=ON -DSUNDIALS_ROOT="$HOME/local" -DENABLE_OPENMP=ON
      - cmake --build .
      - ctest --output-on-failure --timeout 300
>>>>>>> 20f8d3e2
#CLANG
  - name: "Clang"
    env:
      - *default_env
      - CONFIGURE_OPTIONS="--enable-shared --enable-debug --with-hdf5 --with-petsc --with-slepc --with-sundials=$HOME/local"
      - MPICH_CC=clang MPICH_CXX=clang++
      - OMPI_CC=clang OMPI_CXX=clang++
    compiler: clang

# Fedora
  - name: "Fedora (rawhide)"
    dist: bionic
    script: ./.travis_fedora.sh setup mpich rawhide
    addons:
      apt:
        sources:
        packages:
          - docker
    sudo: true
    services:
      - docker
    before_install:
      ##################################################
      # Job specific setup
      ##################################################
      # The following eval is the way to force CC/CXX to desired values as travis forces values
      # for these in the pre-before_install stage, see https://docs.travis-ci.com/user/languages/cpp/#C11-C%2B%2B11-(and-Beyond)-and-Toolchain-Versioning
      - eval "${MATRIX_EVAL}"
      - echo "${CC} $(${CC} --version)"

#COVERAGE
  - name: "Coverage (full)"
    if: branch IN (master, next) OR commit_message =~ /build coverage/
    addons:
      apt:
        packages:
          - *standard_packages
          - jq
    env:
      - CONFIGURE_OPTIONS="--enable-code-coverage --enable-shared --enable-debug --enable-track --enable-checks=3 --with-hdf5 --with-petsc --with-lapack --with-slepc --enable-openmp --with-sundials=$HOME/local"
      - OMP_NUM_THREADS=2
      - LD_LIBRARY_PATH=$HOME/local/lib:$LD_LIBRARY_PATH
      - *coverage_vars
      - *petsc_vars
      - *codecov_secure
  - name: "Coverage (minimal)"
    if: branch IN (master, next) OR commit_message =~ /build coverage/
    addons:
      apt:
        packages:
          - *standard_packages
          - jq
    env:
      - CONFIGURE_OPTIONS="--enable-code-coverage --enable-shared --disable-debug --disable-checks"
      - *coverage_vars
      - *codecov_secure

  - stage: Finalise Coverage
    if: branch IN (master, next) OR commit_message =~ /build coverage/
    addons:
      apt:
        packages:
          - *standard_packages
          - jq
    env:
      - *coverage_vars
      - *codecov_secure
    script: wget -q -O ~/codacy-coverage-reporter-assembly-latest.jar https://oss.sonatype.org/service/local/repositories/releases/content/com/codacy/codacy-coverage-reporter/4.0.5/codacy-coverage-reporter-4.0.5-assembly.jar ; java -jar ~/codacy-coverage-reporter-assembly-latest.jar final


before_install:
  ##################################################
  # Install remaining python3 packages using pip
  ##################################################
  - source .pip_install_for_travis.sh ${PIP_PACKAGES}
  ##################################################
  # Job specific setup
  ##################################################
  # The following eval is the way to force CC/CXX to desired values as travis forces values
  # for these in the pre-before_install stage, see https://docs.travis-ci.com/user/languages/cpp/#C11-C%2B%2B11-(and-Beyond)-and-Toolchain-Versioning
  - eval "${MATRIX_EVAL}"
  - echo "${CC} $(${CC} --version)"

script:
  # Configure, compile and run test_suite
  - "./.travis_script.sh ${SCRIPT_FLAGS}"

# sleep a little bit after the build finishes to try and make sure stdout gets flushed
after_failure:
  - echo "Build failed!"
  - sleep 5

after_success:
  - echo "Build passed!"
  - sleep 1

notifications:
  # Send a notification to the BOUT++ Slack team
  slack:
    secure: keU2ApI8C1M5q1700iNWmhzAQN5iJCciuP6V1lAjVBE8C2C/8mnYK3Pe83wok97buvvfVs5Qjq1+MSYSTCEw+dEye7p+1aBH7qg8C2Jyw+ugFe+6vmijag3v8DqkkzUGyF4X7+ei7YfV4G7u7YAlq/BqzD9e0SA7aASZJ3CF42f4lHKwTe0mnJfqOb8MwCBbSytzdj/iQH/O/pch03CjVObv2A88gaC5YMwYpeTAMMNGZThHsJHcVFCAz4MbvOApKSnykbRbE4AooF6lhUnAg/V40+ews5Q0NhYSLoOcQohLljLTMKAL2oRS34WdunnAEdIighLztFBNI/CKO8uaFBsWZcT2E4qRrajYTnuhCop5fUtk2lsrwUV36WFKLswa74KaSjXgpjvrV1MIidkRztPhYwcJdk9yvEroZ67C4GPBLZ6jZF/nUU9l2toPNkzGkxhDB9r9MIU2l0PJ2d3wRCcZ59jZ/Gr1Bminsyr20AU1JO5tsiO+6UI+7hxXQXtz/1knlmiZ/pXj/3Sp8+KQ/Z0MUeayC0CROFoZt/HekA6z34YcmeN/nMcXCnO7HTZ+bw7LasaIsrHbQ3PYPn8Be2f1hj4sPBnPpruN5FFYYc29c/ek8FET9LLD8a3v1V8P2udy/y5RnDqFskx+OfqKL8tSJk/zSbK/JPCTnx1rfsU=<|MERGE_RESOLUTION|>--- conflicted
+++ resolved
@@ -75,13 +75,8 @@
   - name: "Shared library + Python"
     env:
       - *default_env
-<<<<<<< HEAD
       - CONFIGURE_OPTIONS="--enable-shared --with-hdf5 --with-petsc --with-slepc --with-sundials=$HOME/local"
-      - SCRIPT_FLAGS="-uim -t python"
-=======
-      - CONFIGURE_OPTIONS="--enable-shared --with-petsc --with-slepc --with-sundials=$HOME/local"
       - SCRIPT_FLAGS="-uim -t shared -t python"
->>>>>>> 20f8d3e2
   - name: "4to5 test"
     env:
       - *default_env
@@ -101,18 +96,12 @@
     script:
       - ./.build_sundials_for_travis.sh
       - mkdir build && cd build
-<<<<<<< HEAD
       - |
         cmake .. -DBOUT_USE_PETSC=ON -DBOUT_USE_SLEPC=ON -DBOUT_USE_SUNDIALS=ON \
         -DSUNDIALS_ROOT="$HOME/local" -DBOUT_ENABLE_OPENMP=ON -DBUILD_SHARED_LIBS=ON \
         -DBOUT_USE_HDF5=ON
       - cmake --build . --target build-check -j 2
-      - cmake --build . --target check
-=======
-      - cmake .. -DUSE_PETSC=ON -DUSE_SLEPC=ON -DUSE_SUNDIALS=ON -DSUNDIALS_ROOT="$HOME/local" -DENABLE_OPENMP=ON
-      - cmake --build .
       - ctest --output-on-failure --timeout 300
->>>>>>> 20f8d3e2
 #CLANG
   - name: "Clang"
     env:
