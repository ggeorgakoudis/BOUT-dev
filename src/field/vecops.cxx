/**************************************************************************
 * Operators on vector objects
 * B.Dudson, October 2007
 *
 **************************************************************************
 * Copyright 2010 B.D.Dudson, S.Farley, M.V.Umansky, X.Q.Xu
 *
 * Contact: Ben Dudson, bd512@york.ac.uk
 * 
 * This file is part of BOUT++.
 *
 * BOUT++ is free software: you can redistribute it and/or modify
 * it under the terms of the GNU Lesser General Public License as published by
 * the Free Software Foundation, either version 3 of the License, or
 * (at your option) any later version.
 *
 * BOUT++ is distributed in the hope that it will be useful,
 * but WITHOUT ANY WARRANTY; without even the implied warranty of
 * MERCHANTABILITY or FITNESS FOR A PARTICULAR PURPOSE.  See the
 * GNU Lesser General Public License for more details.
 *
 * You should have received a copy of the GNU Lesser General Public License
 * along with BOUT++.  If not, see <http://www.gnu.org/licenses/>.
 *
 **************************************************************************/

#include <globals.hxx>
#include <vecops.hxx>
#include <derivs.hxx>
#include <msg_stack.hxx>
#include <unused.hxx>

/**************************************************************************
 * Gradient operators
 **************************************************************************/

const Vector2D Grad(const Field2D &f, CELL_LOC UNUSED(outloc)) {
  Vector2D result;
  
  TRACE("Grad( Field2D )");
  
  result.x = DDX(f);
  result.y = DDY(f);
  result.z = DDZ(f);

  result.covariant = true;

  return result;
}

const Vector3D Grad(const Field3D &f, 
                    CELL_LOC outloc_x, CELL_LOC outloc_y, CELL_LOC outloc_z) {
  Vector3D result;

  TRACE("Grad( Field3D )");

  if(outloc_x == CELL_DEFAULT)
    outloc_x = f.getLocation();
  if(outloc_y == CELL_DEFAULT)
    outloc_y = f.getLocation();
  if(outloc_z == CELL_DEFAULT)
    outloc_z = f.getLocation();

  result.x = DDX(f, outloc_x);
  result.y = DDY(f, outloc_y);
  result.z = DDZ(f, outloc_z);

  result.covariant = true;
  
  return result;
}

const Vector3D Grad(const Field3D &f, CELL_LOC outloc)
{
  if(outloc == CELL_VSHIFT)
    return Grad(f, CELL_XLOW, CELL_YLOW, CELL_ZLOW);
  
  return Grad(f, outloc, outloc, outloc);
}

<<<<<<< HEAD
const Vector3D Grad_perp(const Field3D &f, 
                         CELL_LOC outloc_x, CELL_LOC outloc_y, CELL_LOC outloc_z) {
=======
const Vector3D Grad_perp(const Field3D &f, CELL_LOC outloc_x,
                         CELL_LOC UNUSED(outloc_y), CELL_LOC outloc_z) {
>>>>>>> bf1fa8f0
  Vector3D result;

  TRACE("Grad_perp( Field3D )");

  Coordinates *metric = mesh->coordinates();

  if(outloc_x == CELL_DEFAULT)
    outloc_x = f.getLocation();
  if(outloc_z == CELL_DEFAULT)
    outloc_z = f.getLocation();

  Field3D parcoef = 1./ (metric->J * metric->Bxy);
  parcoef *= parcoef;

  result.x = DDX(f, outloc_x) - parcoef*metric->g_12*DDY(f, outloc_x);
  result.y = 0.0;
  result.z = DDZ(f, outloc_z) - parcoef*metric->g_23*DDY(f, outloc_z);

  result.covariant = true;
  
  return result;
}

/**************************************************************************
 * Divergence operators
 **************************************************************************/

const Field2D Div(const Vector2D &v, CELL_LOC UNUSED(outloc)) {
  Field2D result;

  TRACE("Div( Vector2D )");
  
  Coordinates *metric = mesh->coordinates();
  
  // get contravariant components of v
  Vector2D vcn = v;
  vcn.toContravariant();
  
  result = DDX(metric->J*vcn.x);
  result += DDY(metric->J*vcn.y);
  result += DDZ(metric->J*vcn.z);
  result /= metric->J;
  
  return result;
}

const Field3D Div(const Vector3D &v, CELL_LOC outloc) {
  Field3D result;

  TRACE("Div( Vector3D )");
  
  Coordinates *metric = mesh->coordinates();

  if(outloc == CELL_DEFAULT) 
    outloc = CELL_CENTRE;

  // get contravariant components of v
  Vector3D vcn = v;
  vcn.toContravariant();
  
  result = DDX(metric->J*vcn.x, outloc);
  result += DDY(metric->J*vcn.y, outloc);
  result += DDZ(metric->J*vcn.z, outloc);
  result /= metric->J;

  return result;
}

/**************************************************************************
 * Divergence operators for flux methods
 **************************************************************************/

const Field2D Div(const Vector2D &v, const Field2D &f) {
  TRACE("Div( Vector2D, Field2D )");
  
  Coordinates *metric = mesh->coordinates();
  
  // get contravariant components of v
  Vector2D vcn = v;
  vcn.toContravariant();

  Field2D result;
  result = FDDX(metric->J*vcn.x, f);
  result += FDDY(metric->J*vcn.y, f);
  result += FDDZ(metric->J*vcn.z, f);
  result /= metric->J;
  
  return result;
}

const Field3D Div(const Vector3D &v, const Field3D &f, DIFF_METHOD method, CELL_LOC outloc) {
  Field3D result;
  
  TRACE("Div( Vector3D, Field3D )");
  
  Coordinates *metric = mesh->coordinates();
  
  if(outloc == CELL_DEFAULT) 
    outloc = CELL_CENTRE;

  // get contravariant components of v
  Vector3D vcn = v;
  vcn.toContravariant();
  
  result = FDDX(metric->J*vcn.x, f, method, outloc);
  result += FDDY(metric->J*vcn.y, f, method, outloc);
  result += FDDZ(metric->J*vcn.z, f, method, outloc);
  result /= metric->J;
  
  return result;
}

const Field3D Div(const Vector3D &v, const Field3D &f, CELL_LOC outloc, DIFF_METHOD method) {
  return Div(v, f, method, outloc);
}

const Field3D Div(const Vector3D &v, const Field3D &f) {
  return Div(v, f, DIFF_DEFAULT, CELL_DEFAULT);
}

/**************************************************************************
 * Curl operators
 **************************************************************************/

const Vector2D Curl(const Vector2D &v, CELL_LOC UNUSED(outloc)) {

  TRACE("Curl( Vector2D )");
  
  Coordinates *metric = mesh->coordinates();
  
  // Get covariant components of v
  Vector2D vco = v;
  vco.toCovariant();

  // get components (curl(v))^j
  Vector2D result;
  result.x = (DDY(vco.z) - DDZ(vco.y))/metric->J;
  result.y = (DDZ(vco.x) - DDX(vco.z))/metric->J;
  result.z = (DDX(vco.y) - DDY(vco.x))/metric->J;

  /// Coordinate torsion
  result.z -= metric->ShiftTorsion*vco.z / metric->J;

  result.covariant = false; // result is contravariant

  return result;
}

const Vector3D Curl(const Vector3D &v, 
                    CELL_LOC outloc_x, CELL_LOC outloc_y, CELL_LOC outloc_z) {

  TRACE("Curl( Vector3D )");

  Coordinates *metric = mesh->coordinates();

  // Get covariant components of v
  Vector3D vco = v;
  vco.toCovariant();

  // get components (curl(v))^j
  Vector3D result;
  result.x = (DDY(vco.z, outloc_x) - DDZ(vco.y, outloc_x))/metric->J;
  result.y = (DDZ(vco.x, outloc_y) - DDX(vco.z, outloc_y))/metric->J;
  result.z = (DDX(vco.y, outloc_z) - DDY(vco.x, outloc_z))/metric->J;

  // Coordinate torsion
  result.z -= metric->ShiftTorsion*vco.z / metric->J;

  result.covariant = false; // result is contravariant

  return result;
}

const Vector3D Curl(const Vector3D &v, CELL_LOC outloc) {
  if(outloc == CELL_VSHIFT)
    return Curl(v, CELL_XLOW, CELL_YLOW, CELL_ZLOW);
  
  return Curl(v, outloc, outloc, outloc);
}

/**************************************************************************
 * Upwinding operators
 **************************************************************************/

const Field2D V_dot_Grad(const Vector2D &v, const Field2D &f)
{
  Field2D result;
  
#ifdef CHECK
  int msg_pos = msg_stack.push("V_dot_Grad( Vector2D , Field2D )");
#endif

  // Get contravariant components of v
  Vector2D vcn = v;
  vcn.toContravariant();

  result = VDDX(vcn.x, f) + VDDY(vcn.y, f) + VDDZ(vcn.z, f);

#ifdef CHECK
  msg_stack.pop(msg_pos);
#endif

  return result;
}

const Field3D V_dot_Grad(const Vector2D &v, const Field3D &f)
{
  Field3D result;
  
#ifdef CHECK
  int msg_pos = msg_stack.push("V_dot_Grad( Vector2D , Field3D )");
#endif

  // Get contravariant components of v
  Vector2D vcn = v;
  vcn.toContravariant();

  result = VDDX(vcn.x, f) + VDDY(vcn.y, f) + VDDZ(vcn.z, f);

#ifdef CHECK
  msg_stack.pop(msg_pos);
#endif

  return result;
}

const Field3D V_dot_Grad(const Vector3D &v, const Field2D &f)
{
  Field3D result;
  
#ifdef CHECK
  int msg_pos = msg_stack.push("V_dot_Grad( Vector3D , Field2D )");
#endif

  // Get contravariant components of v
  Vector3D vcn = v;
  vcn.toContravariant();

  result = VDDX(vcn.x, f) + VDDY(vcn.y, f) + VDDZ(vcn.z, f);

#ifdef CHECK
  msg_stack.pop(msg_pos);
#endif

  return result;
}

const Field3D V_dot_Grad(const Vector3D &v, const Field3D &f)
{
  Field3D result;
  
#ifdef CHECK
  int msg_pos = msg_stack.push("V_dot_Grad( Vector3D , Field3D )");
#endif

  // Get contravariant components of v
  Vector3D vcn = v;
  vcn.toContravariant();
  
  result = VDDX(vcn.x, f) + VDDY(vcn.y, f) + VDDZ(vcn.z, f);

#ifdef CHECK
  msg_stack.pop(msg_pos);
#endif

  return result;
}

const Vector2D V_dot_Grad(const Vector2D &v, const Vector2D &a) {
  Vector2D result;

#ifdef CHECK
  int msg_pos = msg_stack.push("V_dot_Grad( Vector2D , Vector2D )");
#endif

  Coordinates *metric = mesh->coordinates();

  Vector2D vcn = v;
  vcn.toContravariant();

  if(a.covariant) {
    
    result.x = VDDX(vcn.x, a.x) + VDDY(vcn.y, a.x) + VDDZ(vcn.z, a.x);
<<<<<<< HEAD
    result.x -= vcn.x*(mesh->G1_11*a.x + mesh->G2_11*a.y + mesh->G3_11*a.z);
    result.x -= vcn.y*(mesh->G1_12*a.x + mesh->G2_12*a.y + mesh->G3_12*a.z);
    result.x -= vcn.z*(mesh->G1_13*a.x + mesh->G2_13*a.y + mesh->G3_13*a.z);

    result.y = VDDX(vcn.x, a.y) + VDDY(vcn.y, a.y) + VDDZ(vcn.z, a.y);
    result.y -= vcn.x*(mesh->G1_12*a.x + mesh->G2_12*a.y + mesh->G3_12*a.z);
    result.y -= vcn.y*(mesh->G1_22*a.x + mesh->G2_22*a.y + mesh->G3_22*a.z);
    result.y -= vcn.z*(mesh->G1_23*a.x + mesh->G2_23*a.y + mesh->G3_23*a.z);

    result.z = VDDX(vcn.x, a.z) + VDDY(vcn.y, a.z) + VDDZ(vcn.z, a.z);
    result.z -= vcn.x*(mesh->G1_13*a.x + mesh->G2_13*a.y + mesh->G3_13*a.z);
    result.z -= vcn.y*(mesh->G1_23*a.x + mesh->G2_23*a.y + mesh->G3_23*a.z);
    result.z -= vcn.z*(mesh->G1_33*a.x + mesh->G2_33*a.y + mesh->G3_33*a.z);
=======
    result.x -= vcn.x*(metric->G1_11*a.x + metric->G2_11*a.y + metric->G3_11*a.z);
    result.x -= vcn.y*(metric->G1_12*a.x + metric->G2_12*a.y);
    result.x -= vcn.z*(metric->G1_13*a.x + metric->G3_13*a.z);

    result.y = VDDX(vcn.x, a.y) + VDDY(vcn.y, a.y) + VDDZ(vcn.z, a.y);
    result.y -= vcn.x*(metric->G1_12*a.x + metric->G2_12*a.y);
    result.y -= vcn.y*(metric->G1_22*a.x + metric->G2_22*a.y + metric->G3_22*a.z);
    result.y -= vcn.z*(metric->G2_23*a.y + metric->G3_23*a.z);

    result.z = VDDX(vcn.x, a.z) + VDDY(vcn.y, a.z) + VDDZ(vcn.z, a.z);
    result.z -= vcn.x*(metric->G1_13*a.x + metric->G3_13*a.z);
    result.z -= vcn.y*(metric->G2_23*a.y + metric->G3_23*a.z);
    result.z -= vcn.z*(metric->G1_33*a.x + metric->G2_33*a.y + metric->G3_33*a.z);
>>>>>>> bf1fa8f0

    result.covariant = true;
  }else {
    
    result.x = VDDX(vcn.x, a.x) + VDDY(vcn.y, a.x) + VDDZ(vcn.z, a.x);
<<<<<<< HEAD
    result.x += vcn.x*(mesh->G1_11*a.x + mesh->G1_12*a.y + mesh->G1_13*a.z);
    result.x += vcn.y*(mesh->G1_12*a.x + mesh->G1_22*a.y + mesh->G1_23*a.z);
    result.x += vcn.z*(mesh->G1_13*a.x + mesh->G1_23*a.y + mesh->G1_33*a.z);

    result.y = VDDX(vcn.x, a.y) + VDDY(vcn.y, a.y) + VDDZ(vcn.z, a.y);
    result.y += vcn.x*(mesh->G2_11*a.x + mesh->G2_12*a.y + mesh->G2_13*a.z);
    result.y += vcn.y*(mesh->G2_12*a.x + mesh->G2_22*a.y + mesh->G2_23*a.z);
    result.y += vcn.z*(mesh->G2_13*a.x + mesh->G2_23*a.y + mesh->G2_33*a.z);

    result.z = VDDX(vcn.x, a.z) + VDDY(vcn.y, a.z) + VDDZ(vcn.z, a.z);
    result.z += vcn.x*(mesh->G3_11*a.x + mesh->G3_12*a.y + mesh->G3_13*a.z);
    result.z += vcn.y*(mesh->G3_12*a.x + mesh->G3_22*a.y + mesh->G3_23*a.z);
    result.z += vcn.z*(mesh->G3_13*a.x + mesh->G3_23*a.y + mesh->G3_33*a.z);
=======
    result.x += vcn.x*(metric->G1_11*a.x + metric->G1_12*a.y + metric->G1_13*a.z);
    result.x += vcn.y*(metric->G1_12*a.x + metric->G1_22*a.y);
    result.x += vcn.z*(metric->G1_13*a.x + metric->G1_33*a.z);
    
    result.y = VDDX(vcn.x, a.y) + VDDY(vcn.y, a.y) + VDDZ(vcn.z, a.y);
    result.y += vcn.x*(metric->G2_11*a.x + metric->G2_12*a.y);
    result.y += vcn.y*(metric->G2_12*a.x + metric->G2_22*a.y + metric->G2_23*a.z);
    result.y += vcn.z*(metric->G2_23*a.y + metric->G2_33*a.z);
    
    result.z = VDDX(vcn.x, a.z) + VDDY(vcn.y, a.z) + VDDZ(vcn.z, a.z);
    result.z += vcn.x*(metric->G3_11*a.x + metric->G3_13*a.z);
    result.z += vcn.y*(metric->G3_22*a.y + metric->G3_23*a.z);
    result.z += vcn.z*(metric->G3_13*a.x + metric->G3_23*a.y + metric->G3_33*a.z);
>>>>>>> bf1fa8f0

    result.covariant = false;
  }
  
#ifdef CHECK
  msg_stack.pop(msg_pos);
#endif

  return result;
}

const Vector3D V_dot_Grad(const Vector2D &v, const Vector3D &a) {
  Vector3D result;

#ifdef CHECK
  int msg_pos = msg_stack.push("V_dot_Grad( Vector2D , Vector3D )");
#endif

  Coordinates *metric = mesh->coordinates();

  Vector2D vcn = v;
  vcn.toContravariant();

  if(a.covariant) {
    result.x = VDDX(vcn.x, a.x) + VDDY(vcn.y, a.x) + VDDZ(vcn.z, a.x);
<<<<<<< HEAD
    result.x -= vcn.x*(mesh->G1_11*a.x + mesh->G2_11*a.y + mesh->G3_11*a.z);
    result.x -= vcn.y*(mesh->G1_12*a.x + mesh->G2_12*a.y + mesh->G3_12*a.z);
    result.x -= vcn.z*(mesh->G1_13*a.x + mesh->G2_13*a.y + mesh->G3_13*a.z);

    result.y = VDDX(vcn.x, a.y) + VDDY(vcn.y, a.y) + VDDZ(vcn.z, a.y);
    result.y -= vcn.x*(mesh->G1_12*a.x + mesh->G2_12*a.y + mesh->G3_12*a.z);
    result.y -= vcn.y*(mesh->G1_22*a.x + mesh->G2_22*a.y + mesh->G3_22*a.z);
    result.y -= vcn.z*(mesh->G1_23*a.x + mesh->G2_23*a.y + mesh->G3_23*a.z);

    result.z = VDDX(vcn.x, a.z) + VDDY(vcn.y, a.z) + VDDZ(vcn.z, a.z);
    result.z -= vcn.x*(mesh->G1_13*a.x + mesh->G2_13*a.y + mesh->G3_13*a.z);
    result.z -= vcn.y*(mesh->G1_23*a.x + mesh->G2_23*a.y + mesh->G3_23*a.z);
    result.z -= vcn.z*(mesh->G1_33*a.x + mesh->G2_33*a.y + mesh->G3_33*a.z);
=======
    result.x -= vcn.x*(metric->G1_11*a.x + metric->G2_11*a.y + metric->G3_11*a.z);
    result.x -= vcn.y*(metric->G1_12*a.x + metric->G2_12*a.y);
    result.x -= vcn.z*(metric->G1_13*a.x + metric->G3_13*a.z);

    result.y = VDDX(vcn.x, a.y) + VDDY(vcn.y, a.y) + VDDZ(vcn.z, a.y);
    result.y -= vcn.x*(metric->G1_12*a.x + metric->G2_12*a.y);
    result.y -= vcn.y*(metric->G1_22*a.x + metric->G2_22*a.y + metric->G3_22*a.z);
    result.y -= vcn.z*(metric->G2_23*a.y + metric->G3_23*a.z);

    result.z = VDDX(vcn.x, a.z) + VDDY(vcn.y, a.z) + VDDZ(vcn.z, a.z);
    result.z -= vcn.x*(metric->G1_13*a.x + metric->G3_13*a.z);
    result.z -= vcn.y*(metric->G2_23*a.y + metric->G3_23*a.z);
    result.z -= vcn.z*(metric->G1_33*a.x + metric->G2_33*a.y + metric->G3_33*a.z);
>>>>>>> bf1fa8f0

    result.covariant = true;
  }else {
    result.x = VDDX(vcn.x, a.x) + VDDY(vcn.y, a.x) + VDDZ(vcn.z, a.x);
<<<<<<< HEAD
    result.x += vcn.x*(mesh->G1_11*a.x + mesh->G1_12*a.y + mesh->G1_13*a.z);
    result.x += vcn.y*(mesh->G1_12*a.x + mesh->G1_22*a.y + mesh->G1_23*a.z);
    result.x += vcn.z*(mesh->G1_13*a.x + mesh->G1_23*a.y + mesh->G1_33*a.z);

    result.y = VDDX(vcn.x, a.y) + VDDY(vcn.y, a.y) + VDDZ(vcn.z, a.y);
    result.y += vcn.x*(mesh->G2_11*a.x + mesh->G2_12*a.y + mesh->G2_13*a.z);
    result.y += vcn.y*(mesh->G2_12*a.x + mesh->G2_22*a.y + mesh->G2_23*a.z);
    result.y += vcn.z*(mesh->G2_13*a.x + mesh->G2_23*a.y + mesh->G2_33*a.z);

    result.z = VDDX(vcn.x, a.z) + VDDY(vcn.y, a.z) + VDDZ(vcn.z, a.z);
    result.z += vcn.x*(mesh->G3_11*a.x + mesh->G3_12*a.y + mesh->G3_13*a.z);
    result.z += vcn.y*(mesh->G3_12*a.x + mesh->G3_22*a.y + mesh->G3_23*a.z);
    result.z += vcn.z*(mesh->G3_13*a.x + mesh->G3_23*a.y + mesh->G3_33*a.z);
=======
    result.x += vcn.x*(metric->G1_11*a.x + metric->G1_12*a.y + metric->G1_13*a.z);
    result.x += vcn.y*(metric->G1_12*a.x + metric->G1_22*a.y);
    result.x += vcn.z*(metric->G1_13*a.x + metric->G1_33*a.z);

    result.y = VDDX(vcn.x, a.y) + VDDY(vcn.y, a.y) + VDDZ(vcn.z, a.y);
    result.y += vcn.x*(metric->G2_11*a.x + metric->G2_12*a.y);
    result.y += vcn.y*(metric->G2_12*a.x + metric->G2_22*a.y + metric->G2_23*a.z);
    result.y += vcn.z*(metric->G2_23*a.y + metric->G2_33*a.z);

    result.z = VDDX(vcn.x, a.z) + VDDY(vcn.y, a.z) + VDDZ(vcn.z, a.z);
    result.z += vcn.x*(metric->G3_11*a.x + metric->G3_13*a.z);
    result.z += vcn.y*(metric->G3_22*a.y + metric->G3_23*a.z);
    result.z += vcn.z*(metric->G3_13*a.x + metric->G3_23*a.y + metric->G3_33*a.z);
>>>>>>> bf1fa8f0

    result.covariant = false;
  }
  
#ifdef CHECK
  msg_stack.pop(msg_pos);
#endif

  return result;
}

const Vector3D V_dot_Grad(const Vector3D &v, const Vector2D &a) {
  Vector3D result;
  
#ifdef CHECK
  int msg_pos = msg_stack.push("V_dot_Grad( Vector3D , Vector2D )");
#endif

  Coordinates *metric = mesh->coordinates();

  Vector3D vcn = v;
  vcn.toContravariant();

  if(a.covariant) {
    result.x = VDDX(vcn.x, a.x) + VDDY(vcn.y, a.x) + VDDZ(vcn.z, a.x);
<<<<<<< HEAD
    result.x -= vcn.x*(mesh->G1_11*a.x + mesh->G2_11*a.y + mesh->G3_11*a.z);
    result.x -= vcn.y*(mesh->G1_12*a.x + mesh->G2_12*a.y + mesh->G3_12*a.z);
    result.x -= vcn.z*(mesh->G1_13*a.x + mesh->G2_13*a.y + mesh->G3_13*a.z);

    result.y = VDDX(vcn.x, a.y) + VDDY(vcn.y, a.y) + VDDZ(vcn.z, a.y);
    result.y -= vcn.x*(mesh->G1_12*a.x + mesh->G2_12*a.y + mesh->G3_12*a.z);
    result.y -= vcn.y*(mesh->G1_22*a.x + mesh->G2_22*a.y + mesh->G3_22*a.z);
    result.y -= vcn.z*(mesh->G1_23*a.x + mesh->G2_23*a.y + mesh->G3_23*a.z);

    result.z = VDDX(vcn.x, a.z) + VDDY(vcn.y, a.z) + VDDZ(vcn.z, a.z);
    result.z -= vcn.x*(mesh->G1_13*a.x + mesh->G2_13*a.y + mesh->G3_13*a.z);
    result.z -= vcn.y*(mesh->G1_23*a.x + mesh->G2_23*a.y + mesh->G3_23*a.z);
    result.z -= vcn.z*(mesh->G1_33*a.x + mesh->G2_33*a.y + mesh->G3_33*a.z);
=======
    result.x -= vcn.x*(metric->G1_11*a.x + metric->G2_11*a.y + metric->G3_11*a.z);
    result.x -= vcn.y*(metric->G1_12*a.x + metric->G2_12*a.y);
    result.x -= vcn.z*(metric->G1_13*a.x + metric->G3_13*a.z);

    result.y = VDDX(vcn.x, a.y) + VDDY(vcn.y, a.y) + VDDZ(vcn.z, a.y);
    result.y -= vcn.x*(metric->G1_12*a.x + metric->G2_12*a.y);
    result.y -= vcn.y*(metric->G1_22*a.x + metric->G2_22*a.y + metric->G3_22*a.z);
    result.y -= vcn.z*(metric->G2_23*a.y + metric->G3_23*a.z);

    result.z = VDDX(vcn.x, a.z) + VDDY(vcn.y, a.z) + VDDZ(vcn.z, a.z);
    result.z -= vcn.x*(metric->G1_13*a.x + metric->G3_13*a.z);
    result.z -= vcn.y*(metric->G2_23*a.y + metric->G3_23*a.z);
    result.z -= vcn.z*(metric->G1_33*a.x + metric->G2_33*a.y + metric->G3_33*a.z);
>>>>>>> bf1fa8f0

    result.covariant = true;
  }else {
    result.x = VDDX(vcn.x, a.x) + VDDY(vcn.y, a.x) + VDDZ(vcn.z, a.x);
<<<<<<< HEAD
    result.x += vcn.x*(mesh->G1_11*a.x + mesh->G1_12*a.y + mesh->G1_13*a.z);
    result.x += vcn.y*(mesh->G1_12*a.x + mesh->G1_22*a.y + mesh->G1_23*a.z);
    result.x += vcn.z*(mesh->G1_13*a.x + mesh->G1_23*a.y + mesh->G1_33*a.z);

    result.y = VDDX(vcn.x, a.y) + VDDY(vcn.y, a.y) + VDDZ(vcn.z, a.y);
    result.y += vcn.x*(mesh->G2_11*a.x + mesh->G2_12*a.y + mesh->G2_13*a.z);
    result.y += vcn.y*(mesh->G2_12*a.x + mesh->G2_22*a.y + mesh->G2_23*a.z);
    result.y += vcn.z*(mesh->G2_13*a.x + mesh->G2_23*a.y + mesh->G2_33*a.z);

    result.z = VDDX(vcn.x, a.z) + VDDY(vcn.y, a.z) + VDDZ(vcn.z, a.z);
    result.z += vcn.x*(mesh->G3_11*a.x + mesh->G3_12*a.y + mesh->G3_13*a.z);
    result.z += vcn.y*(mesh->G3_12*a.x + mesh->G3_22*a.y + mesh->G3_23*a.z);
    result.z += vcn.z*(mesh->G3_13*a.x + mesh->G3_23*a.y + mesh->G3_33*a.z);
=======
    result.x += vcn.x*(metric->G1_11*a.x + metric->G1_12*a.y + metric->G1_13*a.z);
    result.x += vcn.y*(metric->G1_12*a.x + metric->G1_22*a.y);
    result.x += vcn.z*(metric->G1_13*a.x + metric->G1_33*a.z);

    result.y = VDDX(vcn.x, a.y) + VDDY(vcn.y, a.y) + VDDZ(vcn.z, a.y);
    result.y += vcn.x*(metric->G2_11*a.x + metric->G2_12*a.y);
    result.y += vcn.y*(metric->G2_12*a.x + metric->G2_22*a.y + metric->G2_23*a.z);
    result.y += vcn.z*(metric->G2_23*a.y + metric->G2_33*a.z);

    result.z = VDDX(vcn.x, a.z) + VDDY(vcn.y, a.z) + VDDZ(vcn.z, a.z);
    result.z += vcn.x*(metric->G3_11*a.x + metric->G3_13*a.z);
    result.z += vcn.y*(metric->G3_22*a.y + metric->G3_23*a.z);
    result.z += vcn.z*(metric->G3_13*a.x + metric->G3_23*a.y + metric->G3_33*a.z);
>>>>>>> bf1fa8f0

    result.covariant = false;
  }
  
#ifdef CHECK
  msg_stack.pop(msg_pos);
#endif

  return result;
}

const Vector3D V_dot_Grad(const Vector3D &v, const Vector3D &a)
{
  Vector3D result;

#ifdef CHECK
  int msg_pos = msg_stack.push("V_dot_Grad( Vector3D , Vector3D )");
#endif

  Coordinates *metric = mesh->coordinates();

  Vector3D vcn = v;
  vcn.toContravariant();

  if(a.covariant) {
    result.x = VDDX(vcn.x, a.x) + VDDY(vcn.y, a.x) + VDDZ(vcn.z, a.x);
<<<<<<< HEAD
    result.x -= vcn.x*(mesh->G1_11*a.x + mesh->G2_11*a.y + mesh->G3_11*a.z);
    result.x -= vcn.y*(mesh->G1_12*a.x + mesh->G2_12*a.y + mesh->G3_12*a.z);
    result.x -= vcn.z*(mesh->G1_13*a.x + mesh->G2_13*a.y + mesh->G3_13*a.z);

    result.y = VDDX(vcn.x, a.y) + VDDY(vcn.y, a.y) + VDDZ(vcn.z, a.y);
    result.y -= vcn.x*(mesh->G1_12*a.x + mesh->G2_12*a.y + mesh->G3_12*a.z);
    result.y -= vcn.y*(mesh->G1_22*a.x + mesh->G2_22*a.y + mesh->G3_22*a.z);
    result.y -= vcn.z*(mesh->G1_23*a.x + mesh->G2_23*a.y + mesh->G3_23*a.z);

    result.z = VDDX(vcn.x, a.z) + VDDY(vcn.y, a.z) + VDDZ(vcn.z, a.z);
    result.z -= vcn.x*(mesh->G1_13*a.x + mesh->G2_13*a.y + mesh->G3_13*a.z);
    result.z -= vcn.y*(mesh->G1_23*a.x + mesh->G2_23*a.y + mesh->G3_23*a.z);
    result.z -= vcn.z*(mesh->G1_33*a.x + mesh->G2_33*a.y + mesh->G3_33*a.z);
=======
    result.x -= vcn.x*(metric->G1_11*a.x + metric->G2_11*a.y + metric->G3_11*a.z);
    result.x -= vcn.y*(metric->G1_12*a.x + metric->G2_12*a.y);
    result.x -= vcn.z*(metric->G1_13*a.x + metric->G3_13*a.z);
    
    result.y = VDDX(vcn.x, a.y) + VDDY(vcn.y, a.y) + VDDZ(vcn.z, a.y);
    result.y -= vcn.x*(metric->G1_12*a.x + metric->G2_12*a.y);
    result.y -= vcn.y*(metric->G1_22*a.x + metric->G2_22*a.y + metric->G3_22*a.z);
    result.y -= vcn.z*(metric->G2_23*a.y + metric->G3_23*a.z);

    result.z = VDDX(vcn.x, a.z) + VDDY(vcn.y, a.z) + VDDZ(vcn.z, a.z);
    result.z -= vcn.x*(metric->G1_13*a.x + metric->G3_13*a.z);
    result.z -= vcn.y*(metric->G2_23*a.y + metric->G3_23*a.z);
    result.z -= vcn.z*(metric->G1_33*a.x + metric->G2_33*a.y + metric->G3_33*a.z);
>>>>>>> bf1fa8f0

    result.covariant = true;
  }else {
    result.x = VDDX(vcn.x, a.x) + VDDY(vcn.y, a.x) + VDDZ(vcn.z, a.x);
<<<<<<< HEAD
    result.x += vcn.x*(mesh->G1_11*a.x + mesh->G1_12*a.y + mesh->G1_13*a.z);
    result.x += vcn.y*(mesh->G1_12*a.x + mesh->G1_22*a.y + mesh->G1_23*a.z);
    result.x += vcn.z*(mesh->G1_13*a.x + mesh->G1_23*a.y + mesh->G1_33*a.z);

    result.y = VDDX(vcn.x, a.y) + VDDY(vcn.y, a.y) + VDDZ(vcn.z, a.y);
    result.y += vcn.x*(mesh->G2_11*a.x + mesh->G2_12*a.y + mesh->G2_13*a.z);
    result.y += vcn.y*(mesh->G2_12*a.x + mesh->G2_22*a.y + mesh->G2_23*a.z);
    result.y += vcn.z*(mesh->G2_13*a.x + mesh->G2_23*a.y + mesh->G2_33*a.z);

    result.z = VDDX(vcn.x, a.z) + VDDY(vcn.y, a.z) + VDDZ(vcn.z, a.z);
    result.z += vcn.x*(mesh->G3_11*a.x + mesh->G3_12*a.y + mesh->G3_13*a.z);
    result.z += vcn.y*(mesh->G3_12*a.x + mesh->G3_22*a.y + mesh->G3_23*a.z);
    result.z += vcn.z*(mesh->G3_13*a.x + mesh->G3_23*a.y + mesh->G3_33*a.z);
=======
    result.x += vcn.x*(metric->G1_11*a.x + metric->G1_12*a.y + metric->G1_13*a.z);
    result.x += vcn.y*(metric->G1_12*a.x + metric->G1_22*a.y);
    result.x += vcn.z*(metric->G1_13*a.x + metric->G1_33*a.z);
    
    result.y = VDDX(vcn.x, a.y) + VDDY(vcn.y, a.y) + VDDZ(vcn.z, a.y);
    result.y += vcn.x*(metric->G2_11*a.x + metric->G2_12*a.y);
    result.y += vcn.y*(metric->G2_12*a.x + metric->G2_22*a.y + metric->G2_23*a.z);
    result.y += vcn.z*(metric->G2_23*a.y + metric->G2_33*a.z);
    
    result.z = VDDX(vcn.x, a.z) + VDDY(vcn.y, a.z) + VDDZ(vcn.z, a.z);
    result.z += vcn.x*(metric->G3_11*a.x + metric->G3_13*a.z);
    result.z += vcn.y*(metric->G3_22*a.y + metric->G3_23*a.z);
    result.z += vcn.z*(metric->G3_13*a.x + metric->G3_23*a.y + metric->G3_33*a.z);
>>>>>>> bf1fa8f0

    result.covariant = false;
  }
  
#ifdef CHECK
  msg_stack.pop(msg_pos);
#endif

  return result;
}

<|MERGE_RESOLUTION|>--- conflicted
+++ resolved
@@ -70,21 +70,15 @@
   return result;
 }
 
-const Vector3D Grad(const Field3D &f, CELL_LOC outloc)
-{
+const Vector3D Grad(const Field3D &f, CELL_LOC outloc) {
   if(outloc == CELL_VSHIFT)
     return Grad(f, CELL_XLOW, CELL_YLOW, CELL_ZLOW);
   
   return Grad(f, outloc, outloc, outloc);
 }
 
-<<<<<<< HEAD
-const Vector3D Grad_perp(const Field3D &f, 
-                         CELL_LOC outloc_x, CELL_LOC outloc_y, CELL_LOC outloc_z) {
-=======
 const Vector3D Grad_perp(const Field3D &f, CELL_LOC outloc_x,
                          CELL_LOC UNUSED(outloc_y), CELL_LOC outloc_z) {
->>>>>>> bf1fa8f0
   Vector3D result;
 
   TRACE("Grad_perp( Field3D )");
@@ -269,13 +263,10 @@
  * Upwinding operators
  **************************************************************************/
 
-const Field2D V_dot_Grad(const Vector2D &v, const Field2D &f)
-{
+const Field2D V_dot_Grad(const Vector2D &v, const Field2D &f) {
   Field2D result;
   
-#ifdef CHECK
-  int msg_pos = msg_stack.push("V_dot_Grad( Vector2D , Field2D )");
-#endif
+  TRACE("V_dot_Grad( Vector2D , Field2D )");
 
   // Get contravariant components of v
   Vector2D vcn = v;
@@ -283,20 +274,13 @@
 
   result = VDDX(vcn.x, f) + VDDY(vcn.y, f) + VDDZ(vcn.z, f);
 
-#ifdef CHECK
-  msg_stack.pop(msg_pos);
-#endif
-
-  return result;
-}
-
-const Field3D V_dot_Grad(const Vector2D &v, const Field3D &f)
-{
+  return result;
+}
+
+const Field3D V_dot_Grad(const Vector2D &v, const Field3D &f) {
   Field3D result;
   
-#ifdef CHECK
-  int msg_pos = msg_stack.push("V_dot_Grad( Vector2D , Field3D )");
-#endif
+  TRACE("V_dot_Grad( Vector2D , Field3D )");
 
   // Get contravariant components of v
   Vector2D vcn = v;
@@ -304,20 +288,13 @@
 
   result = VDDX(vcn.x, f) + VDDY(vcn.y, f) + VDDZ(vcn.z, f);
 
-#ifdef CHECK
-  msg_stack.pop(msg_pos);
-#endif
-
-  return result;
-}
-
-const Field3D V_dot_Grad(const Vector3D &v, const Field2D &f)
-{
+  return result;
+}
+
+const Field3D V_dot_Grad(const Vector3D &v, const Field2D &f) {
   Field3D result;
   
-#ifdef CHECK
-  int msg_pos = msg_stack.push("V_dot_Grad( Vector3D , Field2D )");
-#endif
+  TRACE("V_dot_Grad( Vector3D , Field2D )");
 
   // Get contravariant components of v
   Vector3D vcn = v;
@@ -325,20 +302,13 @@
 
   result = VDDX(vcn.x, f) + VDDY(vcn.y, f) + VDDZ(vcn.z, f);
 
-#ifdef CHECK
-  msg_stack.pop(msg_pos);
-#endif
-
-  return result;
-}
-
-const Field3D V_dot_Grad(const Vector3D &v, const Field3D &f)
-{
+  return result;
+}
+
+const Field3D V_dot_Grad(const Vector3D &v, const Field3D &f) {
   Field3D result;
   
-#ifdef CHECK
-  int msg_pos = msg_stack.push("V_dot_Grad( Vector3D , Field3D )");
-#endif
+  TRACE("V_dot_Grad( Vector3D , Field3D )");
 
   // Get contravariant components of v
   Vector3D vcn = v;
@@ -346,19 +316,13 @@
   
   result = VDDX(vcn.x, f) + VDDY(vcn.y, f) + VDDZ(vcn.z, f);
 
-#ifdef CHECK
-  msg_stack.pop(msg_pos);
-#endif
-
   return result;
 }
 
 const Vector2D V_dot_Grad(const Vector2D &v, const Vector2D &a) {
   Vector2D result;
 
-#ifdef CHECK
-  int msg_pos = msg_stack.push("V_dot_Grad( Vector2D , Vector2D )");
-#endif
+  TRACE("V_dot_Grad( Vector2D , Vector2D )");
 
   Coordinates *metric = mesh->coordinates();
 
@@ -368,76 +332,40 @@
   if(a.covariant) {
     
     result.x = VDDX(vcn.x, a.x) + VDDY(vcn.y, a.x) + VDDZ(vcn.z, a.x);
-<<<<<<< HEAD
-    result.x -= vcn.x*(mesh->G1_11*a.x + mesh->G2_11*a.y + mesh->G3_11*a.z);
-    result.x -= vcn.y*(mesh->G1_12*a.x + mesh->G2_12*a.y + mesh->G3_12*a.z);
-    result.x -= vcn.z*(mesh->G1_13*a.x + mesh->G2_13*a.y + mesh->G3_13*a.z);
-
-    result.y = VDDX(vcn.x, a.y) + VDDY(vcn.y, a.y) + VDDZ(vcn.z, a.y);
-    result.y -= vcn.x*(mesh->G1_12*a.x + mesh->G2_12*a.y + mesh->G3_12*a.z);
-    result.y -= vcn.y*(mesh->G1_22*a.x + mesh->G2_22*a.y + mesh->G3_22*a.z);
-    result.y -= vcn.z*(mesh->G1_23*a.x + mesh->G2_23*a.y + mesh->G3_23*a.z);
-
-    result.z = VDDX(vcn.x, a.z) + VDDY(vcn.y, a.z) + VDDZ(vcn.z, a.z);
-    result.z -= vcn.x*(mesh->G1_13*a.x + mesh->G2_13*a.y + mesh->G3_13*a.z);
-    result.z -= vcn.y*(mesh->G1_23*a.x + mesh->G2_23*a.y + mesh->G3_23*a.z);
-    result.z -= vcn.z*(mesh->G1_33*a.x + mesh->G2_33*a.y + mesh->G3_33*a.z);
-=======
     result.x -= vcn.x*(metric->G1_11*a.x + metric->G2_11*a.y + metric->G3_11*a.z);
-    result.x -= vcn.y*(metric->G1_12*a.x + metric->G2_12*a.y);
-    result.x -= vcn.z*(metric->G1_13*a.x + metric->G3_13*a.z);
-
-    result.y = VDDX(vcn.x, a.y) + VDDY(vcn.y, a.y) + VDDZ(vcn.z, a.y);
-    result.y -= vcn.x*(metric->G1_12*a.x + metric->G2_12*a.y);
+    result.x -= vcn.y*(metric->G1_12*a.x + metric->G2_12*a.y + metric->G3_12*a.z);
+    result.x -= vcn.z*(metric->G1_13*a.x + metric->G2_13*a.y + metric->G3_13*a.z);
+
+    result.y = VDDX(vcn.x, a.y) + VDDY(vcn.y, a.y) + VDDZ(vcn.z, a.y);
+    result.y -= vcn.x*(metric->G1_12*a.x + metric->G2_12*a.y + metric->G3_12*a.z);
     result.y -= vcn.y*(metric->G1_22*a.x + metric->G2_22*a.y + metric->G3_22*a.z);
-    result.y -= vcn.z*(metric->G2_23*a.y + metric->G3_23*a.z);
-
-    result.z = VDDX(vcn.x, a.z) + VDDY(vcn.y, a.z) + VDDZ(vcn.z, a.z);
-    result.z -= vcn.x*(metric->G1_13*a.x + metric->G3_13*a.z);
-    result.z -= vcn.y*(metric->G2_23*a.y + metric->G3_23*a.z);
+    result.y -= vcn.z*(metric->G1_23*a.x + metric->G2_23*a.y + metric->G3_23*a.z);
+
+    result.z = VDDX(vcn.x, a.z) + VDDY(vcn.y, a.z) + VDDZ(vcn.z, a.z);
+    result.z -= vcn.x*(metric->G1_13*a.x + metric->G2_13*a.y + metric->G3_13*a.z);
+    result.z -= vcn.y*(metric->G1_23*a.x + metric->G2_23*a.y + metric->G3_23*a.z);
     result.z -= vcn.z*(metric->G1_33*a.x + metric->G2_33*a.y + metric->G3_33*a.z);
->>>>>>> bf1fa8f0
 
     result.covariant = true;
   }else {
     
     result.x = VDDX(vcn.x, a.x) + VDDY(vcn.y, a.x) + VDDZ(vcn.z, a.x);
-<<<<<<< HEAD
-    result.x += vcn.x*(mesh->G1_11*a.x + mesh->G1_12*a.y + mesh->G1_13*a.z);
-    result.x += vcn.y*(mesh->G1_12*a.x + mesh->G1_22*a.y + mesh->G1_23*a.z);
-    result.x += vcn.z*(mesh->G1_13*a.x + mesh->G1_23*a.y + mesh->G1_33*a.z);
-
-    result.y = VDDX(vcn.x, a.y) + VDDY(vcn.y, a.y) + VDDZ(vcn.z, a.y);
-    result.y += vcn.x*(mesh->G2_11*a.x + mesh->G2_12*a.y + mesh->G2_13*a.z);
-    result.y += vcn.y*(mesh->G2_12*a.x + mesh->G2_22*a.y + mesh->G2_23*a.z);
-    result.y += vcn.z*(mesh->G2_13*a.x + mesh->G2_23*a.y + mesh->G2_33*a.z);
-
-    result.z = VDDX(vcn.x, a.z) + VDDY(vcn.y, a.z) + VDDZ(vcn.z, a.z);
-    result.z += vcn.x*(mesh->G3_11*a.x + mesh->G3_12*a.y + mesh->G3_13*a.z);
-    result.z += vcn.y*(mesh->G3_12*a.x + mesh->G3_22*a.y + mesh->G3_23*a.z);
-    result.z += vcn.z*(mesh->G3_13*a.x + mesh->G3_23*a.y + mesh->G3_33*a.z);
-=======
     result.x += vcn.x*(metric->G1_11*a.x + metric->G1_12*a.y + metric->G1_13*a.z);
-    result.x += vcn.y*(metric->G1_12*a.x + metric->G1_22*a.y);
-    result.x += vcn.z*(metric->G1_13*a.x + metric->G1_33*a.z);
-    
-    result.y = VDDX(vcn.x, a.y) + VDDY(vcn.y, a.y) + VDDZ(vcn.z, a.y);
-    result.y += vcn.x*(metric->G2_11*a.x + metric->G2_12*a.y);
+    result.x += vcn.y*(metric->G1_12*a.x + metric->G1_22*a.y + metric->G1_23*a.z);
+    result.x += vcn.z*(metric->G1_13*a.x + metric->G1_23*a.y + metric->G1_33*a.z);
+
+    result.y = VDDX(vcn.x, a.y) + VDDY(vcn.y, a.y) + VDDZ(vcn.z, a.y);
+    result.y += vcn.x*(metric->G2_11*a.x + metric->G2_12*a.y + metric->G2_13*a.z);
     result.y += vcn.y*(metric->G2_12*a.x + metric->G2_22*a.y + metric->G2_23*a.z);
-    result.y += vcn.z*(metric->G2_23*a.y + metric->G2_33*a.z);
-    
-    result.z = VDDX(vcn.x, a.z) + VDDY(vcn.y, a.z) + VDDZ(vcn.z, a.z);
-    result.z += vcn.x*(metric->G3_11*a.x + metric->G3_13*a.z);
-    result.z += vcn.y*(metric->G3_22*a.y + metric->G3_23*a.z);
+    result.y += vcn.z*(metric->G2_13*a.x + metric->G2_23*a.y + metric->G2_33*a.z);
+
+    result.z = VDDX(vcn.x, a.z) + VDDY(vcn.y, a.z) + VDDZ(vcn.z, a.z);
+    result.z += vcn.x*(metric->G3_11*a.x + metric->G3_12*a.y + metric->G3_13*a.z);
+    result.z += vcn.y*(metric->G3_12*a.x + metric->G3_22*a.y + metric->G3_23*a.z);
     result.z += vcn.z*(metric->G3_13*a.x + metric->G3_23*a.y + metric->G3_33*a.z);
->>>>>>> bf1fa8f0
 
     result.covariant = false;
   }
-  
-#ifdef CHECK
-  msg_stack.pop(msg_pos);
-#endif
 
   return result;
 }
@@ -445,9 +373,7 @@
 const Vector3D V_dot_Grad(const Vector2D &v, const Vector3D &a) {
   Vector3D result;
 
-#ifdef CHECK
-  int msg_pos = msg_stack.push("V_dot_Grad( Vector2D , Vector3D )");
-#endif
+  TRACE("V_dot_Grad( Vector2D , Vector3D )");
 
   Coordinates *metric = mesh->coordinates();
 
@@ -456,75 +382,39 @@
 
   if(a.covariant) {
     result.x = VDDX(vcn.x, a.x) + VDDY(vcn.y, a.x) + VDDZ(vcn.z, a.x);
-<<<<<<< HEAD
-    result.x -= vcn.x*(mesh->G1_11*a.x + mesh->G2_11*a.y + mesh->G3_11*a.z);
-    result.x -= vcn.y*(mesh->G1_12*a.x + mesh->G2_12*a.y + mesh->G3_12*a.z);
-    result.x -= vcn.z*(mesh->G1_13*a.x + mesh->G2_13*a.y + mesh->G3_13*a.z);
-
-    result.y = VDDX(vcn.x, a.y) + VDDY(vcn.y, a.y) + VDDZ(vcn.z, a.y);
-    result.y -= vcn.x*(mesh->G1_12*a.x + mesh->G2_12*a.y + mesh->G3_12*a.z);
-    result.y -= vcn.y*(mesh->G1_22*a.x + mesh->G2_22*a.y + mesh->G3_22*a.z);
-    result.y -= vcn.z*(mesh->G1_23*a.x + mesh->G2_23*a.y + mesh->G3_23*a.z);
-
-    result.z = VDDX(vcn.x, a.z) + VDDY(vcn.y, a.z) + VDDZ(vcn.z, a.z);
-    result.z -= vcn.x*(mesh->G1_13*a.x + mesh->G2_13*a.y + mesh->G3_13*a.z);
-    result.z -= vcn.y*(mesh->G1_23*a.x + mesh->G2_23*a.y + mesh->G3_23*a.z);
-    result.z -= vcn.z*(mesh->G1_33*a.x + mesh->G2_33*a.y + mesh->G3_33*a.z);
-=======
     result.x -= vcn.x*(metric->G1_11*a.x + metric->G2_11*a.y + metric->G3_11*a.z);
-    result.x -= vcn.y*(metric->G1_12*a.x + metric->G2_12*a.y);
-    result.x -= vcn.z*(metric->G1_13*a.x + metric->G3_13*a.z);
-
-    result.y = VDDX(vcn.x, a.y) + VDDY(vcn.y, a.y) + VDDZ(vcn.z, a.y);
-    result.y -= vcn.x*(metric->G1_12*a.x + metric->G2_12*a.y);
+    result.x -= vcn.y*(metric->G1_12*a.x + metric->G2_12*a.y + metric->G3_12*a.z);
+    result.x -= vcn.z*(metric->G1_13*a.x + metric->G2_13*a.y + metric->G3_13*a.z);
+
+    result.y = VDDX(vcn.x, a.y) + VDDY(vcn.y, a.y) + VDDZ(vcn.z, a.y);
+    result.y -= vcn.x*(metric->G1_12*a.x + metric->G2_12*a.y + metric->G3_12*a.z);
     result.y -= vcn.y*(metric->G1_22*a.x + metric->G2_22*a.y + metric->G3_22*a.z);
-    result.y -= vcn.z*(metric->G2_23*a.y + metric->G3_23*a.z);
-
-    result.z = VDDX(vcn.x, a.z) + VDDY(vcn.y, a.z) + VDDZ(vcn.z, a.z);
-    result.z -= vcn.x*(metric->G1_13*a.x + metric->G3_13*a.z);
-    result.z -= vcn.y*(metric->G2_23*a.y + metric->G3_23*a.z);
+    result.y -= vcn.z*(metric->G1_23*a.x + metric->G2_23*a.y + metric->G3_23*a.z);
+
+    result.z = VDDX(vcn.x, a.z) + VDDY(vcn.y, a.z) + VDDZ(vcn.z, a.z);
+    result.z -= vcn.x*(metric->G1_13*a.x + metric->G2_13*a.y + metric->G3_13*a.z);
+    result.z -= vcn.y*(metric->G1_23*a.x + metric->G2_23*a.y + metric->G3_23*a.z);
     result.z -= vcn.z*(metric->G1_33*a.x + metric->G2_33*a.y + metric->G3_33*a.z);
->>>>>>> bf1fa8f0
 
     result.covariant = true;
   }else {
     result.x = VDDX(vcn.x, a.x) + VDDY(vcn.y, a.x) + VDDZ(vcn.z, a.x);
-<<<<<<< HEAD
-    result.x += vcn.x*(mesh->G1_11*a.x + mesh->G1_12*a.y + mesh->G1_13*a.z);
-    result.x += vcn.y*(mesh->G1_12*a.x + mesh->G1_22*a.y + mesh->G1_23*a.z);
-    result.x += vcn.z*(mesh->G1_13*a.x + mesh->G1_23*a.y + mesh->G1_33*a.z);
-
-    result.y = VDDX(vcn.x, a.y) + VDDY(vcn.y, a.y) + VDDZ(vcn.z, a.y);
-    result.y += vcn.x*(mesh->G2_11*a.x + mesh->G2_12*a.y + mesh->G2_13*a.z);
-    result.y += vcn.y*(mesh->G2_12*a.x + mesh->G2_22*a.y + mesh->G2_23*a.z);
-    result.y += vcn.z*(mesh->G2_13*a.x + mesh->G2_23*a.y + mesh->G2_33*a.z);
-
-    result.z = VDDX(vcn.x, a.z) + VDDY(vcn.y, a.z) + VDDZ(vcn.z, a.z);
-    result.z += vcn.x*(mesh->G3_11*a.x + mesh->G3_12*a.y + mesh->G3_13*a.z);
-    result.z += vcn.y*(mesh->G3_12*a.x + mesh->G3_22*a.y + mesh->G3_23*a.z);
-    result.z += vcn.z*(mesh->G3_13*a.x + mesh->G3_23*a.y + mesh->G3_33*a.z);
-=======
     result.x += vcn.x*(metric->G1_11*a.x + metric->G1_12*a.y + metric->G1_13*a.z);
-    result.x += vcn.y*(metric->G1_12*a.x + metric->G1_22*a.y);
-    result.x += vcn.z*(metric->G1_13*a.x + metric->G1_33*a.z);
-
-    result.y = VDDX(vcn.x, a.y) + VDDY(vcn.y, a.y) + VDDZ(vcn.z, a.y);
-    result.y += vcn.x*(metric->G2_11*a.x + metric->G2_12*a.y);
+    result.x += vcn.y*(metric->G1_12*a.x + metric->G1_22*a.y + metric->G1_23*a.z);
+    result.x += vcn.z*(metric->G1_13*a.x + metric->G1_23*a.y + metric->G1_33*a.z);
+
+    result.y = VDDX(vcn.x, a.y) + VDDY(vcn.y, a.y) + VDDZ(vcn.z, a.y);
+    result.y += vcn.x*(metric->G2_11*a.x + metric->G2_12*a.y + metric->G2_13*a.z);
     result.y += vcn.y*(metric->G2_12*a.x + metric->G2_22*a.y + metric->G2_23*a.z);
-    result.y += vcn.z*(metric->G2_23*a.y + metric->G2_33*a.z);
-
-    result.z = VDDX(vcn.x, a.z) + VDDY(vcn.y, a.z) + VDDZ(vcn.z, a.z);
-    result.z += vcn.x*(metric->G3_11*a.x + metric->G3_13*a.z);
-    result.z += vcn.y*(metric->G3_22*a.y + metric->G3_23*a.z);
+    result.y += vcn.z*(metric->G2_13*a.x + metric->G2_23*a.y + metric->G2_33*a.z);
+
+    result.z = VDDX(vcn.x, a.z) + VDDY(vcn.y, a.z) + VDDZ(vcn.z, a.z);
+    result.z += vcn.x*(metric->G3_11*a.x + metric->G3_12*a.y + metric->G3_13*a.z);
+    result.z += vcn.y*(metric->G3_12*a.x + metric->G3_22*a.y + metric->G3_23*a.z);
     result.z += vcn.z*(metric->G3_13*a.x + metric->G3_23*a.y + metric->G3_33*a.z);
->>>>>>> bf1fa8f0
 
     result.covariant = false;
   }
-  
-#ifdef CHECK
-  msg_stack.pop(msg_pos);
-#endif
 
   return result;
 }
@@ -532,9 +422,7 @@
 const Vector3D V_dot_Grad(const Vector3D &v, const Vector2D &a) {
   Vector3D result;
   
-#ifdef CHECK
-  int msg_pos = msg_stack.push("V_dot_Grad( Vector3D , Vector2D )");
-#endif
+  TRACE("V_dot_Grad( Vector3D , Vector2D )");
 
   Coordinates *metric = mesh->coordinates();
 
@@ -543,86 +431,47 @@
 
   if(a.covariant) {
     result.x = VDDX(vcn.x, a.x) + VDDY(vcn.y, a.x) + VDDZ(vcn.z, a.x);
-<<<<<<< HEAD
-    result.x -= vcn.x*(mesh->G1_11*a.x + mesh->G2_11*a.y + mesh->G3_11*a.z);
-    result.x -= vcn.y*(mesh->G1_12*a.x + mesh->G2_12*a.y + mesh->G3_12*a.z);
-    result.x -= vcn.z*(mesh->G1_13*a.x + mesh->G2_13*a.y + mesh->G3_13*a.z);
-
-    result.y = VDDX(vcn.x, a.y) + VDDY(vcn.y, a.y) + VDDZ(vcn.z, a.y);
-    result.y -= vcn.x*(mesh->G1_12*a.x + mesh->G2_12*a.y + mesh->G3_12*a.z);
-    result.y -= vcn.y*(mesh->G1_22*a.x + mesh->G2_22*a.y + mesh->G3_22*a.z);
-    result.y -= vcn.z*(mesh->G1_23*a.x + mesh->G2_23*a.y + mesh->G3_23*a.z);
-
-    result.z = VDDX(vcn.x, a.z) + VDDY(vcn.y, a.z) + VDDZ(vcn.z, a.z);
-    result.z -= vcn.x*(mesh->G1_13*a.x + mesh->G2_13*a.y + mesh->G3_13*a.z);
-    result.z -= vcn.y*(mesh->G1_23*a.x + mesh->G2_23*a.y + mesh->G3_23*a.z);
-    result.z -= vcn.z*(mesh->G1_33*a.x + mesh->G2_33*a.y + mesh->G3_33*a.z);
-=======
     result.x -= vcn.x*(metric->G1_11*a.x + metric->G2_11*a.y + metric->G3_11*a.z);
-    result.x -= vcn.y*(metric->G1_12*a.x + metric->G2_12*a.y);
-    result.x -= vcn.z*(metric->G1_13*a.x + metric->G3_13*a.z);
-
-    result.y = VDDX(vcn.x, a.y) + VDDY(vcn.y, a.y) + VDDZ(vcn.z, a.y);
-    result.y -= vcn.x*(metric->G1_12*a.x + metric->G2_12*a.y);
+    result.x -= vcn.y*(metric->G1_12*a.x + metric->G2_12*a.y + metric->G3_12*a.z);
+    result.x -= vcn.z*(metric->G1_13*a.x + metric->G2_13*a.y + metric->G3_13*a.z);
+
+    result.y = VDDX(vcn.x, a.y) + VDDY(vcn.y, a.y) + VDDZ(vcn.z, a.y);
+    result.y -= vcn.x*(metric->G1_12*a.x + metric->G2_12*a.y + metric->G3_12*a.z);
     result.y -= vcn.y*(metric->G1_22*a.x + metric->G2_22*a.y + metric->G3_22*a.z);
-    result.y -= vcn.z*(metric->G2_23*a.y + metric->G3_23*a.z);
-
-    result.z = VDDX(vcn.x, a.z) + VDDY(vcn.y, a.z) + VDDZ(vcn.z, a.z);
-    result.z -= vcn.x*(metric->G1_13*a.x + metric->G3_13*a.z);
-    result.z -= vcn.y*(metric->G2_23*a.y + metric->G3_23*a.z);
+    result.y -= vcn.z*(metric->G1_23*a.x + metric->G2_23*a.y + metric->G3_23*a.z);
+
+    result.z = VDDX(vcn.x, a.z) + VDDY(vcn.y, a.z) + VDDZ(vcn.z, a.z);
+    result.z -= vcn.x*(metric->G1_13*a.x + metric->G2_13*a.y + metric->G3_13*a.z);
+    result.z -= vcn.y*(metric->G1_23*a.x + metric->G2_23*a.y + metric->G3_23*a.z);
     result.z -= vcn.z*(metric->G1_33*a.x + metric->G2_33*a.y + metric->G3_33*a.z);
->>>>>>> bf1fa8f0
 
     result.covariant = true;
   }else {
     result.x = VDDX(vcn.x, a.x) + VDDY(vcn.y, a.x) + VDDZ(vcn.z, a.x);
-<<<<<<< HEAD
-    result.x += vcn.x*(mesh->G1_11*a.x + mesh->G1_12*a.y + mesh->G1_13*a.z);
-    result.x += vcn.y*(mesh->G1_12*a.x + mesh->G1_22*a.y + mesh->G1_23*a.z);
-    result.x += vcn.z*(mesh->G1_13*a.x + mesh->G1_23*a.y + mesh->G1_33*a.z);
-
-    result.y = VDDX(vcn.x, a.y) + VDDY(vcn.y, a.y) + VDDZ(vcn.z, a.y);
-    result.y += vcn.x*(mesh->G2_11*a.x + mesh->G2_12*a.y + mesh->G2_13*a.z);
-    result.y += vcn.y*(mesh->G2_12*a.x + mesh->G2_22*a.y + mesh->G2_23*a.z);
-    result.y += vcn.z*(mesh->G2_13*a.x + mesh->G2_23*a.y + mesh->G2_33*a.z);
-
-    result.z = VDDX(vcn.x, a.z) + VDDY(vcn.y, a.z) + VDDZ(vcn.z, a.z);
-    result.z += vcn.x*(mesh->G3_11*a.x + mesh->G3_12*a.y + mesh->G3_13*a.z);
-    result.z += vcn.y*(mesh->G3_12*a.x + mesh->G3_22*a.y + mesh->G3_23*a.z);
-    result.z += vcn.z*(mesh->G3_13*a.x + mesh->G3_23*a.y + mesh->G3_33*a.z);
-=======
     result.x += vcn.x*(metric->G1_11*a.x + metric->G1_12*a.y + metric->G1_13*a.z);
-    result.x += vcn.y*(metric->G1_12*a.x + metric->G1_22*a.y);
-    result.x += vcn.z*(metric->G1_13*a.x + metric->G1_33*a.z);
-
-    result.y = VDDX(vcn.x, a.y) + VDDY(vcn.y, a.y) + VDDZ(vcn.z, a.y);
-    result.y += vcn.x*(metric->G2_11*a.x + metric->G2_12*a.y);
+    result.x += vcn.y*(metric->G1_12*a.x + metric->G1_22*a.y + metric->G1_23*a.z);
+    result.x += vcn.z*(metric->G1_13*a.x + metric->G1_23*a.y + metric->G1_33*a.z);
+
+    result.y = VDDX(vcn.x, a.y) + VDDY(vcn.y, a.y) + VDDZ(vcn.z, a.y);
+    result.y += vcn.x*(metric->G2_11*a.x + metric->G2_12*a.y + metric->G2_13*a.z);
     result.y += vcn.y*(metric->G2_12*a.x + metric->G2_22*a.y + metric->G2_23*a.z);
-    result.y += vcn.z*(metric->G2_23*a.y + metric->G2_33*a.z);
-
-    result.z = VDDX(vcn.x, a.z) + VDDY(vcn.y, a.z) + VDDZ(vcn.z, a.z);
-    result.z += vcn.x*(metric->G3_11*a.x + metric->G3_13*a.z);
-    result.z += vcn.y*(metric->G3_22*a.y + metric->G3_23*a.z);
+    result.y += vcn.z*(metric->G2_13*a.x + metric->G2_23*a.y + metric->G2_33*a.z);
+
+    result.z = VDDX(vcn.x, a.z) + VDDY(vcn.y, a.z) + VDDZ(vcn.z, a.z);
+    result.z += vcn.x*(metric->G3_11*a.x + metric->G3_12*a.y + metric->G3_13*a.z);
+    result.z += vcn.y*(metric->G3_12*a.x + metric->G3_22*a.y + metric->G3_23*a.z);
     result.z += vcn.z*(metric->G3_13*a.x + metric->G3_23*a.y + metric->G3_33*a.z);
->>>>>>> bf1fa8f0
 
     result.covariant = false;
   }
-  
-#ifdef CHECK
-  msg_stack.pop(msg_pos);
-#endif
-
-  return result;
-}
-
-const Vector3D V_dot_Grad(const Vector3D &v, const Vector3D &a)
-{
+
+  return result;
+}
+
+const Vector3D V_dot_Grad(const Vector3D &v, const Vector3D &a) {
   Vector3D result;
 
-#ifdef CHECK
-  int msg_pos = msg_stack.push("V_dot_Grad( Vector3D , Vector3D )");
-#endif
+  TRACE("V_dot_Grad( Vector3D , Vector3D )");
 
   Coordinates *metric = mesh->coordinates();
 
@@ -631,76 +480,40 @@
 
   if(a.covariant) {
     result.x = VDDX(vcn.x, a.x) + VDDY(vcn.y, a.x) + VDDZ(vcn.z, a.x);
-<<<<<<< HEAD
-    result.x -= vcn.x*(mesh->G1_11*a.x + mesh->G2_11*a.y + mesh->G3_11*a.z);
-    result.x -= vcn.y*(mesh->G1_12*a.x + mesh->G2_12*a.y + mesh->G3_12*a.z);
-    result.x -= vcn.z*(mesh->G1_13*a.x + mesh->G2_13*a.y + mesh->G3_13*a.z);
-
-    result.y = VDDX(vcn.x, a.y) + VDDY(vcn.y, a.y) + VDDZ(vcn.z, a.y);
-    result.y -= vcn.x*(mesh->G1_12*a.x + mesh->G2_12*a.y + mesh->G3_12*a.z);
-    result.y -= vcn.y*(mesh->G1_22*a.x + mesh->G2_22*a.y + mesh->G3_22*a.z);
-    result.y -= vcn.z*(mesh->G1_23*a.x + mesh->G2_23*a.y + mesh->G3_23*a.z);
-
-    result.z = VDDX(vcn.x, a.z) + VDDY(vcn.y, a.z) + VDDZ(vcn.z, a.z);
-    result.z -= vcn.x*(mesh->G1_13*a.x + mesh->G2_13*a.y + mesh->G3_13*a.z);
-    result.z -= vcn.y*(mesh->G1_23*a.x + mesh->G2_23*a.y + mesh->G3_23*a.z);
-    result.z -= vcn.z*(mesh->G1_33*a.x + mesh->G2_33*a.y + mesh->G3_33*a.z);
-=======
     result.x -= vcn.x*(metric->G1_11*a.x + metric->G2_11*a.y + metric->G3_11*a.z);
-    result.x -= vcn.y*(metric->G1_12*a.x + metric->G2_12*a.y);
-    result.x -= vcn.z*(metric->G1_13*a.x + metric->G3_13*a.z);
-    
-    result.y = VDDX(vcn.x, a.y) + VDDY(vcn.y, a.y) + VDDZ(vcn.z, a.y);
-    result.y -= vcn.x*(metric->G1_12*a.x + metric->G2_12*a.y);
+    result.x -= vcn.y*(metric->G1_12*a.x + metric->G2_12*a.y + metric->G3_12*a.z);
+    result.x -= vcn.z*(metric->G1_13*a.x + metric->G2_13*a.y + metric->G3_13*a.z);
+
+    result.y = VDDX(vcn.x, a.y) + VDDY(vcn.y, a.y) + VDDZ(vcn.z, a.y);
+    result.y -= vcn.x*(metric->G1_12*a.x + metric->G2_12*a.y + metric->G3_12*a.z);
     result.y -= vcn.y*(metric->G1_22*a.x + metric->G2_22*a.y + metric->G3_22*a.z);
-    result.y -= vcn.z*(metric->G2_23*a.y + metric->G3_23*a.z);
-
-    result.z = VDDX(vcn.x, a.z) + VDDY(vcn.y, a.z) + VDDZ(vcn.z, a.z);
-    result.z -= vcn.x*(metric->G1_13*a.x + metric->G3_13*a.z);
-    result.z -= vcn.y*(metric->G2_23*a.y + metric->G3_23*a.z);
+    result.y -= vcn.z*(metric->G1_23*a.x + metric->G2_23*a.y + metric->G3_23*a.z);
+
+    result.z = VDDX(vcn.x, a.z) + VDDY(vcn.y, a.z) + VDDZ(vcn.z, a.z);
+    result.z -= vcn.x*(metric->G1_13*a.x + metric->G2_13*a.y + metric->G3_13*a.z);
+    result.z -= vcn.y*(metric->G1_23*a.x + metric->G2_23*a.y + metric->G3_23*a.z);
     result.z -= vcn.z*(metric->G1_33*a.x + metric->G2_33*a.y + metric->G3_33*a.z);
->>>>>>> bf1fa8f0
 
     result.covariant = true;
   }else {
     result.x = VDDX(vcn.x, a.x) + VDDY(vcn.y, a.x) + VDDZ(vcn.z, a.x);
-<<<<<<< HEAD
-    result.x += vcn.x*(mesh->G1_11*a.x + mesh->G1_12*a.y + mesh->G1_13*a.z);
-    result.x += vcn.y*(mesh->G1_12*a.x + mesh->G1_22*a.y + mesh->G1_23*a.z);
-    result.x += vcn.z*(mesh->G1_13*a.x + mesh->G1_23*a.y + mesh->G1_33*a.z);
-
-    result.y = VDDX(vcn.x, a.y) + VDDY(vcn.y, a.y) + VDDZ(vcn.z, a.y);
-    result.y += vcn.x*(mesh->G2_11*a.x + mesh->G2_12*a.y + mesh->G2_13*a.z);
-    result.y += vcn.y*(mesh->G2_12*a.x + mesh->G2_22*a.y + mesh->G2_23*a.z);
-    result.y += vcn.z*(mesh->G2_13*a.x + mesh->G2_23*a.y + mesh->G2_33*a.z);
-
-    result.z = VDDX(vcn.x, a.z) + VDDY(vcn.y, a.z) + VDDZ(vcn.z, a.z);
-    result.z += vcn.x*(mesh->G3_11*a.x + mesh->G3_12*a.y + mesh->G3_13*a.z);
-    result.z += vcn.y*(mesh->G3_12*a.x + mesh->G3_22*a.y + mesh->G3_23*a.z);
-    result.z += vcn.z*(mesh->G3_13*a.x + mesh->G3_23*a.y + mesh->G3_33*a.z);
-=======
     result.x += vcn.x*(metric->G1_11*a.x + metric->G1_12*a.y + metric->G1_13*a.z);
-    result.x += vcn.y*(metric->G1_12*a.x + metric->G1_22*a.y);
-    result.x += vcn.z*(metric->G1_13*a.x + metric->G1_33*a.z);
-    
-    result.y = VDDX(vcn.x, a.y) + VDDY(vcn.y, a.y) + VDDZ(vcn.z, a.y);
-    result.y += vcn.x*(metric->G2_11*a.x + metric->G2_12*a.y);
+    result.x += vcn.y*(metric->G1_12*a.x + metric->G1_22*a.y + metric->G1_23*a.z);
+    result.x += vcn.z*(metric->G1_13*a.x + metric->G1_23*a.y + metric->G1_33*a.z);
+
+    result.y = VDDX(vcn.x, a.y) + VDDY(vcn.y, a.y) + VDDZ(vcn.z, a.y);
+    result.y += vcn.x*(metric->G2_11*a.x + metric->G2_12*a.y + metric->G2_13*a.z);
     result.y += vcn.y*(metric->G2_12*a.x + metric->G2_22*a.y + metric->G2_23*a.z);
-    result.y += vcn.z*(metric->G2_23*a.y + metric->G2_33*a.z);
-    
-    result.z = VDDX(vcn.x, a.z) + VDDY(vcn.y, a.z) + VDDZ(vcn.z, a.z);
-    result.z += vcn.x*(metric->G3_11*a.x + metric->G3_13*a.z);
-    result.z += vcn.y*(metric->G3_22*a.y + metric->G3_23*a.z);
+    result.y += vcn.z*(metric->G2_13*a.x + metric->G2_23*a.y + metric->G2_33*a.z);
+
+    result.z = VDDX(vcn.x, a.z) + VDDY(vcn.y, a.z) + VDDZ(vcn.z, a.z);
+    result.z += vcn.x*(metric->G3_11*a.x + metric->G3_12*a.y + metric->G3_13*a.z);
+    result.z += vcn.y*(metric->G3_12*a.x + metric->G3_22*a.y + metric->G3_23*a.z);
     result.z += vcn.z*(metric->G3_13*a.x + metric->G3_23*a.y + metric->G3_33*a.z);
->>>>>>> bf1fa8f0
 
     result.covariant = false;
   }
-  
-#ifdef CHECK
-  msg_stack.pop(msg_pos);
-#endif
-
-  return result;
-}
-
+
+  return result;
+}
+
