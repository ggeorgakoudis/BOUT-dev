/**************************************************************************
 * Sets initial profiles
 *
 * ChangeLog
 * =========
 * 
 * 2011-02-12 Ben Dudson <bd512@york.ac.uk>
 *    * Changed to use new options system. For now the structure of the
 *      options is the same, but this could be modified more easily in future
 *
 * 2010-05-12 Ben Dudson <bd512@york.ac.uk>
 *    
 *    * Changed random numbers to use a hash of the parameters
 *      so that the phase doesn't vary with number of processors or grid size
 *      User can vary phase to give a different random sequence
 * 
 **************************************************************************
 * Copyright 2010 B.D.Dudson, S.Farley, M.V.Umansky, X.Q.Xu
 *
 * Contact: Ben Dudson, bd512@york.ac.uk
 * 
 * This file is part of BOUT++.
 *
 * BOUT++ is free software: you can redistribute it and/or modify
 * it under the terms of the GNU Lesser General Public License as published by
 * the Free Software Foundation, either version 3 of the License, or
 * (at your option) any later version.
 *
 * BOUT++ is distributed in the hope that it will be useful,
 * but WITHOUT ANY WARRANTY; without even the implied warranty of
 * MERCHANTABILITY or FITNESS FOR A PARTICULAR PURPOSE.  See the
 * GNU Lesser General Public License for more details.
 *
 * You should have received a copy of the GNU Lesser General Public License
 * along with BOUT++.  If not, see <http://www.gnu.org/licenses/>.
 *
 **************************************************************************/

#include <globals.hxx>
#include <initialprofiles.hxx>
#include <boutexception.hxx>
#include <field_factory.hxx>
#include <output.hxx>
#include <bout/constants.hxx>
#include <msg_stack.hxx>
#include "unused.hxx"

#include <math.h>
#include <string.h>
#include <stdlib.h>

void initial_profile(const string &name, Field3D &var) {
  TRACE("initial_profile(string, Field3D)");

  Mesh * msh = var.getMesh();
  
  CELL_LOC loc = CELL_DEFAULT;
  if (msh->StaggerGrids) {
    loc = var.getLocation();
  }
  
  // Get the section for this specific variable 
  Options *varOpts = Options::getRoot()->getSection(name);
  
  // Use FieldFactory to generate values
    
  FieldFactory f(msh);

  string function;
  VAROPTION(varOpts, function, "0.0");
  
  // Create a 3D variable
  var = f.create3D(function, varOpts, NULL, loc);

  // Optionally scale the variable
  BoutReal scale;
  VAROPTION(varOpts, scale, 1.0);
  var *= scale;
}

// For 2D variables almost identical, just no z dependence
void initial_profile(const string &name, Field2D &var) {
  
  CELL_LOC loc = var.getLocation();

  Mesh * msh = var.getMesh();

  // Get the section for this variable
  Options *varOpts = Options::getRoot()->getSection(name);
  output << name;
  
  // Use FieldFactory to generate values
    
  FieldFactory f(msh);

  string function;
  VAROPTION(varOpts, function, "0.0");

  var = f.create2D(function, varOpts, NULL, loc);

  // Optionally scale the variable
  BoutReal scale;
  VAROPTION(varOpts, scale, 1.0);
  var *= scale;
}

void initial_profile(const string &name, Vector2D &var) {
  if(var.covariant) {
    initial_profile(name + "_x", var.x);
    initial_profile(name + "_y", var.y);
    initial_profile(name + "_z", var.z);
  }else {
    initial_profile(name + "x", var.x);
    initial_profile(name + "y", var.y);
    initial_profile(name + "z", var.z);
  }
}

void initial_profile(const string &name, Vector3D &var) {
  if(var.covariant) {
    initial_profile(name + "_x", var.x);
    initial_profile(name + "_y", var.y);
    initial_profile(name + "_z", var.z);
  }else {
    initial_profile(name + "x", var.x);
    initial_profile(name + "y", var.y);
    initial_profile(name + "z", var.z);
  }
<<<<<<< HEAD
}

/**************************************************************************
 * Routines to generate profiles 
 **************************************************************************/

/// Generate a 3D field with a given Z oscillation
/*!
  @param[in] n      Mode number. Note that this is mode-number in the domain
  @param[in] phase  Phase shift in units of pi
*/
const Field3D genZMode(int UNUSED(n), BoutReal phase) {
  Field3D result(nullptr);

  result.allocate();

  for(int jz=0;jz<mesh->LocalNz;jz++) {
    BoutReal val = sin(phase*PI +  TWOPI * static_cast<BoutReal>(jz) / static_cast<BoutReal>(mesh->LocalNz));
    for(int jx=0;jx<mesh->LocalNx;jx++)
      for(int jy=0;jy<mesh->LocalNy;jy++)
	result(jx,jy,jz) = val;
  }
  return result;
=======
>>>>>>> 638641f8
}<|MERGE_RESOLUTION|>--- conflicted
+++ resolved
@@ -126,30 +126,4 @@
     initial_profile(name + "y", var.y);
     initial_profile(name + "z", var.z);
   }
-<<<<<<< HEAD
-}
-
-/**************************************************************************
- * Routines to generate profiles 
- **************************************************************************/
-
-/// Generate a 3D field with a given Z oscillation
-/*!
-  @param[in] n      Mode number. Note that this is mode-number in the domain
-  @param[in] phase  Phase shift in units of pi
-*/
-const Field3D genZMode(int UNUSED(n), BoutReal phase) {
-  Field3D result(nullptr);
-
-  result.allocate();
-
-  for(int jz=0;jz<mesh->LocalNz;jz++) {
-    BoutReal val = sin(phase*PI +  TWOPI * static_cast<BoutReal>(jz) / static_cast<BoutReal>(mesh->LocalNz));
-    for(int jx=0;jx<mesh->LocalNx;jx++)
-      for(int jy=0;jy<mesh->LocalNy;jy++)
-	result(jx,jy,jz) = val;
-  }
-  return result;
-=======
->>>>>>> 638641f8
 }