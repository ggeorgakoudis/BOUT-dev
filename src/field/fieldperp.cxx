--- conflicted
+++ resolved
@@ -541,12 +541,9 @@
 }
 
 #if CHECK > 2
-<<<<<<< HEAD
+void checkData_is_finite_on_region(const FieldPerp &f, REGION region) {
   const Region<IndPerp> &new_region = f.getMesh()->getRegionPerp(REGION_STRING(region));
-
-=======
-void checkData_is_finite_on_region(const FieldPerp &f, REGION region) {
->>>>>>> a8157290
+  
   // Do full checks
   BOUT_FOR_SERIAL(i, new_region) {
     if (!::finite(f[i])) {
