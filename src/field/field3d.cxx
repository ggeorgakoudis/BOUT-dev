/**************************************************************************
 * Copyright 2010 B.D.Dudson, S.Farley, M.V.Umansky, X.Q.Xu
 *
 * Contact: Ben Dudson, bd512@york.ac.uk
 * 
 * This file is part of BOUT++.
 *
 * BOUT++ is free software: you can redistribute it and/or modify
 * it under the terms of the GNU Lesser General Public License as published by
 * the Free Software Foundation, either version 3 of the License, or
 * (at your option) any later version.
 *
 * BOUT++ is distributed in the hope that it will be useful,
 * but WITHOUT ANY WARRANTY; without even the implied warranty of
 * MERCHANTABILITY or FITNESS FOR A PARTICULAR PURPOSE.  See the
 * GNU Lesser General Public License for more details.
 *
 * You should have received a copy of the GNU Lesser General Public License
 * along with BOUT++.  If not, see <http://www.gnu.org/licenses/>.
 *
 **************************************************************************/

#include <boutcomm.hxx>
#include <globals.hxx>

#include <cmath>

#include <field3d.hxx>
#include <utils.hxx>
#include <fft.hxx>
#include <dcomplex.hxx>
#include <interpolation.hxx>
#include <boundary_op.hxx>
#include <boundary_factory.hxx>
#include <boutexception.hxx>
#include <output.hxx>
#include <msg_stack.hxx>
#include <bout/constants.hxx>
#include <bout/assert.hxx>

/// Initialise static memebers
dcomplex *** Field3D::phs = (dcomplex ***) NULL;
dcomplex *** Field3D::cphs = (dcomplex ***) NULL;

/// Constructor
Field3D::Field3D() : background(NULL), block(NULL), deriv(NULL), yup_field(0), ydown_field(0) {
#ifdef MEMDEBUG
  output.write("Field3D %u: constructor\n", (unsigned int) this);
#endif
#ifdef TRACK
  name = "<F3D>";
#endif

  location = CELL_CENTRE; // Cell centred variable by default

  boundaryIsSet = false;
}

/// Doesn't copy any data, just create a new reference to the same data (copy on change later)
Field3D::Field3D(const Field3D& f) : background(NULL), deriv(NULL), yup_field(0), ydown_field(0), block(NULL) {
#ifdef MEMDEBUG
  output.write("Field3D %u: Copy constructor from %u\n", (unsigned int) this, (unsigned int) &f);
#endif
  * this=f;  
}

Field3D::Field3D(const Field2D& f) : background(NULL), block(NULL), deriv(NULL), yup_field(0), ydown_field(0) {
#ifdef CHECK
  msg_stack.push("Field3D: Copy constructor from Field2D");
#endif

  location = CELL_CENTRE; // Cell centred variable by default
  
  boundaryIsSet = false;
  
  *this = f;
  
#ifdef CHECK
  msg_stack.pop();
#endif
}

Field3D::Field3D(const BoutReal val) : background(NULL), block(NULL), deriv(NULL), yup_field(0), ydown_field(0) {
#ifdef CHECK
  msg_stack.push("Field3D: Copy constructor from value");
#endif

  location = CELL_CENTRE; // Cell centred variable by default
  
  boundaryIsSet = false;
  
  *this = val;
  
#ifdef CHECK
  msg_stack.pop();
#endif
}

Field3D::~Field3D() {
  /// free the block of data if allocated
  freeData();
  
  /// Delete the time derivative variable if allocated
  if(deriv != NULL)
    delete deriv;
  
  if((yup_field != NULL) && (yup_field != this))
    delete yup_field;
  
  if((ydown_field != NULL) && (ydown_field != this))
    delete ydown_field;
  
  if(fft_coef != (dcomplex ***) NULL){
    free_c3tensor(fft_coef);
  }
}

Field3D* Field3D::clone() const {
  return new Field3D(*this);
}

/// Make sure data is allocated and unique to this object
/// NOTE: Logically constant, but internals mutable
void Field3D::allocate() const {
  allocData();
}

/// getData returns a pointer to the underlying data,
/// and should be used as little as possible.
/// NOTE: Can't check data here since may not be set yet.
///       Using this function circumvents the checking
BoutReal*** Field3D::getData() const {
  ASSERT1(block !=  NULL);
  
  // User might alter data, so need to make unique
  allocate();

  return(block->data);
}

Field3D* Field3D::timeDeriv() {
  if(deriv == NULL)
    deriv = new Field3D();

  return deriv;
}

// FCI method routines
Field3D* Field3D::yup() {
  if( yup_field == 0 ) {
    if(mesh->FCI) {
      yup_field = new Field3D();
    }else
      yup_field = this;
  }
  
  return yup_field;
}

const Field3D* Field3D::yup() const {
  if( yup_field == 0 )
    throw BoutException("No yup field allocated for const field");

  return yup_field;
}
  
Field3D* Field3D::ydown() {
  if( ydown_field == 0 ) {
    if(mesh->FCI) {
      ydown_field = new Field3D();
    }else
      ydown_field = this;
  }
  
  return ydown_field;
}

const Field3D* Field3D::ydown() const {
  if( ydown_field == 0 )
    throw BoutException("No ydown field allocated for const field");

  return ydown_field;
}

// Nullify yup and ydown
void Field3D::resetFCI() {

  if (mesh->FCI) {
	yup_field->freeData();
	ydown_field->freeData();
  }

}

const Field2D Field3D::DC() const {
  Field2D result;
  BoutReal **d;

#ifdef CHECK
  msg_stack.push("Field3D: DC");
  checkData();
#endif

#ifdef TRACK
  result.name = "DC(" + name + ")";
#endif

  result = 0.0;
  d = result.getData();

  BoutReal inv_n = 1. / (BoutReal) (mesh->ngz-1);

#pragma omp parallel for
  for(int j=0;j<mesh->ngx*mesh->ngy;j++) {
    for(int jz=0;jz<(mesh->ngz-1);jz++)
      d[0][j] += block->data[0][j][jz];
    d[0][j] *= inv_n;
  }
  
#ifdef CHECK
  msg_stack.pop();
#endif

  return(result);
}

void Field3D::setLocation(CELL_LOC loc)
{
  if(loc == CELL_VSHIFT)
    throw BoutException("Field3D: CELL_VSHIFT cell location only makes sense for vectors");
  
  if(loc == CELL_DEFAULT)
    loc = CELL_CENTRE;
  
  location = loc;
}

CELL_LOC Field3D::getLocation() const {
  return location;
}

/***************************************************************
 *                         OPERATORS 
 ***************************************************************/

BoutReal** Field3D::operator[](int jx) const {
  ASSERT1(block != NULL);
  ASSERT1(jx >= 0);
  ASSERT1(jx < mesh->ngx);
 
  // User might alter data, so need to make unique
  allocate();
 
  ASSERT2(block->data[jx] != NULL);
  return block->data[jx];
}

BoutReal& Field3D::operator[](bindex &bx) {
#if CHECK > 2
  if(block == NULL) {
    throw BoutException("Field3D: [bindex] operator on empty data");
  }
  if((bx.jx < 0) || (bx.jx >= mesh->ngx)) {
    throw BoutException("Field3D: [bindex.jx = %d] out of range", bx.jx);
  }
  if((bx.jy < 0) || (bx.jy >= mesh->ngy)) {
    throw BoutException("Field3D: [bindex.jy = %d] out of range", bx.jy);
  }
  if((bx.jz < 0) || (bx.jz >= mesh->ngz)) {
    throw BoutException("Field3D: [bindex.jz = %d] out of range", bx.jz);
  }
#endif

  return block->data[bx.jx][bx.jy][bx.jz];
}

const BoutReal& Field3D::operator[](bindex &bx) const {
#if CHECK > 2
  if(block == NULL) {
    throw BoutException("Field3D: [bindex] operator on empty data");
  }
  if((bx.jx < 0) || (bx.jx >= mesh->ngx)) {
    throw BoutException("Field3D: [bindex.jx = %d] out of range", bx.jx);
  }
  if((bx.jy < 0) || (bx.jy >= mesh->ngy)) {
    throw BoutException("Field3D: [bindex.jy = %d] out of range", bx.jy);
  }
  if((bx.jz < 0) || (bx.jz >= mesh->ngz)) {
    throw BoutException("Field3D: [bindex.jz = %d] out of range", bx.jz);
  }
#endif

  return block->data[bx.jx][bx.jy][bx.jz];
}

BoutReal& Field3D::operator()(int jx, int jy, int jz) {
#if CHECK > 2
  if(block == NULL)
    throw BoutException("Field3D: () operator on empty data");
  
  if((jx < 0) || (jx >= mesh->ngx) || 
     (jy < 0) || (jy >= mesh->ngy) || 
     (jz < 0) || (jz >= mesh->ngz))
    throw BoutException("Field3D: (%d, %d, %d) operator out of bounds (%d, %d, %d)", 
                        jx, jy, jz, mesh->ngx, mesh->ngy, mesh->ngz);
#endif
  return block->data[jx][jy][jz];
}

const BoutReal& Field3D::operator()(int jx, int jy, int jz) const {
#if CHECK > 2
  if(block == NULL)
    throw BoutException("Field3D: () operator on empty data");
  
  if((jx < 0) || (jx >= mesh->ngx) || 
     (jy < 0) || (jy >= mesh->ngy) || 
     (jz < 0) || (jz >= mesh->ngz))
    throw BoutException("Field3D: (%d, %d, %d) operator out of bounds (%d, %d, %d)", 
                        jx, jy, jz, mesh->ngx, mesh->ngy, mesh->ngz);
#endif
  return block->data[jx][jy][jz];
}

/////////////////// ASSIGNMENT ////////////////////

Field3D & Field3D::operator=(const Field3D &rhs) {
  /// Check for self-assignment
  if(this == &rhs)
    return(*this); // skip this assignment

#ifdef CHECK

  msg_stack.push("Field3D: Assignment from Field3D");
  rhs.checkData(true);

#endif

#ifdef TRACK
  name = rhs.name;
#endif

  if(block != NULL)
    freeData(); // get rid of the current data

  /// Copy reference, don't copy data
  block = rhs.block;
  block->refs++;
  
  location = rhs.location;
  
#ifdef CHECK
  msg_stack.pop();
#endif

  return(*this);
}

Field3D & Field3D::operator=(const Field2D &rhs) {
  BoutReal **d;

#ifdef CHECK
  msg_stack.push("Field3D: Assignment from Field2D");
  rhs.checkData(true);
#endif

  d = rhs.getData();

#ifdef TRACK
  name = "F3D("+rhs.name+")";
#endif

  allocate();

  /// Copy data

#pragma omp parallel for
  for(int j=0;j<mesh->ngx*mesh->ngy;j++)
    for(int jz=0;jz<mesh->ngz;jz++)
      block->data[0][j][jz] = d[0][j];
  
  /// Only 3D fields have locations
  //location = CELL_CENTRE;

#ifdef CHECK
  msg_stack.pop();
#endif

  return(*this);
}

Field3D & Field3D::operator=(const FieldPerp &rhs) {
  BoutReal **d;
  
  int jy = rhs.getIndex();
  
  d = rhs.getData();
  
  ASSERT1(d != (BoutReal**) NULL);
#if CHECK > 1
  /// Test rhs values
  for(int jx=mesh->xstart;jx<=mesh->xend;jx++)
    for(int jz=0;jz<mesh->ngz-1;jz++)
      if(!finite(d[jx][jz])) {
	throw BoutException("Field3D: Assignment from non-finite FieldPerp data at (%d,%d,%d)\n", jx,jy,jz);
      }
#endif

#ifdef TRACK
  name = "F3D("+rhs.name+")";
#endif

  allocate();

  /// Copy data
  
#pragma omp parallel
  {
    for(int jx=0;jx<mesh->ngx;jx++) {
#pragma omp for
      for(int jz=0;jz<mesh->ngz;jz++)
        block->data[jx][jy][jz] = d[jx][jz];
    }
  }

  return(*this);
}

const bvalue & Field3D::operator=(const bvalue &bv)
{
  allocate();

#ifdef CHECK
  if(!finite(bv.val))
    throw BoutException("Field3D: assignment from non-finite value at (%d,%d,%d)\n", 
			bv.jx, bv.jy,bv.jz);
#endif

#ifdef TRACK
  name = "<bv3D>";
#endif

  block->data[bv.jx][bv.jy][bv.jz] = bv.val;
  
  return(bv);
}

BoutReal Field3D::operator=(const BoutReal val) {
  allocate();

#ifdef CHECK
  if(!finite(val))
    throw BoutException("Field3D: Assignment from non-finite BoutReal\n");
#endif

#ifdef TRACK
  name = "<r3D>";
#endif

#pragma omp parallel for
  for(int j=0;j<mesh->ngx*mesh->ngy*mesh->ngz;j++)
    block->data[0][0][j] = val;

  // Only 3D fields have locations
  //location = CELL_CENTRE;
  // DON'T RE-SET LOCATION

  return(val);
}

////////////////// ADDITION //////////////////////

Field3D & Field3D::operator+=(const Field3D &rhs) {
#ifdef CHECK
  msg_stack.push("Field3D: += Field3D");
  
  rhs.checkData();
  checkData();
#endif

  if(mesh->StaggerGrids && (rhs.location != location)) {
    // Interpolate and call again
#ifdef CHECK
    msg_stack.pop();
#endif
    return (*this) += interp_to(rhs, location);
  }

#ifdef TRACK
  name = "(" + name + "+" + rhs.name + ")";
#endif

  if(block->refs == 1) {
    // This is the only reference to this data
#pragma omp parallel for
    for(int i=0;i<mesh->ngx*mesh->ngy*mesh->ngz;i++)
      block->data[0][0][i] += rhs.block->data[0][0][i];
  }else {
    // Need to put result in a new block

    memblock3d *nb = newBlock();

#pragma omp parallel for
    for(int i=0;i<mesh->ngx*mesh->ngy*mesh->ngz;i++)
      nb->data[0][0][i] = block->data[0][0][i] + rhs.block->data[0][0][i];

    block->refs--;
    block = nb;
  }

#ifdef CHECK
  msg_stack.pop();
#endif

  return(*this);
}

Field3D & Field3D::operator+=(const Field2D &rhs) {
  BoutReal **d;

#ifdef CHECK
  msg_stack.push("Field3D: += ( Field2D )");

  checkData();
  rhs.checkData();
#endif

  d = rhs.getData();

#ifdef TRACK
  name = "(" + name + "+" + rhs.name + ")";
#endif

  if(block->refs == 1) {
#pragma omp parallel for
    for(int j=0;j<mesh->ngx*mesh->ngy;j++)
      for(int jz=0;jz<mesh->ngz;jz++)
        block->data[0][j][jz] += d[0][j];
  }else {
    memblock3d *nb = newBlock();
    
#pragma omp parallel for
    for(int j=0;j<mesh->ngx*mesh->ngy;j++)
      for(int jz=0;jz<mesh->ngz;jz++)
        nb->data[0][j][jz] = block->data[0][j][jz] + d[0][j];
    
    block->refs--;
    block = nb;
  }

#ifdef CHECK
  msg_stack.pop();
#endif

  return(*this);
}

Field3D & Field3D::operator+=(const FieldPerp &rhs) {
  BoutReal **d;
  
  int jy = rhs.getIndex();
  
  d = rhs.getData();

#ifdef CHECK
  if(d == (BoutReal**) NULL) {
    // No data
    throw BoutException("Field3D: No data in assignment from FieldPerp");
  }
  
  /// Test rhs values
  for(int jx=mesh->xstart;jx<=mesh->xend;jx++)
    for(int jz=0;jz<mesh->ngz-1;jz++)
      if(!finite(d[jx][jz])) {
	throw BoutException("Field3D: Assignment from non-finite FieldPerp data at (%d,%d,%d)\n", jx,jy,jz);
      }
#endif

#ifdef TRACK
  name = "F3D("+rhs.name+")";
#endif

  allocate();

  /// Copy data
  
#pragma omp parallel
  {
    for(int jx=0;jx<mesh->ngx;jx++) {
#pragma omp for
      for(int jz=0;jz<mesh->ngz;jz++)
        block->data[jx][jy][jz] += d[jx][jz];
    }
  }

  return(*this);
}

Field3D & Field3D::operator+=(const BoutReal &rhs) {
#ifdef CHECK
  msg_stack.push("Field3D: += ( BoutReal )");

  checkData();

  if(!finite(rhs))
    throw BoutException("Field3D: += operator passed non-finite BoutReal number");
#endif
  
#ifdef TRACK
  name = "(" + name + "+BoutReal)";
#endif

  if(block->refs == 1) {
#pragma omp parallel for
    for(int j=0;j<mesh->ngx*mesh->ngy*mesh->ngz;j++)
      block->data[0][0][j] += rhs;
  }else {
    memblock3d *nb = newBlock();
    
#pragma omp parallel for
    for(int j=0;j<mesh->ngx*mesh->ngy*mesh->ngz;j++)
      nb->data[0][0][j] = block->data[0][0][j] + rhs;

    block->refs--;
    block = nb;
  }

#ifdef CHECK
  msg_stack.pop();
#endif
  
  return *this;
}

/////////////////// SUBTRACTION /////////////////////////

Field3D & Field3D::operator-=(const Field3D &rhs) {
#ifdef CHECK
  msg_stack.push("Field3D: -= ( Field3D )");
  rhs.checkData();
  checkData();
#endif

  if(mesh->StaggerGrids && (rhs.location != location)) {
    // Interpolate and call again
#ifdef CHECK
    msg_stack.pop();
#endif
    return (*this) -= interp_to(rhs, location);
  }

#ifdef TRACK
  name = "(" + name + "-" + rhs.name + ")";
#endif

  if(block->refs == 1) {
#pragma omp parallel for
    for(int j=0;j<mesh->ngx*mesh->ngy*mesh->ngz;j++)
      block->data[0][0][j] -= rhs.block->data[0][0][j];
  }else {
    memblock3d *nb = newBlock();
    
#pragma omp parallel for
    for(int j=0;j<mesh->ngx*mesh->ngy*mesh->ngz;j++)
      nb->data[0][0][j] = block->data[0][0][j] - rhs.block->data[0][0][j];

    block->refs--;
    block = nb;
  }
  
#ifdef CHECK
  msg_stack.pop();
#endif
  
  return(*this);
}

Field3D & Field3D::operator-=(const Field2D &rhs) {
  BoutReal **d;

#ifdef CHECK
  msg_stack.push("Field3D: -= ( Field2D )");
  rhs.checkData();
  checkData();
#endif

  d = rhs.getData();

#ifdef TRACK
  name = "(" + name + "-" + rhs.name + ")";
#endif

  if(block->refs == 1) {
#pragma omp parallel for
    for(int j=0;j<mesh->ngx*mesh->ngy;j++)
      for(int jz=0;jz<mesh->ngz;jz++)
        block->data[0][j][jz] -= d[0][j];

  }else {
    memblock3d *nb = newBlock();

#pragma omp parallel for
    for(int j=0;j<mesh->ngx*mesh->ngy;j++)
      for(int jz=0;jz<mesh->ngz;jz++)
        nb->data[0][j][jz] = block->data[0][j][jz] - d[0][j];

    block->refs--;
    block = nb;
  }

#ifdef CHECK
  msg_stack.pop();
#endif

  return(*this);
}

Field3D & Field3D::operator-=(const FieldPerp &rhs) {
  BoutReal **d;
  
  int jy = rhs.getIndex();
  
  d = rhs.getData();

#ifdef CHECK
  if(d == (BoutReal**) NULL) {
    // No data
    throw BoutException("Field3D: No data in assignment from FieldPerp");
  }
  
  /// Test rhs values
  for(int jx=mesh->xstart;jx<=mesh->xend;jx++)
    for(int jz=0;jz<mesh->ngz-1;jz++)
      if(!finite(d[jx][jz])) {
	throw BoutException("Field3D: Assignment from non-finite FieldPerp data at (%d,%d,%d)\n", jx,jy,jz);
      }
#endif

#ifdef TRACK
  name = "F3D("+rhs.name+")";
#endif

  allocate();

  /// Copy data
  
#pragma omp parallel
  {
    for(int jx=0;jx<mesh->ngx;jx++) {
#pragma omp for
      for(int jz=0;jz<mesh->ngz;jz++)
        block->data[jx][jy][jz] -= d[jx][jz];
    }
  }

  return(*this);
}

Field3D & Field3D::operator-=(const BoutReal &rhs) {
#ifdef CHECK
  msg_stack.push("Field3D: -= ( BoutReal )");
  checkData();

  if(!finite(rhs))
    throw BoutException("Field3D: -= operator passed non-finite BoutReal number");
#endif

#ifdef TRACK
  name = "(" + name + "-BoutReal)";
#endif
  
  if(block->refs == 1) {
#pragma omp parallel for
    for(int j=0;j<mesh->ngx*mesh->ngy*mesh->ngz;j++)
      block->data[0][0][j] -= rhs;
  }else {
    memblock3d *nb = newBlock();
    
#pragma omp parallel for
    for(int j=0;j<mesh->ngx*mesh->ngy*mesh->ngz;j++)
      nb->data[0][0][j] = block->data[0][0][j] - rhs;

    block->refs--;
    block = nb;
  }
  
#ifdef CHECK
  msg_stack.pop();
#endif

  return *this;
}

/////////////////// MULTIPLICATION ///////////////////////

Field3D & Field3D::operator*=(const Field3D &rhs) {
#ifdef CHECK
  msg_stack.push("Field3D: *= ( Field3D )");

  rhs.checkData();
  checkData();
#endif

  if(mesh->StaggerGrids && (rhs.location != location)) {
    // Interpolate and call again
#ifdef CHECK
    msg_stack.pop();
#endif
    return (*this) *= interp_to(rhs, location);
  }

#ifdef TRACK
  name = "(" + name + "*" + rhs.name + ")";
#endif

  if(block->refs == 1) {
#pragma omp parallel for
    for(int j=0;j<mesh->ngx*mesh->ngy*mesh->ngz;j++)
      block->data[0][0][j] *= rhs.block->data[0][0][j];
  }else {
    memblock3d *nb = newBlock();
    
#pragma omp parallel for
    for(int j=0;j<mesh->ngx*mesh->ngy*mesh->ngz;j++)
      nb->data[0][0][j] = block->data[0][0][j] * rhs.block->data[0][0][j];

    block->refs--;
    block = nb;
  }

#ifdef CHECK
  msg_stack.pop();
#endif

  return(*this);
}

Field3D & Field3D::operator*=(const Field2D &rhs) {
  BoutReal **d;

#ifdef CHECK
  msg_stack.push("Field3D: *= ( Field2D )");
  rhs.checkData();
  checkData();
#endif

  d = rhs.getData();

#ifdef TRACK
  name = "(" + name + "*"+rhs.name+")";
#endif

  if(block->refs == 1) {
#pragma omp parallel for
    for(int j=0;j<mesh->ngx*mesh->ngy;j++)
      for(int jz=0;jz<mesh->ngz;jz++)
        block->data[0][j][jz] *= d[0][j];
  }else {
    memblock3d *nb = newBlock();

#pragma omp parallel for
    for(int i=0;i<mesh->ngx*mesh->ngy;i++)
      for(int jz=0;jz<mesh->ngz;jz++)
        nb->data[0][i][jz] = block->data[0][i][jz] * d[0][i];

    block->refs--;
    block = nb;
  }

#ifdef CHECK
  msg_stack.pop();
#endif
  
  return(*this);
}

Field3D & Field3D::operator*=(const BoutReal rhs) {
#ifdef CHECK
  msg_stack.push("Field3D: *= ( BoutReal )");
  checkData();

  if(!finite(rhs)) {
    throw BoutException("Field3D: *= operator passed non-finite BoutReal number");
  }
#endif

#ifdef TRACK
  name = "(" + name + "*BoutReal)";
#endif

  if(block->refs == 1) {
#pragma omp parallel for
    for(int j=0;j<mesh->ngx*mesh->ngy*mesh->ngz;j++)
      block->data[0][0][j] *= rhs;

  }else {
    memblock3d *nb = newBlock();

#pragma omp parallel for
    for(int j=0;j<mesh->ngx*mesh->ngy*mesh->ngz;j++)
      nb->data[0][0][j] = block->data[0][0][j] * rhs;

    block->refs--;
    block = nb;
  }

#ifdef CHECK
  msg_stack.pop();
#endif
  
  return(*this);
}

//////////////////// DIVISION /////////////////////

Field3D & Field3D::operator/=(const Field3D &rhs) {
  if(mesh->StaggerGrids && (rhs.location != location)) {
    // Interpolate and call again
    
#ifdef CHECK
    msg_stack.push("Field3D /= Interpolating");
#endif
    (*this) /= interp_to(rhs, location);
#ifdef CHECK
    msg_stack.pop();
#endif
    return *this;
  }

#ifdef CHECK
  msg_stack.push("Field3D: /= ( Field3D )");
  rhs.checkData();
  checkData();
#endif

#ifdef TRACK
  name = "(" + name + "/" + rhs.name+")";
#endif

  if(block->refs == 1) {
#pragma omp parallel for
    for(int j=0;j<mesh->ngx*mesh->ngy*mesh->ngz;j++)
      block->data[0][0][j] /= rhs.block->data[0][0][j];
    
  }else {
    memblock3d *nb = newBlock();

#pragma omp parallel for
    for(int j=0;j<mesh->ngx*mesh->ngy*mesh->ngz;j++)
      nb->data[0][0][j] = block->data[0][0][j] / rhs.block->data[0][0][j];

    block->refs--;
    block = nb;
  }

#ifdef CHECK
  msg_stack.pop();
#endif

  return(*this);
}

Field3D & Field3D::operator/=(const Field2D &rhs) {
  BoutReal **d;

#ifdef CHECK
  msg_stack.push("Field3D: /= ( Field2D )");
  rhs.checkData();
  checkData();
#endif

  d = rhs.getData();

#ifdef TRACK
  name = "(" + name + "/" + rhs.name+")";
#endif

  if(block->refs == 1) {
#pragma omp parallel for
    for(int j=0;j<mesh->ngx*mesh->ngy;j++) {
      BoutReal val = 1.0L / d[0][j]; // Because multiplications are faster than divisions
      for(int jz=0;jz<mesh->ngz;jz++)
        block->data[0][j][jz] *= val;
    }
  }else {
    memblock3d *nb = newBlock();
    
#pragma omp parallel for
    for(int j=0;j<mesh->ngx*mesh->ngy;j++) {
      BoutReal val = 1.0L / d[0][j];
      for(int jz=0;jz<mesh->ngz;jz++)
        nb->data[0][j][jz] = block->data[0][j][jz] * val;
    }

    block->refs--;
    block = nb;
  }
  
#ifdef CHECK
  msg_stack.pop();
#endif

  return(*this);
}

Field3D & Field3D::operator/=(const BoutReal rhs) {
#ifdef CHECK
  msg_stack.push("Field3D: /= ( BoutReal )");
  checkData();

  if(!finite(rhs))
    throw BoutException("Field3D: /= operator passed non-finite BoutReal number");
#endif

#ifdef TRACK
  name = "(" + name + "/BoutReal)";
#endif

  BoutReal val = 1.0 / rhs; // Because multiplication faster than division
  
  if(block->refs == 1) {
#pragma omp parallel for
    for(int j=0;j<mesh->ngx*mesh->ngy*mesh->ngz;j++)
      block->data[0][0][j] *= val;
  }else {
    memblock3d *nb = newBlock();
    
#pragma omp parallel for
    for(int j=0;j<mesh->ngx*mesh->ngy*mesh->ngz;j++)
      nb->data[0][0][j] = block->data[0][0][j] * val;

    block->refs--;
    block = nb;
  }
  
#ifdef CHECK
  msg_stack.pop();
#endif

  return(*this);
}

////////////////// EXPONENTIATION ///////////////////////

Field3D & Field3D::operator^=(const Field3D &rhs) {
  if(mesh->StaggerGrids && (rhs.location != location)) {
    // Interpolate and call again
    
#ifdef CHECK
    msg_stack.push("Field3D ^= Interpolating");
#endif
    (*this) ^= interp_to(rhs, location);
#ifdef CHECK
    msg_stack.pop();
#endif
    return *this;
  }

#ifdef CHECK
  msg_stack.push("Field3D: ^= ( Field3D )");
  rhs.checkData();
  checkData();
#endif

#ifdef TRACK
  name = "(" + name + "^"+rhs.name+")";
#endif

  if(block->refs == 1) {
#pragma omp parallel for
    for(int j=0;j<mesh->ngx*mesh->ngy*mesh->ngz;j++)
      block->data[0][0][j] = pow(block->data[0][0][j], rhs.block->data[0][0][j]);

  }else {
    memblock3d *nb = newBlock();
    
#pragma omp parallel for
    for(int j=0;j<mesh->ngx*mesh->ngy*mesh->ngz;j++)
      nb->data[0][0][j] = pow(block->data[0][0][j], rhs.block->data[0][0][j]);
    
    block->refs--;
    block = nb;
  }

#ifdef CHECK
  msg_stack.pop();
#endif

  return(*this);
}

Field3D & Field3D::operator^=(const Field2D &rhs) {
  BoutReal **d;

#ifdef CHECK
  msg_stack.push("Field3D: ^= ( Field2D )");
  rhs.checkData();
  checkData();
#endif

  d = rhs.getData();

#ifdef TRACK
  name = "(" + name + "^"+rhs.name+")";
#endif

  if(block->refs == 1) {
#pragma omp parallel for
    for(int j=0;j<mesh->ngx*mesh->ngy;j++)
      for(int jz=0;jz<mesh->ngz;jz++)
        block->data[0][j][jz] = pow(block->data[0][j][jz], d[0][j]);

  }else {
    memblock3d *nb = newBlock();
    
#pragma omp parallel for
    for(int j=0;j<mesh->ngx*mesh->ngy;j++)
      for(int jz=0;jz<mesh->ngz;jz++)
        nb->data[0][j][jz] = pow(block->data[0][j][jz], d[0][j]);

    block->refs--;
    block = nb;
  }
  
#ifdef CHECK
  msg_stack.pop();
#endif

  return(*this);
}

Field3D & Field3D::operator^=(const BoutReal rhs) {
#ifdef CHECK
  msg_stack.push("Field3D: ^= ( BoutReal )");
  checkData();

  if(!finite(rhs))
    throw BoutException("Field3D: ^= operator passed non-finite BoutReal number");
#endif

#ifdef TRACK
  name = "(" + name + "^BoutReal)";
#endif

  if(block->refs == 1) {
#pragma omp parallel for
    for(int j=0;j<mesh->ngx*mesh->ngy*mesh->ngz;j++)
      block->data[0][0][j] = pow(block->data[0][0][j], rhs);

  }else {
    memblock3d *nb = newBlock();
    
#pragma omp parallel for
    for(int j=0;j<mesh->ngx*mesh->ngy*mesh->ngz;j++)
      nb->data[0][0][j] = pow(block->data[0][0][j], rhs);

    block->refs--;
    block = nb;
  }
  
#ifdef CHECK
  msg_stack.pop();
#endif

  return(*this);
}


/***************************************************************
 *                      BINARY OPERATORS 
 ***************************************************************/

/////////////////// ADDITION ///////////////////

const Field3D Field3D::operator+() const {
  Field3D result = *this;

#ifdef TRACK
  result.name = name;
#endif
  
  return result;
}


const Field3D Field3D::operator+(const Field3D &other) const {
  Field3D result = *this;
  result += other;
  return(result);
}

const Field3D Field3D::operator+(const Field2D &other) const {
  Field3D result = *this;
  result += other;
  return(result);
}

const FieldPerp Field3D::operator+(const FieldPerp &other) const {
  FieldPerp result = other;
  result += (*this);
  return(result);
}

const Field3D Field3D::operator+(const BoutReal &rhs) const {
  Field3D result = *this;
  result += rhs;
  return(result);
}

/////////////////// SUBTRACTION ////////////////

const Field3D Field3D::operator-() const {
  Field3D result = *this;

  result *= -1.0;

#ifdef TRACK
  result.name = "(-"+name+")";
#endif
  
  return result;
}

const Field3D Field3D::operator-(const Field3D &other) const {
  Field3D result = *this;
  result -= other;
  return(result);
}

const Field3D Field3D::operator-(const Field2D &other) const {
  Field3D result = *this;
  result -= other;
  return(result);
}

const FieldPerp Field3D::operator-(const FieldPerp &other) const {
  BoutReal **d;
  int jy = other.getIndex();
  FieldPerp result = other;

  ASSERT1(block != NULL);

  d = result.getData();
#pragma omp parallel for
  for(int jx=0;jx<mesh->ngx;jx++)
    for(int jz=0;jz<mesh->ngz;jz++)
      d[jx][jz] = block->data[jx][jy][jz] - d[jx][jz];
  
  return(result);
}

const Field3D Field3D::operator-(const BoutReal &rhs) const
{
  Field3D result = *this;
  result -= rhs;
  return(result);
}

///////////////// MULTIPLICATION ///////////////

const Field3D Field3D::operator*(const Field3D &other) const {
  Field3D result = *this;
  result *= other;
  return(result);
}

const Field3D Field3D::operator*(const Field2D &other) const {
  Field3D result = *this;
  result *= other;
  return(result);
}

const FieldPerp Field3D::operator*(const FieldPerp &other) const
{
  FieldPerp result = other;
  result *= (*this);
  return(result);
}

const Field3D Field3D::operator*(const BoutReal rhs) const
{
  Field3D result = *this;
  result *= rhs;
  return(result);
}

//////////////////// DIVISION ////////////////////

const Field3D Field3D::operator/(const Field3D &other) const
{
  Field3D result = *this;
  result /= other;
  return(result);
}

const Field3D Field3D::operator/(const Field2D &other) const
{
  Field3D result = *this;
  result /= other;
  return(result);
}

const FieldPerp Field3D::operator/(const FieldPerp &other) const {
  BoutReal **d;
  int jy = other.getIndex();
  FieldPerp result = other;
  
#ifdef CHECK
  if(block == NULL)
    throw BoutException("Field3D: / FieldPerp operates on empty data");
#endif

  d = result.getData();
#pragma omp parallel for
  for(int jx=0;jx<mesh->ngx;jx++)
    for(int jz=0;jz<mesh->ngz;jz++)
      d[jx][jz] = block->data[jx][jy][jz] / d[jx][jz];
  
#ifdef TRACK
  result.name = "(" + name + "/" + other.name + ")";
#endif  
  
  return(result);
}

const Field3D Field3D::operator/(const BoutReal rhs) const {
  Field3D result = *this;
  result /= rhs;
  return(result);
}

////////////// EXPONENTIATION /////////////////

const Field3D Field3D::operator^(const Field3D &other) const {
  Field3D result = *this;
  result ^= other;
  return(result);
}

const Field3D Field3D::operator^(const Field2D &other) const {
  Field3D result = *this;
  result ^= other;
  return(result);
}

const FieldPerp Field3D::operator^(const FieldPerp &other) const {
  BoutReal **d;
  int jy = other.getIndex();
  FieldPerp result = other;
  
#ifdef CHECK
  if(block == NULL)
    throw BoutException("Field3D: ^ FieldPerp operates on empty data");
#endif

  d = result.getData();
#pragma omp parallel for
  for(int jx=0;jx<mesh->ngx;jx++)
    for(int jz=0;jz<mesh->ngz;jz++)
      d[jx][jz] = pow(block->data[jx][jy][jz], d[jx][jz]);
  
#ifdef TRACK
  result.name = "("+name+"^"+other.name + ")";
#endif

  return(result);
}

const Field3D Field3D::operator^(const BoutReal rhs) const {
  Field3D result = *this;
  result ^= rhs;
  return(result);
}

/***************************************************************
 *                         STENCILS
 ***************************************************************/

/*!
  18 Aug 2008: Added need_x argument to disable Z interpolation when not needed
  since interpZ is taking ~25% of run time (on single processor)
*/
void Field3D::setStencil(bstencil *fval, bindex *bx, bool need_x) const
{
  fval->jx = bx->jx;
  fval->jy = bx->jy;
  fval->jz = bx->jz;
  
#ifdef CHECK
  // Check data set
  if(block == NULL)
    throw BoutException("Field3D: Setting stencil for empty data\n");
#endif

  fval->cc = block->data[bx->jx][bx->jy][bx->jz];

  if(need_x) {
    if(mesh->ShiftXderivs) {
      fval->xp = interpZ(bx->jxp, bx->jy, bx->jz, bx->xp_offset, mesh->ShiftOrder);
      fval->xm = interpZ(bx->jxm, bx->jy, bx->jz, bx->xm_offset, mesh->ShiftOrder);
      fval->x2p = interpZ(bx->jx2p, bx->jy, bx->jz, bx->x2p_offset, mesh->ShiftOrder);
      fval->x2m = interpZ(bx->jx2m, bx->jy, bx->jz, bx->x2m_offset, mesh->ShiftOrder);
    }else {
      // No shift in the z direction
      fval->xp = block->data[bx->jxp][bx->jy][bx->jz];
      fval->xm = block->data[bx->jxm][bx->jy][bx->jz];
      fval->x2p = block->data[bx->jx2p][bx->jy][bx->jz];
      fval->x2m = block->data[bx->jx2m][bx->jy][bx->jz];
    }
  }

  // TWIST-SHIFT CONDITION
  if(bx->yp_shift) {
    fval->yp = interpZ(bx->jx, bx->jyp, bx->jz, bx->yp_offset, mesh->TwistOrder);
  }else
    fval->yp = block->data[bx->jx][bx->jyp][bx->jz];
  
  if(bx->ym_shift) {
    fval->ym = interpZ(bx->jx, bx->jym, bx->jz, bx->ym_offset, mesh->TwistOrder);
  }else
    fval->ym = block->data[bx->jx][bx->jym][bx->jz];

  if(bx->y2p_shift) {
    fval->y2p = interpZ(bx->jx, bx->jy2p, bx->jz, bx->yp_offset, mesh->TwistOrder);
  }else
    fval->y2p = block->data[bx->jx][bx->jy2p][bx->jz];

  if(bx->y2m_shift) {
    fval->y2m = interpZ(bx->jx, bx->jy2m, bx->jz, bx->ym_offset, mesh->TwistOrder);
  }else
    fval->y2m = block->data[bx->jx][bx->jy2m][bx->jz];

  // Z neighbours
  
  fval->zp = block->data[bx->jx][bx->jy][bx->jzp];
  fval->zm = block->data[bx->jx][bx->jy][bx->jzm];
  fval->z2p = block->data[bx->jx][bx->jy][bx->jz2p];
  fval->z2m = block->data[bx->jx][bx->jy][bx->jz2m];
}

void Field3D::setXStencil(stencil &fval, const bindex &bx, CELL_LOC loc) const
{
  fval.jx = bx.jx;
  fval.jy = bx.jy;
  fval.jz = bx.jz;
  
#ifdef CHECK
  // Check data set
  if(block == NULL)
    throw BoutException("Field3D: Setting X stencil for empty data\n");
#endif

  fval.c = block->data[bx.jx][bx.jy][bx.jz];

  if(mesh->ShiftXderivs && (mesh->ShiftOrder != 0)) {
    fval.p = interpZ(bx.jxp, bx.jy, bx.jz, bx.xp_offset, mesh->ShiftOrder);
    fval.m = interpZ(bx.jxm, bx.jy, bx.jz, bx.xm_offset, mesh->ShiftOrder);
    fval.pp = interpZ(bx.jxp, bx.jy, bx.jz, bx.x2p_offset, mesh->ShiftOrder);
    fval.mm = interpZ(bx.jxm, bx.jy, bx.jz, bx.x2m_offset, mesh->ShiftOrder);
  }else {
    // No shift in the z direction
    fval.p = block->data[bx.jxp][bx.jy][bx.jz];
    fval.m = block->data[bx.jxm][bx.jy][bx.jz];
    fval.pp = block->data[bx.jx2p][bx.jy][bx.jz];
    fval.mm = block->data[bx.jx2m][bx.jy][bx.jz];
  }

  if(mesh->StaggerGrids && (loc != CELL_DEFAULT) && (loc != location)) {
    // Non-centred stencil

    if((location == CELL_CENTRE) && (loc == CELL_XLOW)) {
      // Producing a stencil centred around a lower X value
      fval.pp = fval.p;
      fval.p  = fval.c;
      
    }else if(location == CELL_XLOW) {
      // Stencil centred around a cell centre
      
      fval.mm = fval.m;
      fval.m  = fval.c;
    }
    // Shifted in one direction -> shift in another
    // Could produce warning
  }
}

void Field3D::setXStencil(forward_stencil &fval, const bindex &bx, CELL_LOC loc) const
{
  fval.jx = bx.jx;
  fval.jy = bx.jy;
  fval.jz = bx.jz;
  
#ifdef CHECK
  // Check data set
  if(block == NULL)
    throw BoutException("Field3D: Setting X stencil for empty data\n");
#endif

  if(mesh->ShiftXderivs && (mesh->ShiftOrder != 0)) {
    throw BoutException("Field3D: Don't know how to z-shift forward_stencil");
  }
  else if(mesh->StaggerGrids && (loc != CELL_DEFAULT) && (loc != location)) {
    // Non-centred stencil

    if((location == CELL_CENTRE) && (loc == CELL_XLOW)) {
      // Producing a stencil centred around a lower X value
      fval.m = block->data[bx.jxm][bx.jy][bx.jz];
      fval.c = block->data[bx.jx][bx.jy][bx.jz];
      fval.p = block->data[bx.jxp][bx.jy][bx.jz];
      fval.p2 = block->data[bx.jx2p][bx.jy][bx.jz];
      fval.p3 = block->data[bx.jx+3][bx.jy][bx.jz];
      fval.p4 = block->data[bx.jx+4][bx.jy][bx.jz];
      
    }else if(location == CELL_XLOW) {
      // Stencil centred around a cell centre
      fval.m = block->data[bx.jx][bx.jy][bx.jz];
      fval.c = block->data[bx.jxp][bx.jy][bx.jz];
      fval.p = block->data[bx.jx2p][bx.jy][bx.jz];
      fval.p2 = block->data[bx.jx+3][bx.jy][bx.jz];
      fval.p3 = block->data[bx.jx+4][bx.jy][bx.jz];
      fval.p4 = block->data[bx.jx+5][bx.jy][bx.jz];
    }
    // Shifted in one direction -> shift in another
    // Could produce warning
  }
  else {
    // No shift in the z direction
    fval.m = block->data[bx.jxm][bx.jy][bx.jz];
    fval.c = block->data[bx.jx][bx.jy][bx.jz];
    fval.p = block->data[bx.jxp][bx.jy][bx.jz];
    fval.p2 = block->data[bx.jx2p][bx.jy][bx.jz];
    fval.p3 = block->data[bx.jx+3][bx.jy][bx.jz];
    fval.p4 = block->data[bx.jx+4][bx.jy][bx.jz];
  }
}

void Field3D::setXStencil(backward_stencil &fval, const bindex &bx, CELL_LOC loc) const
{
  fval.jx = bx.jx;
  fval.jy = bx.jy;
  fval.jz = bx.jz;
  
#ifdef CHECK
  // Check data set
  if(block == NULL)
    throw BoutException("Field3D: Setting X stencil for empty data\n");
#endif

  if(mesh->ShiftXderivs && (mesh->ShiftOrder != 0)) {
    throw BoutException("Field3D: Don't know how to z-shift backward_stencil");
  }
  else if(mesh->StaggerGrids && (loc != CELL_DEFAULT) && (loc != location)) {
    // Non-centred stencil

    if((location == CELL_CENTRE) && (loc == CELL_XLOW)) {
      // Producing a stencil centred around a lower X value
      fval.p = block->data[bx.jx][bx.jy][bx.jz];
      fval.c = block->data[bx.jxm][bx.jy][bx.jz];
      fval.m = block->data[bx.jx2m][bx.jy][bx.jz];
      fval.m2 = block->data[bx.jx-3][bx.jy][bx.jz];
      fval.m3 = block->data[bx.jx-4][bx.jy][bx.jz];
      fval.m4 = block->data[bx.jx-5][bx.jy][bx.jz];
      
    }else if(location == CELL_XLOW) {
      // Stencil centred around a cell centre
      fval.p = block->data[bx.jxp][bx.jy][bx.jz];
      fval.c = block->data[bx.jx][bx.jy][bx.jz];
      fval.m = block->data[bx.jxm][bx.jy][bx.jz];
      fval.m2 = block->data[bx.jx2m][bx.jy][bx.jz];
      fval.m3 = block->data[bx.jx-3][bx.jy][bx.jz];
      fval.m4 = block->data[bx.jx-4][bx.jy][bx.jz];
    }
    // Shifted in one direction -> shift in another
    // Could produce warning
  }
  else {
    // No shift in the z direction
    fval.p = block->data[bx.jxp][bx.jy][bx.jz];
    fval.c = block->data[bx.jx][bx.jy][bx.jz];
    fval.m = block->data[bx.jxm][bx.jy][bx.jz];
    fval.m2 = block->data[bx.jx2m][bx.jy][bx.jz];
    fval.m3 = block->data[bx.jx-3][bx.jy][bx.jz];
    fval.m4 = block->data[bx.jx-4][bx.jy][bx.jz];
  }
}

void Field3D::setYStencil(stencil &fval, const bindex &bx, CELL_LOC loc) const
{
  fval.jx = bx.jx;
  fval.jy = bx.jy;
  fval.jz = bx.jz;
  
#ifdef CHECK
  // Check data set
  if(block == NULL)
    throw BoutException("Field3D: Setting Y stencil for empty data\n");
#endif

  fval.c = block->data[bx.jx][bx.jy][bx.jz];

  
  //if((!TwistShift) || (mesh->TwistOrder == 0)) {
  // Either no twist-shift, or already done in communicator
    
  fval.p = block->data[bx.jx][bx.jyp][bx.jz];
  fval.m = block->data[bx.jx][bx.jym][bx.jz];
  fval.pp = block->data[bx.jx][bx.jy2p][bx.jz];
  fval.mm = block->data[bx.jx][bx.jy2m][bx.jz];
  /*
    }else {
    // TWIST-SHIFT CONDITION
    if(bx.yp_shift) {
    fval.p = interpZ(bx.jx, bx.jyp, bx.jz, bx.yp_offset, mesh->TwistOrder);
    }else
    fval.p = block->data[bx.jx][bx.jyp][bx.jz];
    
    if(bx.ym_shift) {
    fval.m = interpZ(bx.jx, bx.jym, bx.jz, bx.ym_offset, mesh->TwistOrder);
    }else
    fval.m = block->data[bx.jx][bx.jym][bx.jz];
    
    if(bx.y2p_shift) {
    fval.pp = interpZ(bx.jx, bx.jy2p, bx.jz, bx.yp_offset, mesh->TwistOrder);
    }else
    fval.pp = block->data[bx.jx][bx.jy2p][bx.jz];
    
    if(bx.y2m_shift) {
    fval.mm = interpZ(bx.jx, bx.jy2m, bx.jz, bx.ym_offset, mesh->TwistOrder);
    }else
    fval.mm = block->data[bx.jx][bx.jy2m][bx.jz];
    }
  */

  if(mesh->StaggerGrids && (loc != CELL_DEFAULT) && (loc != location)) {
    // Non-centred stencil

    if((location == CELL_CENTRE) && (loc == CELL_YLOW)) {
      // Producing a stencil centred around a lower Y value
      fval.pp = fval.p;
      fval.p  = fval.c;
    }else if(location == CELL_YLOW) {
      // Stencil centred around a cell centre
      
      fval.mm = fval.m;
      fval.m  = fval.c;
    }
    // Shifted in one direction -> shift in another
    // Could produce warning
  }
}

void Field3D::setYStencil(forward_stencil &fval, const bindex &bx, CELL_LOC loc) const
{
  fval.jx = bx.jx;
  fval.jy = bx.jy;
  fval.jz = bx.jz;
  
#ifdef CHECK
  // Check data set
  if(block == NULL)
    throw BoutException("Field3D: Setting Y stencil for empty data\n");
#endif

  if(mesh->StaggerGrids && (loc != CELL_DEFAULT) && (loc != location)) {
    // Non-centred stencil

    if((location == CELL_CENTRE) && (loc == CELL_YLOW)) {
      // Producing a stencil centred around a lower Y value
      fval.m = block->data[bx.jx][bx.jym][bx.jz];
      fval.c = block->data[bx.jx][bx.jy][bx.jz];
      fval.p = block->data[bx.jx][bx.jyp][bx.jz];
      fval.p2 = block->data[bx.jx][bx.jy2p][bx.jz];
      fval.p3 = block->data[bx.jx][bx.jy+3][bx.jz];
      fval.p4 = block->data[bx.jx][bx.jy+4][bx.jz];
    }else if(location == CELL_YLOW) {
      // Stencil centred around a cell centre
      fval.m = block->data[bx.jx][bx.jy][bx.jz];
      fval.c = block->data[bx.jx][bx.jyp][bx.jz];
      fval.p = block->data[bx.jx][bx.jy2p][bx.jz];
      fval.p2 = block->data[bx.jx][bx.jy+3][bx.jz];
      fval.p3 = block->data[bx.jx][bx.jy+4][bx.jz];
      fval.p4 = block->data[bx.jx][bx.jy+5][bx.jz];
    }
    // Shifted in one direction -> shift in another
    // Could produce warning
  }
  else {
    fval.m = block->data[bx.jx][bx.jym][bx.jz];
    fval.c = block->data[bx.jx][bx.jy][bx.jz];
    fval.p = block->data[bx.jx][bx.jyp][bx.jz];
    fval.p2 = block->data[bx.jx][bx.jy2p][bx.jz];
    fval.p3 = block->data[bx.jx][bx.jy+3][bx.jz];
    fval.p4 = block->data[bx.jx][bx.jy+4][bx.jz];
  }
}

void Field3D::setYStencil(backward_stencil &fval, const bindex &bx, CELL_LOC loc) const
{
  fval.jx = bx.jx;
  fval.jy = bx.jy;
  fval.jz = bx.jz;
  
#ifdef CHECK
  // Check data set
  if(block == NULL)
    throw BoutException("Field3D: Setting Y stencil for empty data\n");
#endif

  if(mesh->StaggerGrids && (loc != CELL_DEFAULT) && (loc != location)) {
    // Non-centred stencil

    if((location == CELL_CENTRE) && (loc == CELL_YLOW)) {
      // Producing a stencil centred around a lower Y value
      fval.p = block->data[bx.jx][bx.jy][bx.jz];
      fval.c = block->data[bx.jx][bx.jym][bx.jz];
      fval.m = block->data[bx.jx][bx.jy2m][bx.jz];
      fval.m2 = block->data[bx.jx][bx.jy+3][bx.jz];
      fval.m3 = block->data[bx.jx][bx.jy+4][bx.jz];
      fval.m4 = block->data[bx.jx][bx.jy+5][bx.jz];
    }else if(location == CELL_YLOW) {
      // Stencil centred around a cell centre
      fval.p = block->data[bx.jx][bx.jyp][bx.jz];
      fval.c = block->data[bx.jx][bx.jy][bx.jz];
      fval.m = block->data[bx.jx][bx.jym][bx.jz];
      fval.m2 = block->data[bx.jx][bx.jy2m][bx.jz];
      fval.m3 = block->data[bx.jx][bx.jy+3][bx.jz];
      fval.m4 = block->data[bx.jx][bx.jy+4][bx.jz];
    }
    // Shifted in one direction -> shift in another
    // Could produce warning
  }
  else {
    fval.p = block->data[bx.jx][bx.jyp][bx.jz];
    fval.c = block->data[bx.jx][bx.jy][bx.jz];
    fval.m = block->data[bx.jx][bx.jym][bx.jz];
    fval.m2 = block->data[bx.jx][bx.jy2m][bx.jz];
    fval.m3 = block->data[bx.jx][bx.jy+3][bx.jz];
    fval.m4 = block->data[bx.jx][bx.jy+4][bx.jz];
  }
}

void Field3D::setZStencil(stencil &fval, const bindex &bx, CELL_LOC loc) const
{
  fval.jx = bx.jx;
  fval.jy = bx.jy;
  fval.jz = bx.jz;
  
#ifdef CHECK
  // Check data set
  if(block == NULL)
    throw BoutException("Field3D: Setting stencil for empty data\n");
#endif

  fval.c = block->data[bx.jx][bx.jy][bx.jz];

  fval.p = block->data[bx.jx][bx.jy][bx.jzp];
  fval.m = block->data[bx.jx][bx.jy][bx.jzm];
  fval.pp = block->data[bx.jx][bx.jy][bx.jz2p];
  fval.mm = block->data[bx.jx][bx.jy][bx.jz2m];

  if(mesh->StaggerGrids && (loc != CELL_DEFAULT) && (loc != location)) {
    // Non-centred stencil

    if((location == CELL_CENTRE) && (loc == CELL_ZLOW)) {
      // Producing a stencil centred around a lower Z value
      fval.pp = fval.p;
      fval.p  = fval.c;
      
    }else if(location == CELL_ZLOW) {
      // Stencil centred around a cell centre
      
      fval.mm = fval.m;
      fval.m  = fval.c;
    }
    // Shifted in one direction -> shift in another
    // Could produce warning
  }
}

BoutReal Field3D::interpZ(int jx, int jy, int jz0, BoutReal zoffset, int order) const
{
  int zi;
  BoutReal result;
  int jzp, jzm, jz2p;

  zi = ROUND(zoffset);  // Find the nearest integer
  zoffset -= (BoutReal) zi; // Difference (-0.5 to +0.5)

  if((zoffset < 0.0) && (order > 1)) { // If order = 0 or 1, want closest
    // For higher-order interpolation, expect zoffset > 0
    zi--;
    zoffset += 1.0;
  }
  
  int ncz = mesh->ngz - 1;
  jz0 = (((jz0 + zi)%ncz) + ncz) % ncz;
  jzp = (jz0 + 1) % ncz;
  jz2p = (jz0 + 2) % ncz;
  jzm = (jz0 - 1 + ncz) % ncz;

  switch(order) {
  case 2: {
    // 2-point linear interpolation

    result = (1.0 - zoffset)*block->data[jx][jy][jz0] + zoffset*block->data[jx][jy][jzp];

    break;
  }
  case 3: {
    // 3-point Lagrange interpolation

    result = 0.5*zoffset*(zoffset-1.0)*block->data[jx][jy][jzm]
      + (1.0 - zoffset*zoffset)*block->data[jx][jy][jz0]
      + 0.5*zoffset*(zoffset + 1.0)*block->data[jx][jy][jzp];
    break;
  }
  case 4: {
    // 4-point Lagrange interpolation
    result = -zoffset*(zoffset-1.0)*(zoffset-2.0)*block->data[jx][jy][jzm]/6.0
      + 0.5*(zoffset*zoffset - 1.0)*(zoffset-2.0)*block->data[jx][jy][jz0]
      - 0.5*zoffset*(zoffset+1.0)*(zoffset-2.0)*block->data[jx][jy][jzp]
      + zoffset*(zoffset*zoffset - 1.0)*block->data[jx][jy][jz2p]/6.0;
    break;
  }
  default: {
    // Nearest neighbour
    result = block->data[jx][jy][jz0];
  }
  };
  return result;
}

const Field3D Field3D::shiftZ2D(const Field2D zangle, const bool fwd) const{
  Field3D result;

#ifdef CHECK
  msg_stack.push("Field3D: shiftZ ( Field2D )");
  checkData();
#endif

  result = *this;

  result.shiftZ2D(zangle,fwd,true);
  
#ifdef CHECK
  msg_stack.pop();
#endif

  return result;

};

const Field3D Field3D::shiftZ2D(const BoutReal zangle, const bool fwd) const{
  Field3D result;

#ifdef CHECK
  msg_stack.push("Field3D: shiftZ ( Field2D )");
  checkData();
#endif

  result = *this;

  result.shiftZ2D(zangle,fwd,true);
  
#ifdef CHECK
  msg_stack.pop();
#endif

  return result;

};

//2d fft based shift
void Field3D::shiftZ2D(const Field2D zangle, const bool fwd, const bool do2D){
  static dcomplex **v = (dcomplex**) NULL;
  static BoutReal **r = (BoutReal**) NULL;
  //static dcomplex ***phs = (dcomplex***) NULL;
  int jz;
  BoutReal kwave;

#ifdef CHECK
  // Check data set
  if(block == NULL)
    throw BoutException("Field3D: Shifting in Z an empty data set\n");
#endif

  //Get number of unique z points, exit if only 1
  const int ncz = mesh->ngz-1;
  const int nx = mesh->ngx;
  const int nkz = 1+ncz/2;
  if(ncz == 1)
    return;
  
  //Make v matrix if required, used to hold FFT data
  //Maybe this could become a field3D member, can then
  //reuse (possibly save ffts if no operation on data)
  if(v == (dcomplex**) NULL) {
    v = cmatrix(nx,nkz);
  };
  
  //Precalculate the possible phases as dcomplex is slow
  if(phs == (dcomplex***) NULL) {
    phs = c3tensor(nx,mesh->ngy,nkz);
    cphs = c3tensor(nx,mesh->ngy,nkz);
    BoutReal fac=2.0*PI/mesh->zlength();
    for(int jy=0;jy<mesh->ngy;jy++){
      for(int jz=0;jz<nkz;jz++){
	for(int jx=0;jx<nx;jx++){
	  kwave=jz*fac; // wave number is 1/[rad]
	  dcomplex phase(cos(kwave*zangle[jx][jy]) , -sin(kwave*zangle[jx][jy]));
	  phs[jx][jy][jz]=phase;
	  cphs[jx][jy][jz]=conj(phase);
	}
      }
    }
  };
  if(r == (BoutReal**) NULL) {
    r = rmatrix(nx,ncz);
  };
  
  //Ensure this field has an allocated data block
  allocate(); //Why is this needed --> CHECK

  //Now loop over planes
  for(int jy=0;jy<mesh->ngy;jy++){
    //Populate 2d array (slice), this is likely to be inefficient.
    //Currently have to copy data out of block->data, operate on it
    //and then copy the result back. If this could be done inplace
    //then we may well save some time.
    r=slice(jy).getData();
 
    //Now do the FFT of field3d into v
    rfft(r, nx, ncz, v, true);

    //Do phase shift
    if(fwd){
      for(int jz=1;jz<nkz;jz++){
	for(int jx=0;jx<nx;jx++){
	  v[jx][jz] *= phs[jx][jy][jz];
	}
      }
    }else{
      for(int jz=1;jz<nkz;jz++){
	for(int jx=0;jx<nx;jx++){
	  v[jx][jz] *= cphs[jx][jy][jz];
	};
      };
    };

    irfft(v, nx, ncz, r, true); // Reverse FFT

    //This copying is likely to be inefficient, see above
    for(int jx=0;jx<nx;jx++){
      for(int jz=0;jz<ncz;jz++){
      	block->data[jx][jy][jz]=r[jx][jz];
      };
      block->data[jx][jy][ncz] = block->data[jx][jy][0];
    };
  };
};

const Field3D Field3D::shiftZ3D(const Field2D zangle, const bool fwd) const{
  Field3D result;

#ifdef CHECK
  msg_stack.push("Field3D: shiftZ ( Field2D )");
  checkData();
#endif

  result = *this;

  result.shiftZ3D(zangle,fwd,true);
  
#ifdef CHECK
  msg_stack.pop();
#endif

  return result;

};

const Field3D Field3D::shiftZ3D(const BoutReal zangle, const bool fwd) const{
  Field3D result;

#ifdef CHECK
  msg_stack.push("Field3D: shiftZ ( Field2D )");
  checkData();
#endif

  result = *this;

  result.shiftZ3D(zangle,fwd,true);
  
#ifdef CHECK
  msg_stack.pop();
#endif

  return result;

};

//2d fft based shift
void Field3D::shiftZ3D(const Field2D zangle, const bool fwd, const bool do2D){

#ifdef CHECK
  // Check data set
  if(block == NULL)
    throw BoutException("Field3D: Shifting in Z an empty data set\n");
#endif

  //Get number of unique z points, exit if only 1
  const int ncz = mesh->ngz-1;
  if(ncz == 1)
    return;
  const int nx = mesh->ngx;
  const int ny = mesh->ngy;
  const int ntot = nx*ny;
  const int nkz = 1+ncz/2;

  //Precalculate the possible phases as dcomplex is slow
  if(phs == (dcomplex***) NULL) {
    phs = c3tensor(nx,ny,nkz);
    cphs = c3tensor(nx,ny,nkz);
    BoutReal kwave;
    BoutReal fac=2.0*PI/mesh->zlength();
    for(int jx=0;jx<nx;jx++){
      for(int jy=0;jy<ny;jy++){
	for(int jz=0;jz<nkz;jz++){
	  kwave=jz*fac; // wave number is 1/[rad]
	  dcomplex phase(cos(kwave*zangle[jx][jy]) , -sin(kwave*zangle[jx][jy]));
	  phs[jx][jy][jz]=phase;
	  cphs[jx][jy][jz]=conj(phase);
	}
      }
    }
  };
  
  //Ensure this field has an allocated data block
  allocate(); //Why is this needed --> CHECK

  if(fft_coef == (dcomplex***) NULL) {
    fft_coef = c3tensor(nx,ny,nkz);
  };
    
  // //Now do the FFT of field3d into v
  rfft(*this, true);
 
  //Do phase shift
  if(fwd){
    for(int jx=0;jx<nx;jx++){
      for(int jy=0;jy<ny;jy++){
  	for(int jz=1;jz<nkz;jz++){
  	  fft_coef[jx][jy][jz] *= phs[jx][jy][jz];
  	}
      }
    }
  }else{
    for(int jx=0;jx<nx;jx++){
      for(int jy=0;jy<ny;jy++){
  	for(int jz=1;jz<nkz;jz++){
  	  fft_coef[jx][jy][jz] *= cphs[jx][jy][jz];
  	}
      }
    }
  }
  
  // Reverse FFT
  irfft(*this, true); 
};

//1d based shiftZ with cached phase
void Field3D::shiftZ(int jx, int jy, bool fwd)
{
  static dcomplex *v = (dcomplex*) NULL;
  BoutReal kwave;

  //We need a different static phase here as this routine is used for
  //matching/shifting across the y boundaries, which involves a different phase.
  static dcomplex ** phs = (dcomplex **) NULL;
  static   dcomplex ** cphs = (dcomplex **) NULL;

#ifdef CHECK
  // Check data set
  if(block == NULL)
    throw BoutException("Field3D: Shifting in Z an empty data set\n");
#endif

  int ncz = mesh->ngz-1;
  const int nx = mesh->ngx;
  const int nkz = 1+(ncz/2);
  if(ncz == 1)
    return;

  allocate();
  if(v == (dcomplex*) NULL) {
    //allocate memory
    v = new dcomplex[ncz/2 + 1];
  }
  if(phs == (dcomplex**) NULL) {
    phs = cmatrix(nx,nkz);
    cphs = cmatrix(nx,nkz);
    BoutReal fac=2.0*PI/mesh->zlength();
    for(int ix=0;ix<nx;ix++){
      BoutReal ts;
      mesh->periodicY(ix,ts);
      for(int jz=0;jz<nkz;jz++){
	kwave=jz*fac; // wave number is 1/[rad]
	dcomplex phase(cos(kwave*ts) , -sin(kwave*ts));
	phs[ix][jz]=phase;
	cphs[ix][jz]=conj(phase);
      }
    }
  };

  rfft(block->data[jx][jy], ncz, v); // Forward FFT

  // Apply phase shift
  if(fwd){
    for(int jz=1;jz<=ncz/2;jz++) {
      v[jz] *= phs[jx][jz];
    }
  }else{
    for(int jz=1;jz<=ncz/2;jz++) {
      v[jz] *= cphs[jx][jz];
    }
  }

  irfft(v, ncz, block->data[jx][jy]); // Reverse FFT

  block->data[jx][jy][ncz] = block->data[jx][jy][0];
}

//1d based shiftZ
void Field3D::shiftZ(int jx, int jy, double zangle)
{
  static dcomplex *v = (dcomplex*) NULL;
  int jz;
  BoutReal kwave;

#ifdef CHECK
  // Check data set
  if(block == NULL)
    throw BoutException("Field3D: Shifting in Z an empty data set\n");
#endif

  int ncz = mesh->ngz-1;
  if(ncz == 1)
    return;

  allocate();

  if(v == (dcomplex*) NULL) {
    //allocate memory
    v = new dcomplex[ncz/2 + 1];
  }

  rfft(block->data[jx][jy], ncz, v); // Forward FFT

  // Apply phase shift
  for(jz=1;jz<=ncz/2;jz++) {
    kwave=jz*2.0*PI/mesh->zlength(); // wave number is 1/[rad]
    v[jz] *= dcomplex(cos(kwave*zangle) , -sin(kwave*zangle));
  }

  irfft(v, ncz, block->data[jx][jy]); // Reverse FFT

  block->data[jx][jy][ncz] = block->data[jx][jy][0];
}

const Field3D Field3D::shiftZ(const Field2D zangle) const {
  Field3D result;

#ifdef CHECK
  msg_stack.push("Field3D: shiftZ ( Field2D )");
  checkData();
#endif

  result = *this;

#pragma omp parallel for
  for(int jx=0;jx<mesh->ngx;jx++) {
    for(int jy=0;jy<mesh->ngy;jy++) {
      result.shiftZ(jx, jy, zangle[jx][jy]);
    }
  }

#ifdef CHECK
  msg_stack.pop();
#endif

  return result;
}

const Field3D Field3D::shiftZ(const BoutReal zangle) const {
  Field3D result;

#ifdef CHECK
  msg_stack.push("Field3D: shiftZ ( BoutReal )");
  checkData();
#endif

  result = *this;

#pragma omp parallel for
  for(int jx=0;jx<mesh->ngx;jx++) {
    for(int jy=0;jy<mesh->ngy;jy++) {
      result.shiftZ(jx, jy, zangle);
    }
  }

#ifdef CHECK
  msg_stack.pop();
#endif

  return result;
}

const Field3D Field3D::shiftZ(bool toBoutReal) const {
<<<<<<< HEAD

  // if(toBoutReal) {
  //   return shiftZ2D(mesh->zShift,true);
  // }
  // return shiftZ2D(mesh->zShift,false);

=======
  if(!mesh->ShiftXderivs)
    return *this;
  
>>>>>>> a4945202
  if(toBoutReal) {
    return shiftZ3D(mesh->zShift,true);
  }
  return shiftZ3D(mesh->zShift,false);
  
  // if(toBoutReal) {
  //    return shiftZ(mesh->zShift);
  // }
  // return shiftZ(-mesh->zShift);
}


/***************************************************************
 *                         SLICING
 ***************************************************************/

void Field3D::getXArray(int y, int z, rvec &xv) const {
#ifdef CHECK
  // Check data set
  if(block == NULL)
    throw BoutException("Field3D: getXArray on an empty data set\n");
#endif

  xv.resize(mesh->ngx);
  
  for(int x=0;x<mesh->ngx;x++)
    xv[x] = block->data[x][y][z];
}

void Field3D::getYArray(int x, int z, rvec &yv) const
{
#ifdef CHECK
  // Check data set
  if(block == NULL)
    throw BoutException("Field3D: getYArray on an empty data set\n");
#endif

  yv.resize(mesh->ngy);
  
  for(int y=0;y<mesh->ngy;y++)
    yv[y] = block->data[x][y][z];
}

void Field3D::getZArray(int x, int y, rvec &zv) const
{
#ifdef CHECK
  // Check data set
  if(block == NULL)
    throw BoutException("Field3D: getZArray on an empty data set\n");
#endif

  zv.resize(mesh->ngz-1);
  
  for(int z=0;z<mesh->ngz-1;z++)
    zv[z] = block->data[x][y][z];
}

void Field3D::setXArray(int y, int z, const rvec &xv)
{
  allocate();

#ifdef CHECK
  // Check that vector is correct size
  if(xv.capacity() != (unsigned int) mesh->ngx)
    throw BoutException("Field3D: setXArray has incorrect size\n");
#endif

  for(int x=0;x<mesh->ngx;x++)
    block->data[x][y][z] = xv[x];
}

void Field3D::setYArray(int x, int z, const rvec &yv)
{
  allocate();

#ifdef CHECK
  // Check that vector is correct size
  if(yv.capacity() != (unsigned int) mesh->ngy)
    throw BoutException("Field3D: setYArray has incorrect size\n");
#endif

  for(int y=0;y<mesh->ngy;y++)
    block->data[x][y][z] = yv[y];
}

void Field3D::setZArray(int x, int y, const rvec &zv)
{
  allocate();

#ifdef CHECK
  // Check that vector is correct size
  if(zv.capacity() != (unsigned int) (mesh->ngz-1))
    throw BoutException("Field3D: setZArray has incorrect size\n");
#endif

  for(int z=0;z<(mesh->ngz-1);z++)
    block->data[x][y][z] = zv[z];
}

const FieldPerp Field3D::slice(int y) const
{
  FieldPerp result;

  result.set(*this, y);

#ifdef TRACK
  result.name = "Slice("+name+")";
#endif

  return(result);
}

/***************************************************************
 *                      MATH FUNCTIONS
 ***************************************************************/

const Field3D Field3D::sqrt() const {
  Field3D result;

#ifdef CHECK
  msg_stack.push("Field3D: Sqrt()");

  // Check data set
  if(block == NULL)
    throw BoutException("Field3D: Taking sqrt of empty data\n");
    
  // Test values
  for(int jx=mesh->xstart;jx<=mesh->xend;jx++)
    for(int jy=mesh->ystart;jy<=mesh->yend;jy++) 
      for(int jz=0;jz<mesh->ngz-1;jz++) {
	if(block->data[jx][jy][jz] < 0.0) {
	  throw BoutException("Field3D: Sqrt operates on negative value at [%d,%d,%d]\n", jx, jy, jz);
	}
      }
#endif

#ifdef TRACK
  result.name = "Sqrt("+name+")";
#endif

  result.allocate();

#pragma omp parallel for
  for(int j=0;j<mesh->ngx*mesh->ngy*mesh->ngz;j++)
    result.block->data[0][0][j] = ::sqrt(block->data[0][0][j]);

#ifdef CHECK
  msg_stack.pop();
#endif

  result.location = location;
  
  return result;
}

const Field3D Field3D::abs() const {
  Field3D result;

#ifdef CHECK
  // Check data set
  if(block == NULL)
    throw BoutException("Field3D: Taking abs of empty data\n");
#endif

#ifdef TRACK
  result.name = "Abs("+name+")";
#endif

  result.allocate();

#pragma omp parallel for
  for(int j=0;j<mesh->ngx*mesh->ngy*mesh->ngz;j++)
    result.block->data[0][0][j] = fabs(block->data[0][0][j]);

  result.location = location;

  return result;
}

BoutReal Field3D::min(bool allpe) const {
#ifdef CHECK
  if(block == NULL)
    throw BoutException("Field3D: min() method on empty data");

  if(allpe) {
    msg_stack.push("Field3D::Min() over all PEs");
  }else
    msg_stack.push("Field3D::Min()");
#endif

  BoutReal result = block->data[mesh->xstart][mesh->ystart][0];
  
  for(int i=mesh->xstart; i<=mesh->xend; i++)
    for(int j=mesh->ystart; j<=mesh->yend; j++)
      for(int k=0;k<mesh->ngz-1;k++)
        if(block->data[i][j][k] < result)
          result = block->data[i][j][k];
  
  if(allpe) {
    // MPI reduce
    BoutReal localresult = result;
    MPI_Allreduce(&localresult, &result, 1, MPI_DOUBLE, MPI_MIN, BoutComm::get());
  }

#ifdef CHECK
  msg_stack.pop();
#endif

  return result;
}

BoutReal Field3D::max(bool allpe) const
{
#ifdef CHECK
  if(block == NULL)
    throw BoutException("Field3D: max() method on empty data");
  if(allpe) {
    msg_stack.push("Field3D::Max() over all PEs");
  }else
    msg_stack.push("Field3D::Max()");
#endif
  
  BoutReal result = block->data[mesh->xstart][mesh->ystart][0];
  
  for(int i=mesh->xstart; i<=mesh->xend; i++)
    for(int j=mesh->ystart; j<=mesh->yend; j++)
      for(int k=0;k<mesh->ngz-1;k++)
        if(block->data[i][j][k] > result)
          result = block->data[i][j][k];
  
  if(allpe) {
    // MPI reduce
    BoutReal localresult = result;
    MPI_Allreduce(&localresult, &result, 1, MPI_DOUBLE, MPI_MAX, BoutComm::get());
  }
  
#ifdef CHECK
  msg_stack.pop();
#endif

  return result;
}

///////////////////// FieldData VIRTUAL FUNCTIONS //////////

int Field3D::getData(int x, int y, int z, void *vptr) const
{
#ifdef CHECK
  // Check data set
  if(block ==  NULL)
    throw BoutException("Field3D: getData on empty data\n");
  
  // check ranges
  if((x < 0) || (x >= mesh->ngx) || (y < 0) || (y >= mesh->ngy) || (z < 0) || (z >= mesh->ngz))
    throw BoutException("Field3D: getData (%d,%d,%d) out of bounds\n", x, y, z);
#endif
  BoutReal *ptr = (BoutReal*) vptr;
  *ptr = block->data[x][y][z];
  
  return sizeof(BoutReal);
}

int Field3D::getData(int x, int y, int z, BoutReal *rptr) const
{
#ifdef CHECK
  // Check data set
  if(block == NULL)
    throw BoutException("Field3D: getData on empty data\n");
  
  // check ranges
  if((x < 0) || (x >= mesh->ngx) || (y < 0) || (y >= mesh->ngy) || (z < 0) || (z >= mesh->ngz))
    throw BoutException("Field3D: getData (%d,%d,%d) out of bounds\n", x, y, z);
#endif

  *rptr = block->data[x][y][z];
  return 1;
}

int Field3D::setData(int x, int y, int z, void *vptr)
{
  allocate();
#ifdef CHECK
  // check ranges
  if((x < 0) || (x >= mesh->ngx) || (y < 0) || (y >= mesh->ngy) || (z < 0) || (z >= mesh->ngz))
    throw BoutException("Field3D: fillArray (%d,%d,%d) out of bounds\n", x, y, z);
#endif
  BoutReal *ptr = (BoutReal*) vptr;
  block->data[x][y][z] = *ptr;
  
  return sizeof(BoutReal);
}

int Field3D::setData(int x, int y, int z, BoutReal *rptr)
{
  allocate();
#ifdef CHECK
  // check ranges
  if((x < 0) || (x >= mesh->ngx) || (y < 0) || (y >= mesh->ngy) || (z < 0) || (z >= mesh->ngz))
    throw BoutException("Field3D: setData (%d,%d,%d) out of bounds\n", x, y, z);
#endif

  block->data[x][y][z] = *rptr;
  return 1;
}

#ifdef CHECK
/// Check if the data is valid
bool Field3D::checkData(bool vital) const
{
  if(block ==  NULL)
    throw BoutException("Field3D: Operation on empty data\n");

  if( vital || ( CHECK > 2 ) ) { 
    // Do full checks
    // Normally this is done just for some operations (equalities)
    // If CHECKS > 2, all operations perform checks
    
    int jx, jy, jz;
    
    for(jx=mesh->xstart;jx<=mesh->xend;jx++)
      for(jy=mesh->ystart;jy<=mesh->yend;jy++)
	for(jz=0;jz<mesh->ngz-1;jz++)
	  if(!finite(block->data[jx][jy][jz]))
	    throw BoutException("Field3D: Operation on non-finite data at [%d][%d][%d]\n", jx, jy, jz);
  }

  return false;
}
#endif

void Field3D::cleanup()
{
  while(blocklist != NULL) {
    memblock3d *nb = blocklist->all_next;
    
    // Free the 3D data
    free_r3tensor(blocklist->data);
    // Delete the structure
    delete blocklist;
    // Move to the next one
    blocklist = nb;
    nblocks--;
  }

  // Reset to starting
  nblocks = 0;
  free_block = NULL;
}

///////////////////// BOUNDARY CONDITIONS //////////////////

void Field3D::setBackground(const Field2D &f2d) {
  background = &f2d;
}

void Field3D::applyBoundary(bool init) {
#ifdef CHECK
  if (init) {
    msg_stack.push("Field3D::applyBoundary()");
    
    if(block == NULL)
      output << "WARNING: Empty data in Field3D::applyBoundary()" << endl;
    
    if(!boundaryIsSet)
      output << "WARNING: Call to Field3D::applyBoundary(), but no boundary set." << endl;
  }
#endif
  
  if(block == NULL)
    return;
  
  if(background != NULL) {
    // Apply boundary to the total of this and background
    
    Field3D tot = *this + (*background);
    tot.applyBoundary(init);
    *this = tot - (*background);
  }else {
    // Apply boundary to this field
    for(vector<BoundaryOp*>::iterator it = bndry_op.begin(); it != bndry_op.end(); it++)
      if ( !(*it)->apply_to_ddt || init) // Always apply to the values when initialising fields, otherwise apply only if wanted
	(*it)->apply(*this);
  }
  
  if (init) {
    // Set the corners to zero. ddt vanishes for the corners, so only need to be set once
    for(int jx=0;jx<mesh->xstart;jx++) {
      for(int jy=0;jy<mesh->ystart;jy++) {
	for(int jz=0;jz<mesh->ngz;jz++)
	  block->data[jx][jy][jz] = 0.;
      }
      for(int jy=mesh->yend+1;jy<mesh->ngy;jy++) {
	for(int jz=0;jz<mesh->ngz;jz++)
	  block->data[jx][jy][jz] = 0.;
      }
    }
    for(int jx=mesh->xend+1;jx<mesh->ngx;jx++) {
      for(int jy=0;jy<mesh->ystart;jy++) {
	for(int jz=0;jz<mesh->ngz;jz++)
	  block->data[jx][jy][jz] = 0.;
      }
      for(int jy=mesh->yend+1;jy<mesh->ngy;jy++) {
	for(int jz=0;jz<mesh->ngz;jz++)
	  block->data[jx][jy][jz] = 0.;
      }
    }
  }

#ifdef CHECK
  msg_stack.pop();
#endif
}

//JMAD
void Field3D::applyBoundary(BoutReal t) {
#ifdef CHECK
  msg_stack.push("Field3D::applyBoundary()");

  if(block == NULL)
    output << "WARNING: Empty data in Field3D::applyBoundary()" << endl;

  if(!boundaryIsSet)
    output << "WARNING: Call to Field3D::applyBoundary(), but no boundary set." << endl;
#endif

  if(block == NULL)
    return;

  if(background != NULL) {
    // Apply boundary to the total of this and background

    Field3D tot = *this + (*background);
    tot.applyBoundary();
    *this = tot - (*background);
  }else {
    // Apply boundary to this field
    for(vector<BoundaryOp*>::iterator it = bndry_op.begin(); it != bndry_op.end(); it++)
      (*it)->apply(*this,t);
  }

  // Set the corners to zero
  for(int jx=0;jx<mesh->xstart;jx++) {
    for(int jy=0;jy<mesh->ystart;jy++) {
      for(int jz=0;jz<mesh->ngz;jz++)
        block->data[jx][jy][jz] = 0.;
    }
    for(int jy=mesh->yend+1;jy<mesh->ngy;jy++) {
      for(int jz=0;jz<mesh->ngz;jz++)
        block->data[jx][jy][jz] = 0.;
    }
  }
  for(int jx=mesh->xend+1;jx<mesh->ngx;jx++) {
    for(int jy=0;jy<mesh->ystart;jy++) {
      for(int jz=0;jz<mesh->ngz;jz++)
        block->data[jx][jy][jz] = 0.;
    }
    for(int jy=mesh->yend+1;jy<mesh->ngy;jy++) {
      for(int jz=0;jz<mesh->ngz;jz++)
        block->data[jx][jy][jz] = 0.;
    }
  }

#ifdef CHECK
  msg_stack.pop();
#endif
}

void Field3D::applyBoundary(const string &condition) {
#ifdef CHECK
  msg_stack.push("Field3D::applyBoundary(condition)");
  
  if(block == NULL)
    output << "WARNING: Empty data in Field3D::applyBoundary(condition)" << endl;
#endif
  
  if(block == NULL)
    return;
  
  if(background != NULL) {
    // Apply boundary to the total of this and background
    
    Field3D tot = *this + (*background);
    tot.applyBoundary(condition);
    *this = tot - (*background);
    return;
  }

  /// Get the boundary factory (singleton)
  BoundaryFactory *bfact = BoundaryFactory::getInstance();
  
  /// Get the mesh boundary regions
  vector<BoundaryRegion*> reg = mesh->getBoundaries();
  
  /// Loop over the mesh boundary regions
  for(vector<BoundaryRegion*>::iterator it=reg.begin(); it != reg.end(); it++) {
    BoundaryOp* op = bfact->create(condition, (*it));
    op->apply(*this);
    delete op;
  }
  
  // Set the corners to zero
  for(int jx=0;jx<mesh->xstart;jx++) {
    for(int jy=0;jy<mesh->ystart;jy++) {
      for(int jz=0;jz<mesh->ngz;jz++)
        block->data[jx][jy][jz] = 0.;
    }
    for(int jy=mesh->yend+1;jy<mesh->ngy;jy++) {
      for(int jz=0;jz<mesh->ngz;jz++)
        block->data[jx][jy][jz] = 0.;
    }
  }
  for(int jx=mesh->xend+1;jx<mesh->ngx;jx++) {
    for(int jy=0;jy<mesh->ystart;jy++) {
      for(int jz=0;jz<mesh->ngz;jz++)
        block->data[jx][jy][jz] = 0.;
    }
    for(int jy=mesh->yend+1;jy<mesh->ngy;jy++) {
      for(int jz=0;jz<mesh->ngz;jz++)
        block->data[jx][jy][jz] = 0.;
    }
  }
#ifdef CHECK
  msg_stack.pop();
#endif
}

void Field3D::applyBoundary(const string &region, const string &condition) {
  if(block == NULL)
    return;

  /// Get the boundary factory (singleton)
  BoundaryFactory *bfact = BoundaryFactory::getInstance();
  
  /// Get the mesh boundary regions
  vector<BoundaryRegion*> reg = mesh->getBoundaries();
  
  /// Loop over the mesh boundary regions
  for(vector<BoundaryRegion*>::iterator it=reg.begin(); it != reg.end(); it++) {
    if((*it)->label.compare(region) == 0) {
      BoundaryOp* op = bfact->create(condition, (*it));
      op->apply(*this);
      delete op;
      break;
    }
  }
  
  // Set the corners to zero
  for(int jx=0;jx<mesh->xstart;jx++) {
    for(int jy=0;jy<mesh->ystart;jy++) {
      for(int jz=0;jz<mesh->ngz;jz++)
        block->data[jx][jy][jz] = 0.;
    }
    for(int jy=mesh->yend+1;jy<mesh->ngy;jy++) {
      for(int jz=0;jz<mesh->ngz;jz++)
        block->data[jx][jy][jz] = 0.;
    }
  }
  for(int jx=mesh->xend+1;jx<mesh->ngx;jx++) {
    for(int jy=0;jy<mesh->ystart;jy++) {
      for(int jz=0;jz<mesh->ngz;jz++)
        block->data[jx][jy][jz] = 0.;
    }
    for(int jy=mesh->yend+1;jy<mesh->ngy;jy++) {
      for(int jz=0;jz<mesh->ngz;jz++)
        block->data[jx][jy][jz] = 0.;
    }
  }
}

void Field3D::applyTDerivBoundary() {
#ifdef CHECK
  msg_stack.push("Field3D::applyTDerivBoundary()");

  if(deriv == NULL)
    output << "WARNING: Empty ddt in Field3D::applyTDerivBoundary()" << endl;
  if((block == NULL) || (deriv->block == NULL))
    output << "WARNING: Empty data in Field3D::applyTDerivBoundary()" << endl;
#endif
  
  if(deriv == NULL)
    return;
  
  if((block == NULL) || (deriv->block == NULL))
    return;
  
  if(background != NULL)
    *this += *background;
    
  for(vector<BoundaryOp*>::iterator it = bndry_op.begin(); it != bndry_op.end(); it++)
    (*it)->apply_ddt(*this);
  
  if(background != NULL)
    *this -= *background;

  // Set the corners to zero
  for(int jx=0;jx<mesh->xstart;jx++) {
    for(int jy=0;jy<mesh->ystart;jy++) {
      for(int jz=0;jz<mesh->ngz;jz++)
        deriv->block->data[jx][jy][jz] = 0.;
    }
    for(int jy=mesh->yend+1;jy<mesh->ngy;jy++) {
      for(int jz=0;jz<mesh->ngz;jz++)
        deriv->block->data[jx][jy][jz] = 0.;
    }
  }
  for(int jx=mesh->xend+1;jx<mesh->ngx;jx++) {
    for(int jy=0;jy<mesh->ystart;jy++) {
      for(int jz=0;jz<mesh->ngz;jz++)
        deriv->block->data[jx][jy][jz] = 0.;
    }
    for(int jy=mesh->yend+1;jy<mesh->ngy;jy++) {
      for(int jz=0;jz<mesh->ngz;jz++)
        deriv->block->data[jx][jy][jz] = 0.;
    }
  }

#ifdef CHECK
  msg_stack.pop();
#endif
}

void Field3D::setBoundaryTo(const Field3D &f3d) {
  allocate(); // Make sure data allocated
#ifdef CHECK
  msg_stack.push("Field3D::setBoundary(const Field3D&)");
  
  if(!f3d.isAllocated())
    throw BoutException("Setting boundary condition to empty data\n");
#endif

  /// Get the mesh boundary regions
  vector<BoundaryRegion*> reg = mesh->getBoundaries();
  
  /// Loop over boundary regions
  for(vector<BoundaryRegion*>::iterator it = reg.begin(); it != reg.end(); it++) {
    BoundaryRegion* bndry= *it;
    /// Loop within each region
    for(bndry->first(); !bndry->isDone(); bndry->next1d())
      for(int z=0;z<mesh->ngz;z++) {
        // Get value half-way between cells
        BoutReal val = 0.5*(f3d(bndry->x,bndry->y,z) + f3d(bndry->x-bndry->bx, bndry->y-bndry->by, z));
        // Set to this value
        (*this)(bndry->x,bndry->y,z) = 2.*val - (*this)(bndry->x-bndry->bx, bndry->y-bndry->by, z);
      }
  }
#ifdef CHECK
  msg_stack.pop();
#endif
}

/***************************************************************
 *                     PRIVATE FUNCTIONS
 ***************************************************************/

// GLOBAL VARS

int Field3D::nblocks = 0;
memblock3d* Field3D::blocklist = NULL;
memblock3d* Field3D::free_block = NULL;

/// Get a new block of data, either from free list or allocate
memblock3d *Field3D::newBlock() const {
  memblock3d *nb;
#pragma omp critical
  {
    if(free_block != NULL) {
      // just pop off the top of the stack
      nb = free_block;
      free_block = nb->next;
      nb->next = NULL;
      nb->refs = 1;
    }else {
      // No more blocks left - allocate a new block
      nb = new memblock3d;
      
      if(mesh == NULL) // Mesh not created yet
        throw BoutException("Assignment to Field3D before mesh is created");
      
      nb->data = r3tensor(mesh->ngx, mesh->ngy, mesh->ngz);
      nb->refs = 1;
      nb->next = NULL;
    
      // add to the global list
      nb->all_next = blocklist;
      blocklist = nb;
    
      nblocks++;
    }

#if CHECK > 1
    // Set the boundary regions to non-finite numbers
    // Catches unset boundaries, skipped communications
    
    BoutReal val = 1./0.; // Deliberately non-finite number
    
    // X boundaries
    for(int i=0;i<mesh->xstart;i++)
      for(int j=0;j<mesh->ngy;j++)
        for(int k=0;k<mesh->ngz;k++) {
          nb->data[i][j][k] = val;
          nb->data[mesh->ngx-i-1][j][k] = val;
        }
    // Y boundaries
    for(int i=0;i<mesh->ngx;i++)
      for(int j=0;j<mesh->ystart;j++)
        for(int k=0;k<mesh->ngz;k++) {
          nb->data[i][j][k] = val;
          nb->data[i][mesh->ngy-j-1][k] = val;
        }
#endif

  } // End of critical section
  return nb;
}


/// Makes sure data is allocated and only referenced by this object
void Field3D::allocData() const {
#pragma omp critical (alloc)
  {
    /// Check if any data associated with this object
    if(block != (memblock3d*) NULL) {
      // Already has a block of data
    
      /// Check if data shared with other objects
      if(block->refs > 1) {
        // Need to get a new block and copy across

        memblock3d* nb = newBlock();

        for(int jx=0;jx<mesh->ngx;jx++)
          for(int jy=0;jy<mesh->ngy;jy++)
            for(int jz=0;jz<mesh->ngz;jz++)
              nb->data[jx][jy][jz] = block->data[jx][jy][jz];

        block->refs--;
        block = nb;
      }
    }else {
      // No data - get a new block

      block = newBlock();
    
    }
  } // End of OMP critical section
}

void Field3D::freeData() {
  // put data block onto stack
  
  // Need to check for either no data, or all data has been cleared
  if((block == NULL) || (nblocks == 0))
    return;

#pragma omp critical (alloc)
  {

    block->refs--;

    if(block->refs == 0) {
      // No more references to this data - put on free list

#ifdef DISABLE_FREELIST
      // For debugging, free memory
      free_r3tensor(block->data);
      delete block;
#else
      block->next = free_block;
      free_block = block;
#endif
    }

    block = NULL;

  } // End of OMP critical section
}

/***************************************************************
 *               NON-MEMBER OVERLOADED OPERATORS
 ***************************************************************/

const Field3D operator-(const BoutReal &lhs, const Field3D &rhs) {
  Field3D result;
  result.allocate();

#ifdef TRACK
  result.name = "(BoutReal-"+rhs.name+")";
#endif
  
#pragma omp parallel for
  for(int jx=0;jx<mesh->ngx;jx++)
    for(int jy=0;jy<mesh->ngy;jy++)
      for(int jz=0;jz<mesh->ngz;jz++)
	result(jx, jy, jz) = lhs - rhs(jx, jy, jz);

  result.setLocation( rhs.getLocation() );

  return result;
}

const Field3D operator+(const BoutReal &lhs, const Field3D &rhs) {
  return rhs + lhs;
}

const Field3D operator*(const BoutReal lhs, const Field3D &rhs) {
  return rhs * lhs;
}

const Field3D operator/(const BoutReal lhs, const Field3D &rhs) {
  Field3D result;
  result.allocate();

#ifdef TRACK
  result.name = "(BoutReal/"+rhs.name+")";
#endif
  
  for(int jx=0;jx<mesh->ngx;jx++)
    for(int jy=0;jy<mesh->ngy;jy++)
      for(int jz=0;jz<mesh->ngz;jz++)
	result(jx, jy, jz) = lhs / rhs(jx, jy, jz);

  result.setLocation( rhs.getLocation() );

  return(result);
}

const Field3D operator^(const BoutReal lhs, const Field3D &rhs) {
  Field3D result;
  result.allocate();

#ifdef TRACK
  result.name = "(BoutReal^"+rhs.name+")";
#endif
  
  for(int jx=0;jx<mesh->ngx;jx++)
    for(int jy=0;jy<mesh->ngy;jy++)
      for(int jz=0;jz<mesh->ngz;jz++)
	result(jx, jy, jz) = pow(lhs, rhs(jx, jy, jz));

  result.setLocation( rhs.getLocation() );

  return(result);
}

//////////////// NON-MEMBER FUNCTIONS //////////////////

const Field3D SQ(const Field3D &f) {
  return f * f;
}

const Field3D sqrt(const Field3D &f) {
  return f.sqrt();
}

const Field3D abs(const Field3D &f) {
  return f.abs();
}

BoutReal min(const Field3D &f, bool allpe) {
  return f.min(allpe);
}

BoutReal max(const Field3D &f, bool allpe) {
  return f.max(allpe);
}

/////////////////////////////////////////////////////////////////////
// Friend functions

const Field3D exp(const Field3D &f) {
  msg_stack.push("exp(Field3D)");
  ASSERT1(f.isAllocated());

  Field3D result;
  result.allocate();
  
  for(int jx=0;jx<mesh->ngx;jx++)
    for(int jy=0;jy<mesh->ngy;jy++)
      for(int jz=0;jz<mesh->ngz;jz++)
        result(jx, jy, jz) = exp(f(jx, jy, jz));

  result.setLocation( f.getLocation() );
  
  msg_stack.pop();
  return result;
}

const Field3D log(const Field3D &f) {
  msg_stack.push("log(Field3D)");
  ASSERT1(f.isAllocated());
  
  Field3D result;
  result.allocate();
  
  for(int jx=0;jx<mesh->ngx;jx++)
    for(int jy=0;jy<mesh->ngy;jy++)
      for(int jz=0;jz<mesh->ngz;jz++) {
        //ASSERT2(f(jx, jy, jz) > 0.);
        result(jx, jy, jz) = log(f(jx, jy, jz));
      }

  result.setLocation( f.getLocation() );  

  msg_stack.pop();
  return result;
}

const Field3D sin(const Field3D &f) {
  msg_stack.push("sin(Field3D)");
  ASSERT1(f.isAllocated());
  
  Field3D result;
  result.allocate();
  
  for(int jx=0;jx<mesh->ngx;jx++)
    for(int jy=0;jy<mesh->ngy;jy++)
      for(int jz=0;jz<mesh->ngz;jz++)
	result(jx, jy, jz) = sin(f(jx, jy, jz));
  
#ifdef TRACK
  result.name = "sin("+f.name+")";
#endif

  result.setLocation( f.getLocation() );
  
  msg_stack.pop();
  return result;
}

const Field3D cos(const Field3D &f) {
  msg_stack.push("sin(Field3D)");
  ASSERT1(f.isAllocated());
  
  Field3D result;
  result.allocate();
  
  for(int jx=0;jx<mesh->ngx;jx++)
    for(int jy=0;jy<mesh->ngy;jy++)
      for(int jz=0;jz<mesh->ngz;jz++)
	result(jx, jy, jz) = cos(f(jx, jy, jz));
  
#ifdef TRACK
  result.name = "cos("+f.name+")";
#endif

  result.setLocation( f.getLocation() );
  
  msg_stack.pop();
  return result;
}

const Field3D tan(const Field3D &f) {
  msg_stack.push("tan(Field3D)");
  ASSERT1(f.isAllocated());
  
  Field3D result;
  result.allocate();
  
  for(int jx=0;jx<mesh->ngx;jx++)
    for(int jy=0;jy<mesh->ngy;jy++)
      for(int jz=0;jz<mesh->ngz;jz++)
	result(jx, jy, jz) = tan(f(jx, jy, jz));
  
#ifdef TRACK
  result.name = "tan("+f.name+")";
#endif

  result.setLocation( f.getLocation() );
  
  msg_stack.pop();
  return result;
}

const Field3D sinh(const Field3D &f) {
  msg_stack.push("sinh(Field3D)");
  ASSERT1(f.isAllocated());
  
  Field3D result;
  result.allocate();
  
  for(int jx=0;jx<mesh->ngx;jx++)
    for(int jy=0;jy<mesh->ngy;jy++)
      for(int jz=0;jz<mesh->ngz;jz++)
	result(jx, jy, jz) = sinh(f(jx, jy, jz));
  
#ifdef TRACK
  result.name = "sinh("+f.name+")";
#endif

  result.setLocation( f.getLocation() );
  
  msg_stack.pop();
  return result;
}

const Field3D cosh(const Field3D &f) {
  msg_stack.push("cosh(Field3D)");
  ASSERT1(f.isAllocated());
  
  Field3D result;
  result.allocate();
  
  for(int jx=0;jx<mesh->ngx;jx++)
    for(int jy=0;jy<mesh->ngy;jy++)
      for(int jz=0;jz<mesh->ngz;jz++)
	result(jx, jy, jz) = cosh(f(jx, jy, jz));
  
#ifdef TRACK
  result.name = "cosh("+f.name+")";
#endif

  result.setLocation( f.getLocation() );
  
  msg_stack.pop();
  return result;
}

const Field3D tanh(const Field3D &f) {
  msg_stack.push("tanh(Field3D)");
  ASSERT1(f.isAllocated());
  
  Field3D result;
  result.allocate();
  
  for(int jx=0;jx<mesh->ngx;jx++)
    for(int jy=0;jy<mesh->ngy;jy++)
      for(int jz=0;jz<mesh->ngz;jz++)
	result(jx, jy, jz) = tanh(f(jx, jy, jz));
  
#ifdef TRACK
  result.name = "tanh("+f.name+")";
#endif

  result.setLocation( f.getLocation() );
  
  msg_stack.pop();
  return result;
}

const Field3D filter(const Field3D &var, int N0) {
  ASSERT1(var.isAllocated());

  static dcomplex *f = (dcomplex*) NULL;
  
  int ncz = mesh->ngz-1;

  if(f == (dcomplex*) NULL) {
    // Allocate memory
    f = new dcomplex[ncz/2 + 1];
  }
  
  Field3D result;
  result.allocate();
  
  for(int jx=0;jx<mesh->ngx;jx++) {
    for(int jy=0;jy<mesh->ngy;jy++) {

      rfft(var.block->data[jx][jy], ncz, f); // Forward FFT

      for(int jz=0;jz<=ncz/2;jz++) {
	
	if(jz != N0) {
	  // Zero this component
	  f[jz] = 0.0;
	}
      }

      irfft(f, ncz, result.block->data[jx][jy]); // Reverse FFT

      result.block->data[jx][jy][ncz] = result.block->data[jx][jy][0];
    }
  }
  
#ifdef TRACK
  result.name = "filter("+var.name+")";
#endif
  
  result.location = var.location;

  return result;
}

// Smooths a field in Fourier space
// DOESN'T WORK VERY WELL
/*
  const Field3D smooth(const Field3D &var, BoutReal zmax, BoutReal xmax)
  {
  Field3D result;
  static dcomplex **f = NULL, *fx;
  int jx, jy, jz, zmi, xmi;

  if(f == NULL) {
  f = cmatrix(mesh->ngx, ncz/2 + 1); 
  fx = new dcomplex[2*mesh->ngx];
  }
  
  if((zmax > 1.0) || (xmax > 1.0)) {
  // Removed everyting
  result = 0.0;
  return result;
  }
  
  result.allocate();

  zmi = ncz/2;
  xmi = mesh->ngx;

  if(zmax > 0.0)
  zmi = (int) ((1.0 - zmax)*((BoutReal) (ncz/2)));

  if(xmax > 0.0)
  xmi = (int) ((1.0 - xmax)*((BoutReal) mesh->ngx));

  //output.write("filter: %d, %d\n", xmi, zmi);

  for(jy=0;jy<mesh->ngy;jy++) {

  for(jx=0;jx<mesh->ngx;jx++) {
  // Take FFT in the Z direction, shifting into BoutReal space
  ZFFT(var.block->data[jx][jy], mesh->zShift[jx][jy], f[jx]);
  }

  if(zmax > 0.0) {
  // filter in z
  for(jx=0;jx<mesh->ngx;jx++) {
  for(jz=zmi+1;jz<=ncz/2;jz++) {
  f[jx][jz] = 0.0;
  }
  }
  }

  if(is_pow2(mesh->ngx) && (xmax > 0.0)) {
  // mesh->ngx is a power of 2 - filter in x too
  for(jz=0;jz<=zmi;jz++) { // Go through non-zero toroidal modes
  for(jx=0;jx<mesh->ngx;jx++) {
  fx[jx] = f[jx][jz];
  fx[2*mesh->ngx - 1 - jx] = f[jx][jz]; // NOTE:SYMMETRIC
  }
	
  // FFT in X direction
	
  cfft(fx, 2*mesh->ngx, -1); // FFT
	
  for(jx=xmi+1; jx<=mesh->ngx; jx++) {
  fx[jx] = 0.0;
  fx[2*mesh->ngx-jx] = 0.0;
  }
	
  // Reverse X FFT
  cfft(fx, 2*mesh->ngx, 1);

  for(jx=0;jx<mesh->ngx;jx++)
  f[jx][jz] = fx[jx];
	
  }
  }

  // Reverse Z FFT
  for(jx=0;jx<mesh->ngx;jx++) {
  ZFFT_rev(f[jx], mesh->zShift[jx][jy], result.block->data[jx][jy]);
  result.block->data[jx][jy][ncz] = result.block->data[jx][jy][0];
  }
  }
  
  return result;
  }
*/

// Fourier filter in z
const Field3D lowPass(const Field3D &var, int zmax)
{
  Field3D result;
  static dcomplex *f = NULL;
  int jx, jy, jz;

#ifdef CHECK
  msg_stack.push("lowPass(Field3D, %d)", zmax);
#endif

  int ncz = mesh->ngz-1;
  
  if(!var.isAllocated())
    return var;

  if(f == NULL)
    f = new dcomplex[ncz/2 + 1];
 
  if((zmax >= ncz/2) || (zmax < 0)) {
    // Removing nothing
    return var;
  }
  
  result.allocate();

  for(jx=0;jx<mesh->ngx;jx++) {
    for(jy=0;jy<mesh->ngy;jy++) {
      // Take FFT in the Z direction
      rfft(var.block->data[jx][jy], ncz, f);
      
      // Filter in z
      for(jz=zmax+1;jz<=ncz/2;jz++)
	f[jz] = 0.0;

      irfft(f, ncz, result.block->data[jx][jy]); // Reverse FFT
      result.block->data[jx][jy][ncz] = result.block->data[jx][jy][0];
    }
  }
  
  result.location = var.location;

#ifdef CHECK
  msg_stack.pop();
#endif
  
  return result;
}
// Fourier filter in z with zmin
const Field3D lowPass(const Field3D &var, int zmax, int zmin)
{
  Field3D result;
  static dcomplex *f = NULL;
  int jx, jy, jz;

#ifdef CHECK
  msg_stack.push("lowPass(Field3D, %d, %d)", zmax, zmin);
#endif

  if(!var.isAllocated())
    return var;

  int ncz = mesh->ngz-1;

  if(f == NULL)
    f = new dcomplex[ncz/2 + 1];
 
  if(((zmax >= ncz/2) || (zmax < 0)) && (zmin < 0)) {
    // Removing nothing
    return var;
  }
  
  result.allocate();

  for(jx=0;jx<mesh->ngx;jx++) {
    for(jy=0;jy<mesh->ngy;jy++) {
      // Take FFT in the Z direction
      rfft(var.block->data[jx][jy], ncz, f);
      
      // Filter in z
      for(jz=zmax+1;jz<=ncz/2;jz++)
	f[jz] = 0.0;

      // Filter zonal mode
      if(zmin==0) {
	f[0] = 0.0;
      }
      irfft(f, ncz, result.block->data[jx][jy]); // Reverse FFT
      result.block->data[jx][jy][ncz] = result.block->data[jx][jy][0];
    }
  }
  
  result.location = var.location;

#ifdef CHECK
  msg_stack.pop();
#endif
  
  return result;
}

bool finite(const Field3D &f) {
#ifdef CHECK
  msg_stack.push("finite( Field3D )");
#endif

  if(!f.isAllocated()) {
#ifdef CHECK
    msg_stack.pop();
#endif
    return false;
  }
  
  for(int jx=0;jx<mesh->ngx;jx++)
    for(int jy=0;jy<mesh->ngy;jy++)
      for(int jz=0;jz<mesh->ngz-1;jz++)
	if(!finite(f(jx, jy, jz))) {
#ifdef CHECK
	  msg_stack.pop();
#endif
	  return false;
	}

#ifdef CHECK
  msg_stack.pop();
#endif

  return true;
}

const Field3D copy(const Field3D &f) {
  Field3D result = f;
  result.allocate();
  return result;
}

const Field3D floor(const Field3D &var, BoutReal f) {
  Field3D result = copy(var);
  
  for(int jx=0;jx<mesh->ngx;jx++)
    for(int jy=0;jy<mesh->ngy;jy++)
      for(int jz=0;jz<mesh->ngz;jz++) {
        if(result(jx, jy, jz) < f)
          result(jx, jy, jz) = f;
      }
  return result;
}
<|MERGE_RESOLUTION|>--- conflicted
+++ resolved
@@ -2215,18 +2215,9 @@
 }
 
 const Field3D Field3D::shiftZ(bool toBoutReal) const {
-<<<<<<< HEAD
-
-  // if(toBoutReal) {
-  //   return shiftZ2D(mesh->zShift,true);
-  // }
-  // return shiftZ2D(mesh->zShift,false);
-
-=======
   if(!mesh->ShiftXderivs)
     return *this;
   
->>>>>>> a4945202
   if(toBoutReal) {
     return shiftZ3D(mesh->zShift,true);
   }
