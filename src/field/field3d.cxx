/*!*************************************************************************
 * \file field3d.cxx
 *
 * Class for 3D X-Y-Z scalar fields
 *
 **************************************************************************
 * Copyright 2010 B.D.Dudson, S.Farley, M.V.Umansky, X.Q.Xu
 *
 * Contact: Ben Dudson, bd512@york.ac.uk
 * 
 * This file is part of BOUT++.
 *
 * BOUT++ is free software: you can redistribute it and/or modify
 * it under the terms of the GNU Lesser General Public License as published by
 * the Free Software Foundation, either version 3 of the License, or
 * (at your option) any later version.
 *
 * BOUT++ is distributed in the hope that it will be useful,
 * but WITHOUT ANY WARRANTY; without even the implied warranty of
 * MERCHANTABILITY or FITNESS FOR A PARTICULAR PURPOSE.  See the
 * GNU Lesser General Public License for more details.
 *
 * You should have received a copy of the GNU Lesser General Public License
 * along with BOUT++.  If not, see <http://www.gnu.org/licenses/>.
 *
 **************************************************************************/

#include <boutcomm.hxx>
#include <globals.hxx>

#include <cmath>

#include <field3d.hxx>
#include <utils.hxx>
#include <fft.hxx>
#include <dcomplex.hxx>
#include <interpolation.hxx>
#include <boundary_op.hxx>
#include <boundary_factory.hxx>
#include <boutexception.hxx>
#include <output.hxx>
#include <msg_stack.hxx>
#include <bout/constants.hxx>
#include <bout/assert.hxx>

/// Constructor
Field3D::Field3D(Mesh *msh) : background(nullptr), Field(msh), deriv(nullptr), yup_field(nullptr), ydown_field(nullptr) {
#ifdef TRACK
  name = "<F3D>";
#endif

  if(fieldmesh) {
    nx = fieldmesh->LocalNx;
    ny = fieldmesh->LocalNy;
    nz = fieldmesh->LocalNz;
  }
#if CHECK > 0
  else {
    nx=-1;
    ny=-1;
    nz=-1;
  }
#endif
  
  location = CELL_CENTRE; // Cell centred variable by default

  boundaryIsSet = false;
}

/// Doesn't copy any data, just create a new reference to the same data (copy on change later)
Field3D::Field3D(const Field3D& f) : background(nullptr),
				     Field(f.fieldmesh), // The mesh containing array sizes
				     data(f.data),   // This handles references to the data array
				     deriv(nullptr),
				     yup_field(nullptr), ydown_field(nullptr) {

  TRACE("Field3D(Field3D&)");
  
#if CHECK > 2
  checkData(f);
#endif

  if(fieldmesh) {
    nx = fieldmesh->LocalNx;
    ny = fieldmesh->LocalNy;
    nz = fieldmesh->LocalNz;
  }
#if CHECK > 0
  else {
    nx=-1;
    ny=-1;
    nz=-1;
  }
#endif

  location = f.location;
 
  boundaryIsSet = false;
}

Field3D::Field3D(const Field2D& f) : background(nullptr), Field(nullptr), deriv(nullptr), yup_field(nullptr), ydown_field(nullptr) {
  
  TRACE("Field3D: Copy constructor from Field2D");
  
  location = CELL_CENTRE; // Cell centred variable by default
  
  boundaryIsSet = false;

  fieldmesh = mesh;
  nx = fieldmesh->LocalNx;
  ny = fieldmesh->LocalNy;
  nz = fieldmesh->LocalNz;
  
  *this = f;
}

Field3D::Field3D(const BoutReal val) : background(nullptr), Field(nullptr), deriv(nullptr), yup_field(nullptr), ydown_field(nullptr) {
  
  TRACE("Field3D: Copy constructor from value");

  location = CELL_CENTRE; // Cell centred variable by default
  
  boundaryIsSet = false;

  fieldmesh = mesh;
  nx = fieldmesh->LocalNx;
  ny = fieldmesh->LocalNy;
  nz = fieldmesh->LocalNz;
  
  *this = val;
}

Field3D::~Field3D() {
  /// Delete the time derivative variable if allocated
  if(deriv != NULL) {
    // The ddt of the yup/ydown_fields point to the same place as ddt.yup_field
    // only delete once
    // Also need to check that separate yup_field exists
    if ((yup_field != this) && (yup_field != nullptr))
      yup_field->deriv = nullptr;
    if ((ydown_field != this) && (ydown_field != nullptr))
      ydown_field->deriv = nullptr;

    // Now delete them as part of the deriv vector
    delete deriv;
  }
  
  if((yup_field != this) && (yup_field != nullptr))
    delete yup_field;
  
  if((ydown_field != this) && (ydown_field != nullptr))
    delete ydown_field;
}

void Field3D::allocate() {
  if(data.empty()) {
    if(!fieldmesh) {
      /// If no mesh, use the global
      fieldmesh = mesh;
      nx = fieldmesh->LocalNx;
      ny = fieldmesh->LocalNy;
      nz = fieldmesh->LocalNz;
    }
    data = Array<BoutReal>(nx*ny*nz);
  }else
    data.ensureUnique();
}

Field3D* Field3D::timeDeriv() {
  if(deriv == nullptr) {
    deriv = new Field3D(fieldmesh);
  }
  return deriv;
}

void Field3D::splitYupYdown() {
  TRACE("Field3D::splitYupYdown");
  
  if((yup_field != this) && (yup_field != nullptr))
    return;

  // yup_field and ydown_field null
  yup_field = new Field3D(fieldmesh);
  ydown_field = new Field3D(fieldmesh);
}

void Field3D::mergeYupYdown() {
  TRACE("Field3D::mergeYupYdown");
  
  if(yup_field == this && ydown_field == this)
    return;

  if(yup_field != nullptr){
    delete yup_field;
  }

  if(ydown_field != nullptr) {
    delete ydown_field;
  }

  yup_field = this;
  ydown_field = this;
}

Field3D& Field3D::ynext(int dir) {
  switch(dir) {
  case +1:
    return yup();
  case -1:
    return ydown();
  default:
    throw BoutException("Field3D: Call to ynext with strange direction %d. Only +/-1 currently supported", dir);
  }
}

const Field3D& Field3D::ynext(int dir) const {
  switch(dir) {
  case +1:
    return yup();
  case -1:
    return ydown();
  default:
    throw BoutException("Field3D: Call to ynext with strange direction %d. Only +/-1 currently supported", dir);
  }
}

void Field3D::setLocation(CELL_LOC loc) {
  bool stag = mesh->StaggerGrids;
  if (this->fieldmesh)
    stag=this->fieldmesh->StaggerGrids;
  if (stag){
    if(loc == CELL_VSHIFT)
      throw BoutException("Field3D: CELL_VSHIFT cell location only makes sense for vectors");
    
    if(loc == CELL_DEFAULT)
      loc = CELL_CENTRE;
    
    location = loc;
  } else {
    location = CELL_CENTRE;
  }
}

CELL_LOC Field3D::getLocation() const {
  return location;
}

/***************************************************************
 *                         OPERATORS 
 ***************************************************************/

const DataIterator Field3D::iterator() const {
  return DataIterator(0, nx-1, 
                      0, ny-1,
                      0, nz-1);
}

const DataIterator Field3D::begin() const {
  return DataIterator(0, nx-1, 
                      0, ny-1,
                      0, nz-1);
}

const DataIterator Field3D::end() const {
  // end() iterator should be one past the last element
  return DataIterator(0, nx-1, 
                      0, ny-1,
                      0, nz-1,DI_GET_END);
}

const IndexRange Field3D::region(REGION rgn) const {
  switch(rgn) {
  case RGN_ALL: {
    return IndexRange{0, nx-1,
        0, ny-1,
        0, nz-1};
    break;
  }
  case RGN_NOBNDRY: {
    return IndexRange{fieldmesh->xstart, fieldmesh->xend,
        fieldmesh->ystart, fieldmesh->yend,
        0, nz-1};
    break;
  }
  case RGN_NOX: {
    return IndexRange{fieldmesh->xstart, fieldmesh->xend,
        0, ny-1,
        0, nz-1};
    break;
  }
  case RGN_NOY: {
    return IndexRange{0, nx-1,
        fieldmesh->ystart, fieldmesh->yend,
        0, nz-1};
    break;
  }
  default: {
    throw BoutException("Field3D::region() : Requested region not implemented");
  }
  };
}

/////////////////// ASSIGNMENT ////////////////////

Field3D & Field3D::operator=(const Field3D &rhs) {
  /// Check for self-assignment
  if(this == &rhs)
    return(*this); // skip this assignment

  TRACE("Field3D: Assignment from Field3D");
  
  /// Check that the data is valid
  checkData(rhs);
  
  // Copy the data and data sizes
  fieldmesh = rhs.fieldmesh;
  nx = rhs.nx; ny = rhs.ny; nz = rhs.nz; 
  
  data = rhs.data;
  
  location = rhs.location;
  
  return *this;
}

Field3D & Field3D::operator=(const Field2D &rhs) {
  TRACE("Field3D = Field2D");
  
  ASSERT1(rhs.isAllocated());
  
  /// Check that the data is valid
  checkData(rhs);
 
  /// Make sure there's a unique array to copy data into
  allocate();

  /// Copy data
  for(const auto& i : (*this))
    (*this)[i] = rhs[i];
  
  /// Only 3D fields have locations for now
  //location = CELL_CENTRE;
  
  return *this;
}

void Field3D::operator=(const FieldPerp &rhs) {
  ASSERT1(rhs.isAllocated());
  
  /// Make sure there's a unique array to copy data into
  allocate();

  /// Copy data
  for(const auto& i : rhs) {
    (*this)[i] = rhs[i];
  }
}

void Field3D::operator=(const bvalue &bv) {
  TRACE("Field3D = bvalue");
  
  allocate();

#if CHECK > 0
  if(!finite(bv.val))
    throw BoutException("Field3D: assignment from non-finite value at (%d,%d,%d)\n", 
			bv.jx, bv.jy,bv.jz);
#endif

  operator()(bv.jx, bv.jy,bv.jz) = bv.val;
}

Field3D & Field3D::operator=(const BoutReal val) {
  TRACE("Field3D = BoutReal");
  allocate();

#if CHECK > 0
  if(!finite(val))
    throw BoutException("Field3D: Assignment from non-finite BoutReal\n");
#endif
  for(const auto& i : (*this))
    (*this)[i] = val;

  // Only 3D fields have locations
  //location = CELL_CENTRE;
  // DON'T RE-SET LOCATION

  return *this;
}

<<<<<<< HEAD
=======
/////////////////////////////////////////////////////////////////////

#define F3D_UPDATE_FIELD(op,bop,ftype)                       \
  Field3D & Field3D::operator op(const ftype &rhs) {         \
    TRACE("Field3D: %s %s", #op, #ftype);           \
    checkData(rhs) ;                                         \
    checkData(*this);                                        \
    if(data.unique()) {                                      \
      /* This is the only reference to this data */          \
      for(const auto& i : (*this))                                  \
        (*this)[i] op rhs[i];                                \
    }else {                                                  \
      /* Shared data */                                      \
      (*this) = (*this) bop rhs;                             \
    }                                                        \
    return *this;                                            \
  }

F3D_UPDATE_FIELD(+=, +, Field3D);    // operator+= Field3D
F3D_UPDATE_FIELD(-=, -, Field3D);    // operator-= Field3D
F3D_UPDATE_FIELD(*=, *, Field3D);    // operator*= Field3D
F3D_UPDATE_FIELD(/=, /, Field3D);    // operator/= Field3D

F3D_UPDATE_FIELD(+=, +, Field2D);    // operator+= Field2D
F3D_UPDATE_FIELD(-=, -, Field2D);    // operator-= Field2D
F3D_UPDATE_FIELD(*=, *, Field2D);    // operator*= Field2D
F3D_UPDATE_FIELD(/=, /, Field2D);    // operator/= Field2D

#define F3D_UPDATE_REAL(op,bop)                              \
  Field3D & Field3D::operator op(BoutReal rhs) {      \
    TRACE("Field3D: %s Field3D", #op);              \
    if(!finite(rhs))                                         \
      throw BoutException("Field3D: %s operator passed non-finite BoutReal number", #op); \
    checkData(*this);                                        \
                                                             \
    if(data.unique()) {                                      \
      /* This is the only reference to this data */          \
      for(const auto& i : (*this))                                  \
        (*this)[i] op rhs;                                   \
    }else {                                                  \
      /* Need to put result in a new block */                \
      (*this) = (*this) bop rhs;                             \
    }                                                        \
    return *this;                                            \
  }

F3D_UPDATE_REAL(+=,+);    // operator+= BoutReal
F3D_UPDATE_REAL(-=,-);    // operator-= BoutReal
F3D_UPDATE_REAL(*=,*);    // operator*= BoutReal
F3D_UPDATE_REAL(/=,/);    // operator/= BoutReal

>>>>>>> 32fdc79b
/***************************************************************
 *                         STENCILS
 ***************************************************************/

void Field3D::setXStencil(stencil &fval, const bindex &bx, CELL_LOC loc) const {
  fval.jx = bx.jx;
  fval.jy = bx.jy;
  fval.jz = bx.jz;

  ASSERT1(isAllocated());
  
  fval.c  = operator()(bx.jx,  bx.jy, bx.jz);
  fval.p  = operator()(bx.jxp, bx.jy, bx.jz);
  fval.m  = operator()(bx.jxm, bx.jy, bx.jz);
  fval.pp = operator()(bx.jx2p, bx.jy, bx.jz);
  fval.mm = operator()(bx.jx2m, bx.jy, bx.jz);

  if(fieldmesh->StaggerGrids && (loc != CELL_DEFAULT) && (loc != location)) {
    // Non-centred stencil

    if((location == CELL_CENTRE) && (loc == CELL_XLOW)) {
      // Producing a stencil centred around a lower X value
      fval.pp = fval.p;
      fval.p  = fval.c;
      
    }else if(location == CELL_XLOW) {
      // Stencil centred around a cell centre
      
      fval.mm = fval.m;
      fval.m  = fval.c;
    }
    // Shifted in one direction -> shift in another
    // Could produce warning
  }
}

void Field3D::setXStencil(forward_stencil &fval, const bindex &bx, CELL_LOC loc) const
{
  fval.jx = bx.jx;
  fval.jy = bx.jy;
  fval.jz = bx.jz;

  ASSERT1(isAllocated());  
  
  if(fieldmesh->StaggerGrids && (loc != CELL_DEFAULT) && (loc != location)) {
    // Non-centred stencil

    if((location == CELL_CENTRE) && (loc == CELL_XLOW)) {
      // Producing a stencil centred around a lower X value
      fval.m = operator()(bx.jxm,bx.jy,bx.jz);
      fval.c = operator()(bx.jx,bx.jy,bx.jz);
      fval.p = operator()(bx.jxp,bx.jy,bx.jz);
      fval.p2 = operator()(bx.jx2p,bx.jy,bx.jz);
      fval.p3 = operator()(bx.jx+3,bx.jy,bx.jz);
      fval.p4 = operator()(bx.jx+4,bx.jy,bx.jz);
      
    }else if(location == CELL_XLOW) {
      // Stencil centred around a cell centre
      fval.m = operator()(bx.jx,bx.jy,bx.jz);
      fval.c = operator()(bx.jxp,bx.jy,bx.jz);
      fval.p = operator()(bx.jx2p,bx.jy,bx.jz);
      fval.p2 = operator()(bx.jx+3,bx.jy,bx.jz);
      fval.p3 = operator()(bx.jx+4,bx.jy,bx.jz);
      fval.p4 = operator()(bx.jx+5,bx.jy,bx.jz);
    }
    // Shifted in one direction -> shift in another
    // Could produce warning
  }
  else {
    // No shift in the z direction
    fval.m = operator()(bx.jxm,bx.jy,bx.jz);
    fval.c = operator()(bx.jx,bx.jy,bx.jz);
    fval.p = operator()(bx.jxp,bx.jy,bx.jz);
    fval.p2 = operator()(bx.jx2p,bx.jy,bx.jz);
    fval.p3 = operator()(bx.jx+3,bx.jy,bx.jz);
    fval.p4 = operator()(bx.jx+4,bx.jy,bx.jz);
  }
}

void Field3D::setXStencil(backward_stencil &fval, const bindex &bx, CELL_LOC loc) const
{
  fval.jx = bx.jx;
  fval.jy = bx.jy;
  fval.jz = bx.jz;

  ASSERT1(isAllocated());

  if(fieldmesh->StaggerGrids && (loc != CELL_DEFAULT) && (loc != location)) {
    // Non-centred stencil

    if((location == CELL_CENTRE) && (loc == CELL_XLOW)) {
      // Producing a stencil centred around a lower X value
      fval.p = operator()(bx.jx,bx.jy,bx.jz);
      fval.c = operator()(bx.jxm,bx.jy,bx.jz);
      fval.m = operator()(bx.jx2m,bx.jy,bx.jz);
      fval.m2 = operator()(bx.jx-3,bx.jy,bx.jz);
      fval.m3 = operator()(bx.jx-4,bx.jy,bx.jz);
      fval.m4 = operator()(bx.jx-5,bx.jy,bx.jz);
      
    }else if(location == CELL_XLOW) {
      // Stencil centred around a cell centre
      fval.p = operator()(bx.jxp,bx.jy,bx.jz);
      fval.c = operator()(bx.jx,bx.jy,bx.jz);
      fval.m = operator()(bx.jxm,bx.jy,bx.jz);
      fval.m2 = operator()(bx.jx2m,bx.jy,bx.jz);
      fval.m3 = operator()(bx.jx-3,bx.jy,bx.jz);
      fval.m4 = operator()(bx.jx-4,bx.jy,bx.jz);
    }
    // Shifted in one direction -> shift in another
    // Could produce warning
  }
  else {
    // No shift in the z direction
    fval.p = operator()(bx.jxp,bx.jy,bx.jz);
    fval.c = operator()(bx.jx,bx.jy,bx.jz);
    fval.m = operator()(bx.jxm,bx.jy,bx.jz);
    fval.m2 = operator()(bx.jx2m,bx.jy,bx.jz);
    fval.m3 = operator()(bx.jx-3,bx.jy,bx.jz);
    fval.m4 = operator()(bx.jx-4,bx.jy,bx.jz);
  }
}

void Field3D::setYStencil(stencil &fval, const bindex &bx, CELL_LOC loc) const
{
  fval.jx = bx.jx;
  fval.jy = bx.jy;
  fval.jz = bx.jz;

  ASSERT1(isAllocated());
  
  fval.c = (*this)(bx.jx,bx.jy,bx.jz);
  fval.p = yup()(bx.jx,bx.jyp,bx.jz);
  fval.m = ydown()(bx.jx,bx.jym,bx.jz);
  if (yup_field == this && ydown_field == this){
    fval.pp = (*this)(bx.jx,bx.jy2p,bx.jz);
    fval.mm = (*this)(bx.jx,bx.jy2m,bx.jz);
  } else {
    fval.pp = nan("");
    fval.mm = nan("");
  }

  if(fieldmesh->StaggerGrids && (loc != CELL_DEFAULT) && (loc != location)) {
    // Non-centred stencil

    if((location == CELL_CENTRE) && (loc == CELL_YLOW)) {
      // Producing a stencil centred around a lower Y value
      fval.pp = fval.p;
      fval.p  = fval.c;
    }else if(location == CELL_YLOW) {
      // Stencil centred around a cell centre
      
      fval.mm = fval.m;
      fval.m  = fval.c;
    }
    // Shifted in one direction -> shift in another
    // Could produce warning
  }
}

void Field3D::setYStencil(forward_stencil &fval, const bindex &bx, CELL_LOC loc) const
{
  fval.jx = bx.jx;
  fval.jy = bx.jy;
  fval.jz = bx.jz;

  ASSERT1(isAllocated());
  
  if(fieldmesh->StaggerGrids && (loc != CELL_DEFAULT) && (loc != location)) {
    // Non-centred stencil

    if((location == CELL_CENTRE) && (loc == CELL_YLOW)) {
      // Producing a stencil centred around a lower Y value
      fval.m = operator()(bx.jx,bx.jym,bx.jz);
      fval.c = operator()(bx.jx,bx.jy,bx.jz);
      fval.p = operator()(bx.jx,bx.jyp,bx.jz);
      fval.p2 = operator()(bx.jx,bx.jy2p,bx.jz);
      fval.p3 = operator()(bx.jx,bx.jy+3,bx.jz);
      fval.p4 = operator()(bx.jx,bx.jy+4,bx.jz);
    }else if(location == CELL_YLOW) {
      // Stencil centred around a cell centre
      fval.m = operator()(bx.jx,bx.jy,bx.jz);
      fval.c = operator()(bx.jx,bx.jyp,bx.jz);
      fval.p = operator()(bx.jx,bx.jy2p,bx.jz);
      fval.p2 = operator()(bx.jx,bx.jy+3,bx.jz);
      fval.p3 = operator()(bx.jx,bx.jy+4,bx.jz);
      fval.p4 = operator()(bx.jx,bx.jy+5,bx.jz);
    }
    // Shifted in one direction -> shift in another
    // Could produce warning
  }
  else {
    fval.m = operator()(bx.jx,bx.jym,bx.jz);
    fval.c = operator()(bx.jx,bx.jy,bx.jz);
    fval.p = operator()(bx.jx,bx.jyp,bx.jz);
    fval.p2 = operator()(bx.jx,bx.jy2p,bx.jz);
    fval.p3 = operator()(bx.jx,bx.jy+3,bx.jz);
    fval.p4 = operator()(bx.jx,bx.jy+4,bx.jz);
  }
}

void Field3D::setYStencil(backward_stencil &fval, const bindex &bx, CELL_LOC loc) const {
  fval.jx = bx.jx;
  fval.jy = bx.jy;
  fval.jz = bx.jz;

  ASSERT1(isAllocated());

  if(fieldmesh->StaggerGrids && (loc != CELL_DEFAULT) && (loc != location)) {
    // Non-centred stencil

    if((location == CELL_CENTRE) && (loc == CELL_YLOW)) {
      // Producing a stencil centred around a lower Y value
      fval.p = operator()(bx.jx,bx.jy,bx.jz);
      fval.c = operator()(bx.jx,bx.jym,bx.jz);
      fval.m = operator()(bx.jx,bx.jy2m,bx.jz);
      fval.m2 = operator()(bx.jx,bx.jy+3,bx.jz);
      fval.m3 = operator()(bx.jx,bx.jy+4,bx.jz);
      fval.m4 = operator()(bx.jx,bx.jy+5,bx.jz);
    }else if(location == CELL_YLOW) {
      // Stencil centred around a cell centre
      fval.p = operator()(bx.jx,bx.jyp,bx.jz);
      fval.c = operator()(bx.jx,bx.jy,bx.jz);
      fval.m = operator()(bx.jx,bx.jym,bx.jz);
      fval.m2 = operator()(bx.jx,bx.jy2m,bx.jz);
      fval.m3 = operator()(bx.jx,bx.jy+3,bx.jz);
      fval.m4 = operator()(bx.jx,bx.jy+4,bx.jz);
    }
    // Shifted in one direction -> shift in another
    // Could produce warning
  }
  else {
    fval.p = operator()(bx.jx,bx.jyp,bx.jz);
    fval.c = operator()(bx.jx,bx.jy,bx.jz);
    fval.m = operator()(bx.jx,bx.jym,bx.jz);
    fval.m2 = operator()(bx.jx,bx.jy2m,bx.jz);
    fval.m3 = operator()(bx.jx,bx.jy+3,bx.jz);
    fval.m4 = operator()(bx.jx,bx.jy+4,bx.jz);
  }
}

void Field3D::setZStencil(stencil &fval, const bindex &bx, CELL_LOC loc) const {
  fval.jx = bx.jx;
  fval.jy = bx.jy;
  fval.jz = bx.jz;

  ASSERT1(isAllocated());

  fval.c = operator()(bx.jx,bx.jy,bx.jz);

  fval.p = operator()(bx.jx,bx.jy,bx.jzp);
  fval.m = operator()(bx.jx,bx.jy,bx.jzm);
  fval.pp = operator()(bx.jx,bx.jy,bx.jz2p);
  fval.mm = operator()(bx.jx,bx.jy,bx.jz2m);

  if(fieldmesh->StaggerGrids && (loc != CELL_DEFAULT) && (loc != location)) {
    // Non-centred stencil

    if((location == CELL_CENTRE) && (loc == CELL_ZLOW)) {
      // Producing a stencil centred around a lower Z value
      fval.pp = fval.p;
      fval.p  = fval.c;
      
    }else if(location == CELL_ZLOW) {
      // Stencil centred around a cell centre
      
      fval.mm = fval.m;
      fval.m  = fval.c;
    }
    // Shifted in one direction -> shift in another
    // Could produce warning
  }
}

///////////////////// FieldData VIRTUAL FUNCTIONS //////////

int Field3D::getData(int x, int y, int z, void *vptr) const {

  // Check data set
  ASSERT1(isAllocated());

#if CHECK > 2
  // check ranges
  if((x < 0) || (x >= nx) || (y < 0) || (y >= ny) || (z < 0) || (z >= nz))
    throw BoutException("Field3D: getData (%d,%d,%d) out of bounds\n", x, y, z);
#endif
  
  BoutReal *ptr = (BoutReal*) vptr;
  *ptr = operator()(x,y,z);
  
  return sizeof(BoutReal);
}

int Field3D::getData(int x, int y, int z, BoutReal *rptr) const {
  ASSERT1(isAllocated());
  
#if CHECK > 2
  // check ranges
  if((x < 0) || (x >= nx) || (y < 0) || (y >= ny) || (z < 0) || (z >= nz))
    throw BoutException("Field3D: getData (%d,%d,%d) out of bounds\n", x, y, z);
#endif

  *rptr = operator()(x,y,z);
  return 1;
}

int Field3D::setData(int x, int y, int z, void *vptr) {
  allocate();
  
#if CHECK > 2
  // check ranges
  if((x < 0) || (x >= nx) || (y < 0) || (y >= ny) || (z < 0) || (z >= nz))
    throw BoutException("Field3D: setData (%d,%d,%d) out of bounds\n", x, y, z);
#endif
  BoutReal *ptr = (BoutReal*) vptr;
  operator()(x,y,z) = *ptr;
  
  return sizeof(BoutReal);
}

int Field3D::setData(int x, int y, int z, BoutReal *rptr) {
  allocate();
  
#if CHECK > 2
  // check ranges
  if((x < 0) || (x >= nx) || (y < 0) || (y >= ny) || (z < 0) || (z >= nz))
    throw BoutException("Field3D: setData (%d,%d,%d) out of bounds\n", x, y, z);
#endif

  operator()(x,y,z) = *rptr;
  return 1;
}

///////////////////// BOUNDARY CONDITIONS //////////////////

void Field3D::setBackground(const Field2D &f2d) {
  background = &f2d;
}

void Field3D::applyBoundary(bool init) {
  TRACE("Field3D::applyBoundary()");

#if CHECK > 0
  if (init) {

    if(!boundaryIsSet)
      output << "WARNING: Call to Field3D::applyBoundary(), but no boundary set" << endl;
  }
#endif

  ASSERT1(isAllocated());
  
  if(background != NULL) {
    // Apply boundary to the total of this and background
    
    Field3D tot = *this + (*background);
    tot.copyBoundary(*this);
    tot.applyBoundary(init);
    *this = tot - (*background);
  } else {
    // Apply boundary to this field
    for(const auto& bndry : bndry_op)
      if ( !bndry->apply_to_ddt || init) // Always apply to the values when initialising fields, otherwise apply only if wanted
        bndry->apply(*this);
  }
}

void Field3D::applyBoundary(BoutReal t) {
  TRACE("Field3D::applyBoundary()");
  
#if CHECK > 0
  if(!boundaryIsSet)
    output << "WARNING: Call to Field3D::applyBoundary(t), but no boundary set." << endl;
#endif

  ASSERT1(isAllocated())

  if(background != NULL) {
    // Apply boundary to the total of this and background

    Field3D tot = *this + (*background);
    tot.copyBoundary(*this);
    tot.applyBoundary(t);
    *this = tot - (*background);
  }else {
    // Apply boundary to this field
    for(const auto& bndry : bndry_op)
      bndry->apply(*this,t);
  }
}

void Field3D::applyBoundary(const string &condition) {
  TRACE("Field3D::applyBoundary(condition)");
  
  ASSERT1(isAllocated());
  
  if(background != NULL) {
    // Apply boundary to the total of this and background
    
    Field3D tot = *this + (*background);
    tot.applyBoundary(condition);
    *this = tot - (*background);
    return;
  }

  /// Get the boundary factory (singleton)
  BoundaryFactory *bfact = BoundaryFactory::getInstance();
  
  /// Loop over the mesh boundary regions
  for(const auto& reg : fieldmesh->getBoundaries()) {
    BoundaryOp* op = static_cast<BoundaryOp*>(bfact->create(condition, reg));
    op->apply(*this);
    delete op;
  }

  //Field2D sets the corners to zero here, should we do the same here?
}

void Field3D::applyBoundary(const string &region, const string &condition) {
  ASSERT1(isAllocated());

  /// Get the boundary factory (singleton)
  BoundaryFactory *bfact = BoundaryFactory::getInstance();
  
  /// Loop over the mesh boundary regions
  for(const auto& reg : fieldmesh->getBoundaries()) {
    if(reg->label.compare(region) == 0) {
      BoundaryOp* op = static_cast<BoundaryOp*>(bfact->create(condition, reg));
      op->apply(*this);
      delete op;
      break;
    }
  }

  //Field2D sets the corners to zero here, should we do the same here?
}

void Field3D::applyTDerivBoundary() {
  TRACE("Field3D::applyTDerivBoundary()");
  
  ASSERT1(isAllocated());
  ASSERT1(deriv != NULL);
  ASSERT1(deriv->isAllocated());
  
  if(background != NULL)
    *this += *background;
    
  for(const auto& bndry : bndry_op)
    bndry->apply_ddt(*this);
  
  if(background != NULL)
    *this -= *background;
}

void Field3D::setBoundaryTo(const Field3D &f3d) {
  TRACE("Field3D::setBoundary(const Field3D&)");
  
  allocate(); // Make sure data allocated

  ASSERT1(f3d.isAllocated());

  /// Loop over boundary regions
  for(const auto& reg : fieldmesh->getBoundaries()) {
    /// Loop within each region
    for(reg->first(); !reg->isDone(); reg->next()) {
      for(int z=0;z<nz;z++) {
        // Get value half-way between cells
        BoutReal val = 0.5*(f3d(reg->x,reg->y,z) + f3d(reg->x-reg->bx, reg->y-reg->by, z));
        // Set to this value
        (*this)(reg->x,reg->y,z) = 2.*val - (*this)(reg->x-reg->bx, reg->y-reg->by, z);
      }
    }
  }
}

void Field3D::applyParallelBoundary() {

  TRACE("Field3D::applyParallelBoundary()");

  ASSERT1(isAllocated());

  if(background != NULL) {
    // Apply boundary to the total of this and background
    Field3D tot = *this + (*background);
    tot.applyParallelBoundary();
    *this = tot - (*background);
  } else {
    // Apply boundary to this field
    for(const auto& bndry : bndry_op_par) {
      bndry->apply(*this);
    }
  }
}

void Field3D::applyParallelBoundary(BoutReal t) {

  TRACE("Field3D::applyParallelBoundary(t)");

  ASSERT1(isAllocated());

  if(background != NULL) {
    // Apply boundary to the total of this and background
    Field3D tot = *this + (*background);
    tot.applyParallelBoundary(t);
    *this = tot - (*background);
  } else {
    // Apply boundary to this field
    for(const auto& bndry : bndry_op_par) {
      bndry->apply(*this, t);
    }
  }
}

void Field3D::applyParallelBoundary(const string &condition) {

  TRACE("Field3D::applyParallelBoundary(condition)");

  ASSERT1(isAllocated());

  if(background != NULL) {
    // Apply boundary to the total of this and background
    Field3D tot = *this + (*background);
    tot.applyParallelBoundary(condition);
    *this = tot - (*background);
  } else {
    /// Get the boundary factory (singleton)
    BoundaryFactory *bfact = BoundaryFactory::getInstance();

    /// Loop over the mesh boundary regions
    for(const auto& reg : fieldmesh->getBoundariesPar()) {
      BoundaryOpPar* op = static_cast<BoundaryOpPar*>(bfact->create(condition, reg));
      op->apply(*this);
      delete op;
    }
  }
}

void Field3D::applyParallelBoundary(const string &region, const string &condition) {

  TRACE("Field3D::applyParallelBoundary(region, condition)");

  ASSERT1(isAllocated());

  if(background != NULL) {
    // Apply boundary to the total of this and background
    Field3D tot = *this + (*background);
    tot.applyParallelBoundary(region, condition);
    *this = tot - (*background);
  } else {
    /// Get the boundary factory (singleton)
    BoundaryFactory *bfact = BoundaryFactory::getInstance();

    /// Loop over the mesh boundary regions
    for(const auto& reg : fieldmesh->getBoundariesPar()) {
      if(reg->label.compare(region) == 0) {
        BoundaryOpPar* op = static_cast<BoundaryOpPar*>(bfact->create(condition, reg));
        op->apply(*this);
        delete op;
        break;
      }
    }
  }
}

void Field3D::applyParallelBoundary(const string &region, const string &condition, Field3D *f) {

  TRACE("Field3D::applyParallelBoundary(region, condition, f)");

  ASSERT1(isAllocated());

  if(background != NULL) {
    // Apply boundary to the total of this and background
    Field3D tot = *this + (*background);
    tot.applyParallelBoundary(region, condition, f);
    *this = tot - (*background);
  } else {
    /// Get the boundary factory (singleton)
    BoundaryFactory *bfact = BoundaryFactory::getInstance();

    /// Loop over the mesh boundary regions
    for(const auto& reg : fieldmesh->getBoundariesPar()) {
      if(reg->label.compare(region) == 0) {
        // BoundaryFactory can't create boundaries using Field3Ds, so get temporary
        // boundary of the right type
        BoundaryOpPar* tmp = static_cast<BoundaryOpPar*>(bfact->create(condition, reg));
        // then clone that with the actual argument
        BoundaryOpPar* op = tmp->clone(reg, f);
        op->apply(*this);
        delete tmp;
        delete op;
        break;
      }
    }
  }
}


/***************************************************************
 *               NON-MEMBER OVERLOADED OPERATORS
 ***************************************************************/


Field3D operator-(const Field3D &f) {
  return -1.0*f;
}

<<<<<<< HEAD
=======
#define F3D_OP_FPERP(op)                     	                          \
  const FieldPerp operator op(const Field3D &lhs, const FieldPerp &rhs) { \
    FieldPerp result;                                                     \
    result.allocate();                                                    \
    result.setIndex(rhs.getIndex());                                      \
    for(const auto& i : rhs)                                                     \
      result[i] = lhs[i] op rhs[i];                                       \
    return result;                                                        \
  }

F3D_OP_FPERP(+);
F3D_OP_FPERP(-);
F3D_OP_FPERP(/);
F3D_OP_FPERP(*);

#define F3D_OP_FIELD(op, ftype)                                     \
  const Field3D operator op(const Field3D &lhs, const ftype &rhs) { \
    Field3D result;                                                 \
    result.allocate();                                              \
    for(const auto& i : lhs)                                               \
      result[i] = lhs[i] op rhs[i];                                 \
    result.setLocation( lhs.getLocation() );                        \
    return result;                                                  \
  }

F3D_OP_FIELD(+, Field3D);   // Field3D + Field3D
F3D_OP_FIELD(-, Field3D);   // Field3D - Field3D
F3D_OP_FIELD(*, Field3D);   // Field3D * Field3D
F3D_OP_FIELD(/, Field3D);   // Field3D / Field3D

F3D_OP_FIELD(+, Field2D);   // Field3D + Field2D
F3D_OP_FIELD(-, Field2D);   // Field3D - Field2D
F3D_OP_FIELD(*, Field2D);   // Field3D * Field2D
F3D_OP_FIELD(/, Field2D);   // Field3D / Field2D

#define F3D_OP_REAL(op)                                         \
  const Field3D operator op(const Field3D &lhs, BoutReal rhs) { \
    Field3D result;                                             \
    result.allocate();                                          \
    for(const auto& i : lhs)                                           \
      result[i] = lhs[i] op rhs;                                \
    result.setLocation( lhs.getLocation() );                    \
    return result;                                              \
  }

F3D_OP_REAL(+); // Field3D + BoutReal
F3D_OP_REAL(-); // Field3D - BoutReal
F3D_OP_REAL(*); // Field3D * BoutReal
F3D_OP_REAL(/); // Field3D / BoutReal

#define REAL_OP_F3D(op)                                         \
  const Field3D operator op(BoutReal lhs, const Field3D &rhs) { \
    Field3D result;                                             \
    result.allocate();                                          \
    for(const auto& i : rhs)                                           \
      result[i] = lhs op rhs[i];                                \
    result.setLocation( rhs.getLocation() );                    \
    return result;                                              \
  }

REAL_OP_F3D(+); // BoutReal + Field3D
REAL_OP_F3D(-); // BoutReal - Field3D
REAL_OP_F3D(*); // BoutReal * Field3D
REAL_OP_F3D(/); // BoutReal / Field3D

>>>>>>> 32fdc79b
//////////////// NON-MEMBER FUNCTIONS //////////////////

Field3D pow(const Field3D &lhs, const Field3D &rhs) {
  TRACE("pow(Field3D, Field3D)");

  if(mesh->StaggerGrids && (lhs.getLocation() != rhs.getLocation())) {
    // Interpolate and call again
    return pow(lhs, interp_to(rhs, lhs.getLocation()));
  }
  
  Field3D result;
  result.allocate();

  // Iterate over indices
  for(const auto& i : result) {
    result[i] = ::pow(lhs[i], rhs[i]);
    ASSERT2( ::finite( result[i] ) );
  }
  
  result.setLocation( lhs.getLocation() );
  
  return result;
}

Field3D pow(const Field3D &lhs, const Field2D &rhs) {
  TRACE("pow(Field3D, Field2D)");
  // Check if the inputs are allocated
  ASSERT1(lhs.isAllocated());
  ASSERT1(rhs.isAllocated());

  // Define and allocate the output result  
  Field3D result;
  result.allocate();

  // Iterate over indices
  for(const auto& i : result) {
    result[i] = ::pow(lhs[i], rhs[i]);
    ASSERT3( ::finite( result[i] ) );
  }

  result.setLocation( lhs.getLocation() );
  
  return result;
}

Field3D pow(const Field3D &lhs, const FieldPerp &rhs) {
  TRACE("pow(Field3D, FieldPerp)");
  
  Field3D result;
  result.allocate();

  // Iterate over indices
  for(const auto& i : result) {
    result[i] = ::pow(lhs[i], rhs[i]);
    ASSERT2( ::finite( result[i] ) );
  }

  result.setLocation( lhs.getLocation() );
  return result;
}

Field3D pow(const Field3D &lhs, BoutReal rhs) {
  TRACE("pow(Field3D, BoutReal)");
  // Check if the inputs are allocated
  ASSERT1(lhs.isAllocated());

  Field3D result;
  result.allocate();
  for(const auto& i : result){
    result[i] = ::pow(lhs[i], rhs);
    ASSERT3(finite(result[i]));
  }
  
  result.setLocation( lhs.getLocation() );
  return result;
}

Field3D pow(BoutReal lhs, const Field3D &rhs) {
  TRACE("pow(lhs, Field3D)");
  // Check if the inputs are allocated
  ASSERT1(rhs.isAllocated());

  // Define and allocate the output result
  Field3D result;
  result.allocate();

  for(const auto& i : result){
    result[i] = ::pow(lhs, rhs[i]);
    ASSERT3(finite(result[i]));
  }
  
  result.setLocation( rhs.getLocation() );
  return result;
}

BoutReal min(const Field3D &f, bool allpe) {
  TRACE("Field3D::Min() %s",allpe? "over all PEs" : "");

  ASSERT2(f.isAllocated());

  BoutReal result = f[f.region(RGN_NOBNDRY).begin()];
  
  for(const auto& i: f.region(RGN_NOBNDRY))
    if(f[i] < result)
      result = f[i];
  
  if(allpe) {
    // MPI reduce
    BoutReal localresult = result;
    MPI_Allreduce(&localresult, &result, 1, MPI_DOUBLE, MPI_MIN, BoutComm::get());
  }

  return result;
}

BoutReal max(const Field3D &f, bool allpe) {
  TRACE("Field3D::Max() %s",allpe? "over all PEs" : "");

  ASSERT2(f.isAllocated());
  
  BoutReal result = f[f.region(RGN_NOBNDRY).begin()];
  
  for(const auto& i: f.region(RGN_NOBNDRY))
    if(f[i] > result)
      result = f[i];
  
  if(allpe) {
    // MPI reduce
    BoutReal localresult = result;
    MPI_Allreduce(&localresult, &result, 1, MPI_DOUBLE, MPI_MAX, BoutComm::get());
  }
  
  return result;
}

/////////////////////////////////////////////////////////////////////
// Friend functions

#define F3D_FUNC(name, func)                               \
  const Field3D name(const Field3D &f) {                   \
    TRACE(#name "(Field3D)");                     \
    /* Check if the input is allocated */                  \
    ASSERT1(f.isAllocated());                              \
    /* Define and allocate the output result */            \
    Field3D result;                                        \
    result.allocate();                                     \
    /* Loop over domain */                                 \
    for(const auto& d : result) {                                 \
      result[d] = func(f[d]);                              \
      /* If checking is set to 3 or higher, test result */ \
      ASSERT3(finite(result[d]));                          \
    }                                                      \
    result.setLocation(f.getLocation());                   \
    return result;                                         \
  }

F3D_FUNC(sqrt, ::sqrt);
F3D_FUNC(abs, ::fabs);

F3D_FUNC(exp, ::exp);
F3D_FUNC(log, ::log);

F3D_FUNC(sin, ::sin);
F3D_FUNC(cos, ::cos);
F3D_FUNC(tan, ::tan);

F3D_FUNC(sinh, ::sinh);
F3D_FUNC(cosh, ::cosh);
F3D_FUNC(tanh, ::tanh);

const Field3D filter(const Field3D &var, int N0) {
  TRACE("filter(Field3D, int)");
  
  ASSERT1(var.isAllocated());
  
  int ncz = mesh->LocalNz;
  Array<dcomplex> f(ncz/2 + 1);
  
  Field3D result;
  result.allocate();
  
  for(int jx=0;jx<mesh->LocalNx;jx++) {
    for(int jy=0;jy<mesh->LocalNy;jy++) {

      rfft(&(var(jx, jy, 0)), ncz, f.begin()); // Forward FFT

      for(int jz=0;jz<=ncz/2;jz++) {
	
	if(jz != N0) {
	  // Zero this component
	  f[jz] = 0.0;
	}
      }

      irfft(f.begin(), ncz, &(result(jx, jy, 0))); // Reverse FFT
    }
  }
  
#ifdef TRACK
  result.name = "filter("+var.name+")";
#endif
  
  result.setLocation(var.getLocation());

  return result;
}

// Fourier filter in z
const Field3D lowPass(const Field3D &var, int zmax) {
  TRACE("lowPass(Field3D, %d)", zmax);

  ASSERT1(var.isAllocated());
  
  int ncz = mesh->LocalNz;
  
  // Create an array 
  Array<dcomplex> f(ncz/2 + 1);
  
  if((zmax >= ncz/2) || (zmax < 0)) {
    // Removing nothing
    return var;
  }

  Field3D result;
  result.allocate();
  
  for(int jx=0;jx<mesh->LocalNx;jx++) {
    for(int jy=0;jy<mesh->LocalNy;jy++) {
      // Take FFT in the Z direction
      rfft(&(var(jx,jy,0)), ncz, f.begin());
      
      // Filter in z
      for(int jz=zmax+1;jz<=ncz/2;jz++)
	f[jz] = 0.0;

      irfft(f.begin(), ncz, &(result(jx,jy,0))); // Reverse FFT
    }
  }
  
  result.setLocation(var.getLocation());

  return result;
}

// Fourier filter in z with zmin
const Field3D lowPass(const Field3D &var, int zmax, int zmin) {
  TRACE("lowPass(Field3D, %d, %d)", zmax, zmin);

  ASSERT1(var.isAllocated());

  int ncz = mesh->LocalNz;
  Array<dcomplex> f(ncz/2 + 1);
 
  if(((zmax >= ncz/2) || (zmax < 0)) && (zmin < 0)) {
    // Removing nothing
    return var;
  }

  Field3D result;
  result.allocate();
  
  for(int jx=0;jx<mesh->LocalNx;jx++) {
    for(int jy=0;jy<mesh->LocalNy;jy++) {
      // Take FFT in the Z direction
      rfft(&(var(jx,jy,0)), ncz, f.begin());
      
      // Filter in z
      for(int jz=zmax+1;jz<=ncz/2;jz++)
	f[jz] = 0.0;

      // Filter zonal mode
      if(zmin==0) {
	f[0] = 0.0;
      }
      irfft(f.begin(), ncz, &(result(jx,jy,0))); // Reverse FFT
    }
  }
  
  result.setLocation(var.getLocation());
  
  return result;
}

/* 
 * Use FFT to shift by an angle in the Z direction
 */
void shiftZ(Field3D &var, int jx, int jy, double zangle) {
  TRACE("shiftZ");
  ASSERT1(var.isAllocated()); // Check that var has some data
  var.allocate(); // Ensure that var is unique
  
  int ncz = mesh->LocalNz;
  if(ncz == 1)
    return; // Shifting doesn't do anything
  
  Array<dcomplex> v(ncz/2 + 1);
  
  rfft(&(var(jx,jy,0)), ncz, v.begin()); // Forward FFT

  BoutReal zlength = mesh->coordinates()->zlength();
  // Apply phase shift
  for(int jz=1;jz<=ncz/2;jz++) {
    BoutReal kwave=jz*2.0*PI/zlength; // wave number is 1/[rad]
    v[jz] *= dcomplex(cos(kwave*zangle) , -sin(kwave*zangle));
  }

  irfft(v.begin(), ncz, &(var(jx,jy,0))); // Reverse FFT
}

void shiftZ(Field3D &var, double zangle) {
  for(int x=0;x<mesh->LocalNx;x++) 
    for(int y=0;y<mesh->LocalNy;y++)
      shiftZ(var, x, y, zangle);
}

bool finite(const Field3D &f) {
  TRACE("finite( Field3D )");

  if (!f.isAllocated()) {
    return false;
  }

  for (const auto &i : f) {
    if (!finite(f[i])) {
      return false;
    }
  }

  return true;
}

#if CHECK > 0
/// Check if the data is valid
void checkData(const Field3D &f)  {
  if(!f.isAllocated())
    throw BoutException("Field3D: Operation on empty data\n");
  
#if CHECK > 2
  //Do full checks
  for(const auto& d : f.region(RGN_NOBNDRY)) {
    if(!finite(f[d])) {
      throw BoutException("Field3D: Operation on non-finite data at [%d][%d][%d]\n", d.x, d.y, d.z);
    }
  }
#endif
}

void checkData(const BoutReal f) {
  if (!finite(f)){
    throw BoutException("BoutReal: Operation on non-finite data");
  }
}
#endif

const Field3D copy(const Field3D &f) {
  Field3D result = f;
  result.allocate();
  return result;
}

const Field3D floor(const Field3D &var, BoutReal f) {
  Field3D result = copy(var);
  
  for(const auto& d : result)
    if(result[d] < f)
      result[d] = f;
  
  return result;
}

Field2D DC(const Field3D &f) {
  TRACE("DC(Field3D)");
  
  Field2D result;
  result.allocate();

  for(int i=0;i<mesh->LocalNx;i++)
    for(int j=0;j<mesh->LocalNy;j++) {
      result(i,j) = 0.0;
      for(int k=0;k<mesh->LocalNz;k++)
	result(i,j) += f(i,j,k);
      result(i,j) /= (mesh->LocalNz);
    }
  
  return result;
}
<|MERGE_RESOLUTION|>--- conflicted
+++ resolved
@@ -388,60 +388,6 @@
   return *this;
 }
 
-<<<<<<< HEAD
-=======
-/////////////////////////////////////////////////////////////////////
-
-#define F3D_UPDATE_FIELD(op,bop,ftype)                       \
-  Field3D & Field3D::operator op(const ftype &rhs) {         \
-    TRACE("Field3D: %s %s", #op, #ftype);           \
-    checkData(rhs) ;                                         \
-    checkData(*this);                                        \
-    if(data.unique()) {                                      \
-      /* This is the only reference to this data */          \
-      for(const auto& i : (*this))                                  \
-        (*this)[i] op rhs[i];                                \
-    }else {                                                  \
-      /* Shared data */                                      \
-      (*this) = (*this) bop rhs;                             \
-    }                                                        \
-    return *this;                                            \
-  }
-
-F3D_UPDATE_FIELD(+=, +, Field3D);    // operator+= Field3D
-F3D_UPDATE_FIELD(-=, -, Field3D);    // operator-= Field3D
-F3D_UPDATE_FIELD(*=, *, Field3D);    // operator*= Field3D
-F3D_UPDATE_FIELD(/=, /, Field3D);    // operator/= Field3D
-
-F3D_UPDATE_FIELD(+=, +, Field2D);    // operator+= Field2D
-F3D_UPDATE_FIELD(-=, -, Field2D);    // operator-= Field2D
-F3D_UPDATE_FIELD(*=, *, Field2D);    // operator*= Field2D
-F3D_UPDATE_FIELD(/=, /, Field2D);    // operator/= Field2D
-
-#define F3D_UPDATE_REAL(op,bop)                              \
-  Field3D & Field3D::operator op(BoutReal rhs) {      \
-    TRACE("Field3D: %s Field3D", #op);              \
-    if(!finite(rhs))                                         \
-      throw BoutException("Field3D: %s operator passed non-finite BoutReal number", #op); \
-    checkData(*this);                                        \
-                                                             \
-    if(data.unique()) {                                      \
-      /* This is the only reference to this data */          \
-      for(const auto& i : (*this))                                  \
-        (*this)[i] op rhs;                                   \
-    }else {                                                  \
-      /* Need to put result in a new block */                \
-      (*this) = (*this) bop rhs;                             \
-    }                                                        \
-    return *this;                                            \
-  }
-
-F3D_UPDATE_REAL(+=,+);    // operator+= BoutReal
-F3D_UPDATE_REAL(-=,-);    // operator-= BoutReal
-F3D_UPDATE_REAL(*=,*);    // operator*= BoutReal
-F3D_UPDATE_REAL(/=,/);    // operator/= BoutReal
-
->>>>>>> 32fdc79b
 /***************************************************************
  *                         STENCILS
  ***************************************************************/
@@ -1047,74 +993,6 @@
   return -1.0*f;
 }
 
-<<<<<<< HEAD
-=======
-#define F3D_OP_FPERP(op)                     	                          \
-  const FieldPerp operator op(const Field3D &lhs, const FieldPerp &rhs) { \
-    FieldPerp result;                                                     \
-    result.allocate();                                                    \
-    result.setIndex(rhs.getIndex());                                      \
-    for(const auto& i : rhs)                                                     \
-      result[i] = lhs[i] op rhs[i];                                       \
-    return result;                                                        \
-  }
-
-F3D_OP_FPERP(+);
-F3D_OP_FPERP(-);
-F3D_OP_FPERP(/);
-F3D_OP_FPERP(*);
-
-#define F3D_OP_FIELD(op, ftype)                                     \
-  const Field3D operator op(const Field3D &lhs, const ftype &rhs) { \
-    Field3D result;                                                 \
-    result.allocate();                                              \
-    for(const auto& i : lhs)                                               \
-      result[i] = lhs[i] op rhs[i];                                 \
-    result.setLocation( lhs.getLocation() );                        \
-    return result;                                                  \
-  }
-
-F3D_OP_FIELD(+, Field3D);   // Field3D + Field3D
-F3D_OP_FIELD(-, Field3D);   // Field3D - Field3D
-F3D_OP_FIELD(*, Field3D);   // Field3D * Field3D
-F3D_OP_FIELD(/, Field3D);   // Field3D / Field3D
-
-F3D_OP_FIELD(+, Field2D);   // Field3D + Field2D
-F3D_OP_FIELD(-, Field2D);   // Field3D - Field2D
-F3D_OP_FIELD(*, Field2D);   // Field3D * Field2D
-F3D_OP_FIELD(/, Field2D);   // Field3D / Field2D
-
-#define F3D_OP_REAL(op)                                         \
-  const Field3D operator op(const Field3D &lhs, BoutReal rhs) { \
-    Field3D result;                                             \
-    result.allocate();                                          \
-    for(const auto& i : lhs)                                           \
-      result[i] = lhs[i] op rhs;                                \
-    result.setLocation( lhs.getLocation() );                    \
-    return result;                                              \
-  }
-
-F3D_OP_REAL(+); // Field3D + BoutReal
-F3D_OP_REAL(-); // Field3D - BoutReal
-F3D_OP_REAL(*); // Field3D * BoutReal
-F3D_OP_REAL(/); // Field3D / BoutReal
-
-#define REAL_OP_F3D(op)                                         \
-  const Field3D operator op(BoutReal lhs, const Field3D &rhs) { \
-    Field3D result;                                             \
-    result.allocate();                                          \
-    for(const auto& i : rhs)                                           \
-      result[i] = lhs op rhs[i];                                \
-    result.setLocation( rhs.getLocation() );                    \
-    return result;                                              \
-  }
-
-REAL_OP_F3D(+); // BoutReal + Field3D
-REAL_OP_F3D(-); // BoutReal - Field3D
-REAL_OP_F3D(*); // BoutReal * Field3D
-REAL_OP_F3D(/); // BoutReal / Field3D
-
->>>>>>> 32fdc79b
 //////////////// NON-MEMBER FUNCTIONS //////////////////
 
 Field3D pow(const Field3D &lhs, const Field3D &rhs) {
