/**************************************************************************
 * Base class for fields
 *
 **************************************************************************
 * Copyright 2010 B.D.Dudson, S.Farley, M.V.Umansky, X.Q.Xu
 *
 * Contact: Ben Dudson, bd512@york.ac.uk
 * 
 * This file is part of BOUT++.
 *
 * BOUT++ is free software: you can redistribute it and/or modify
 * it under the terms of the GNU Lesser General Public License as published by
 * the Free Software Foundation, either version 3 of the License, or
 * (at your option) any later version.
 *
 * BOUT++ is distributed in the hope that it will be useful,
 * but WITHOUT ANY WARRANTY; without even the implied warranty of
 * MERCHANTABILITY or FITNESS FOR A PARTICULAR PURPOSE.  See the
 * GNU Lesser General Public License for more details.
 *
 * You should have received a copy of the GNU Lesser General Public License
 * along with BOUT++.  If not, see <http://www.gnu.org/licenses/>.
 *
 **************************************************************************/

//#include <globals.hxx>

#include <field.hxx>
#include <output.hxx>
#include <msg_stack.hxx>
#include <boutexception.hxx>
#include <utils.hxx>
#include <bout/mesh.hxx>

<<<<<<< HEAD
Field::Field(Mesh *localmesh, CELL_LOC location_in,
             DirectionTypes directions_in)
    : fieldmesh(localmesh==nullptr ? bout::globals::mesh : localmesh),
      location(location_in), directions(directions_in) {

  // Need to check for nullptr again, because the fieldmesh might still be
  // nullptr if the global mesh hasn't been initialized yet
  if (fieldmesh != nullptr) {
    // sets fieldCoordinates by getting Coordinates for our location from
    // fieldmesh
    getCoordinates();
  }
}

 void Field::setLocation(CELL_LOC new_location) {
  AUTO_TRACE();
  if (getMesh()->StaggerGrids) {
    if (new_location == CELL_VSHIFT) {
      throw BoutException(
          "Field: CELL_VSHIFT cell location only makes sense for vectors");
    }
    if (new_location == CELL_DEFAULT) {
      new_location = CELL_CENTRE;
    }

    location = new_location;
  } else {
#if CHECK > 0
    if (new_location != CELL_CENTRE && new_location != CELL_DEFAULT) {
      throw BoutException("Field: Trying to set off-centre location on "
                          "non-staggered grid\n"
                          "         Did you mean to enable staggered grids?");
    }
#endif
    location = CELL_CENTRE;
  }

  fieldCoordinates = nullptr;
  // Sets correct fieldCoordinates pointer and ensures Coordinates object is
  // initialized for this Field's location
  getCoordinates();
}

CELL_LOC Field::getLocation() const {
  AUTO_TRACE();
  return location;
}
BOUT_HOST_DEVICE Coordinates *Field::getCoordinates() const {
  if (fieldCoordinates) {
    return fieldCoordinates.get();
  } else {
    fieldCoordinates = getMesh()->getCoordinatesSmart(getLocation());
    return fieldCoordinates.get();
  }
}
BOUT_HOST_DEVICE Coordinates *Field::getCoordinates(CELL_LOC loc) const {
  if (loc == CELL_DEFAULT) return getCoordinates();  
  return getMesh()->getCoordinates(loc);
}
=======
Field::Field(Mesh* localmesh, CELL_LOC location_in, DirectionTypes directions_in)
    : FieldData(localmesh, location_in), directions(directions_in) {}
>>>>>>> bbac1d08

int Field::getNx() const{
  return getMesh()->LocalNx;
}

int Field::getNy() const{
  return getMesh()->LocalNy;
}

int Field::getNz() const{
  return getMesh()->LocalNz;
}<|MERGE_RESOLUTION|>--- conflicted
+++ resolved
@@ -32,70 +32,8 @@
 #include <utils.hxx>
 #include <bout/mesh.hxx>
 
-<<<<<<< HEAD
-Field::Field(Mesh *localmesh, CELL_LOC location_in,
-             DirectionTypes directions_in)
-    : fieldmesh(localmesh==nullptr ? bout::globals::mesh : localmesh),
-      location(location_in), directions(directions_in) {
-
-  // Need to check for nullptr again, because the fieldmesh might still be
-  // nullptr if the global mesh hasn't been initialized yet
-  if (fieldmesh != nullptr) {
-    // sets fieldCoordinates by getting Coordinates for our location from
-    // fieldmesh
-    getCoordinates();
-  }
-}
-
- void Field::setLocation(CELL_LOC new_location) {
-  AUTO_TRACE();
-  if (getMesh()->StaggerGrids) {
-    if (new_location == CELL_VSHIFT) {
-      throw BoutException(
-          "Field: CELL_VSHIFT cell location only makes sense for vectors");
-    }
-    if (new_location == CELL_DEFAULT) {
-      new_location = CELL_CENTRE;
-    }
-
-    location = new_location;
-  } else {
-#if CHECK > 0
-    if (new_location != CELL_CENTRE && new_location != CELL_DEFAULT) {
-      throw BoutException("Field: Trying to set off-centre location on "
-                          "non-staggered grid\n"
-                          "         Did you mean to enable staggered grids?");
-    }
-#endif
-    location = CELL_CENTRE;
-  }
-
-  fieldCoordinates = nullptr;
-  // Sets correct fieldCoordinates pointer and ensures Coordinates object is
-  // initialized for this Field's location
-  getCoordinates();
-}
-
-CELL_LOC Field::getLocation() const {
-  AUTO_TRACE();
-  return location;
-}
-BOUT_HOST_DEVICE Coordinates *Field::getCoordinates() const {
-  if (fieldCoordinates) {
-    return fieldCoordinates.get();
-  } else {
-    fieldCoordinates = getMesh()->getCoordinatesSmart(getLocation());
-    return fieldCoordinates.get();
-  }
-}
-BOUT_HOST_DEVICE Coordinates *Field::getCoordinates(CELL_LOC loc) const {
-  if (loc == CELL_DEFAULT) return getCoordinates();  
-  return getMesh()->getCoordinates(loc);
-}
-=======
 Field::Field(Mesh* localmesh, CELL_LOC location_in, DirectionTypes directions_in)
     : FieldData(localmesh, location_in), directions(directions_in) {}
->>>>>>> bbac1d08
 
 int Field::getNx() const{
   return getMesh()->LocalNx;
