
#include "rk4.hxx"

#include <boutcomm.hxx>
#include <utils.hxx>
#include <boutexception.hxx>
#include <msg_stack.hxx>
#include <bout/openmpwrap.hxx>

#include <cmath>

#include <output.hxx>
#include <bout/scorepwrapper.hxx>

RK4Solver::RK4Solver(Options *options) : Solver(options) { canReset = true; }

RK4Solver::~RK4Solver() {
}

void RK4Solver::setMaxTimestep(BoutReal dt) {
  if(dt > timestep)
    return; // Already less than this
  
  if(adaptive)
    timestep = dt; // Won't be used this time, but next
}

int RK4Solver::init(int nout, BoutReal tstep) {

  TRACE("Initialising RK4 solver");
  
  /// Call the generic initialisation first
  if (Solver::init(nout, tstep))
    return 1;
  
  output << "\n\tRunge-Kutta 4th-order solver\n";

  nsteps = nout; // Save number of output steps
  out_timestep = tstep;
  max_dt = tstep;
  
  // Calculate number of variables
  nlocal = getLocalN();
  
  // Get total problem size
  int ntmp;
  if(MPI_Allreduce(&nlocal, &ntmp, 1, MPI_INT, MPI_SUM, BoutComm::get())) {
    throw BoutException("MPI_Allreduce failed!");
  }
  neq = ntmp;
  
  output.write("\t3d fields = %d, 2d fields = %d neq=%d, local_N=%d\n",
	       n3Dvars(), n2Dvars(), neq, nlocal);
  
  // Allocate memory
  f0 = Array<BoutReal>(nlocal);
  f1 = Array<BoutReal>(nlocal);
  f2 = Array<BoutReal>(nlocal);

  // memory for taking a single time step
  k1 = Array<BoutReal>(nlocal);
  k2 = Array<BoutReal>(nlocal);
  k3 = Array<BoutReal>(nlocal);
  k4 = Array<BoutReal>(nlocal);
  k5 = Array<BoutReal>(nlocal);

  // Put starting values into f0
  save_vars(std::begin(f0));

  // Get options
  OPTION(options, atol, 1.e-5); // Absolute tolerance
  OPTION(options, rtol, 1.e-3); // Relative tolerance
  OPTION(options, max_timestep, tstep); // Maximum timestep
  OPTION(options, timestep, max_timestep); // Starting timestep
  OPTION(options, mxstep, 500); // Maximum number of steps between outputs
  OPTION(options, adaptive, false);

  return 0;
}

int RK4Solver::run() {
  TRACE("RK4Solver::run()");
  SCOREP0()
  
  for(int s=0;s<nsteps;s++) {
    BoutReal target = simtime + out_timestep;
    
    BoutReal dt;
    bool running = true;
    int internal_steps = 0;
    do {
      // Take a single time step
      
      do {
        dt = timestep;
        running = true;
        if((simtime + dt) >= target) {
          dt = target - simtime; // Make sure the last timestep is on the output 
          running = false;
        }
        if(adaptive) {
          // Take two half-steps
          take_step(simtime,          0.5*dt, f0, f1);
          take_step(simtime + 0.5*dt, 0.5*dt, f1, f2);
          
          // Take a full step
          take_step(simtime, dt, f0, f1);
          
          // Check accuracy
          BoutReal local_err = 0.;
          BOUT_OMP(parallel for reduction(+: local_err)   )
          for(int i=0;i<nlocal;i++) {
            local_err += fabs(f2[i] - f1[i]) / ( fabs(f1[i]) + fabs(f2[i]) + atol );
          }
        
          // Average over all processors
          BoutReal err;
          if(MPI_Allreduce(&local_err, &err, 1, MPI_DOUBLE, MPI_SUM, BoutComm::get())) {
            throw BoutException("MPI_Allreduce failed");
          }

          err /= static_cast<BoutReal>(neq);

          internal_steps++;
          if(internal_steps > mxstep)
            throw BoutException("ERROR: MXSTEP exceeded. timestep = %e, err=%e\n", timestep, err);

          if((err > rtol) || (err < 0.1*rtol)) {
            // Need to change timestep. Error ~ dt^5
            timestep /= pow(err / (0.5*rtol), 0.2);
            
            if((max_timestep > 0) && (timestep > max_timestep))
              timestep = max_timestep;
          }
          if(err < rtol) {
            break; // Acceptable accuracy
          }
        }else {
          // No adaptive timestepping
          take_step(simtime, dt, f0, f2);
          break;
        }
      }while(true);
      
      // Taken a step, swap buffers
      swap(f2, f0);
      simtime += dt;
      
      call_timestep_monitors(simtime, dt);
    }while(running);

    load_vars(std::begin(f0)); // Put result into variables
    // Call rhs function to get extra variables at this time
    run_rhs(simtime);
    
    iteration++; // Advance iteration number
    
    /// Call the monitor function
    
    if(call_monitors(simtime, s, nsteps)) {
      break; // Stop simulation
    }
    
    // Reset iteration and wall-time count
    rhs_ncalls = 0;
  }
  
  return 0;
}

void RK4Solver::resetInternalFields(){
  //Zero out history
  for(int i=0;i<nlocal;i++){
    f1[i]=0; f2[i]=0;
  }
  
  //Copy fields into current step
  save_vars(std::begin(f0));
}

<<<<<<< HEAD
void RK4Solver::take_step(BoutReal curtime, BoutReal dt, BoutReal *start, BoutReal *result) {
  SCOREP0()
  
  load_vars(start);
=======
void RK4Solver::take_step(BoutReal curtime, BoutReal dt, Array<BoutReal> &start,
                          Array<BoutReal> &result) {

  load_vars(std::begin(start));
>>>>>>> 16925491
  run_rhs(curtime);
  save_derivs(std::begin(k1));

  BOUT_OMP(parallel for)
  for(int i=0;i<nlocal;i++)
    k5[i] = start[i] + 0.5*dt*k1[i];

  load_vars(std::begin(k5));
  run_rhs(curtime + 0.5*dt);
  save_derivs(std::begin(k2));

  BOUT_OMP(parallel for )
  for(int i=0;i<nlocal;i++)
    k5[i] = start[i] + 0.5*dt*k2[i];

  load_vars(std::begin(k5));
  run_rhs(curtime + 0.5*dt);
  save_derivs(std::begin(k3));

  BOUT_OMP(parallel for)
  for(int i=0;i<nlocal;i++)
    k5[i] = start[i] + dt*k3[i];

  load_vars(std::begin(k5));
  run_rhs(curtime + dt);
  save_derivs(std::begin(k4));

  BOUT_OMP(parallel for)
  for(int i=0;i<nlocal;i++)
    result[i] = start[i] + (1./6.)*dt*(k1[i] + 2.*k2[i] + 2.*k3[i] + k4[i]);
}<|MERGE_RESOLUTION|>--- conflicted
+++ resolved
@@ -178,17 +178,11 @@
   save_vars(std::begin(f0));
 }
 
-<<<<<<< HEAD
-void RK4Solver::take_step(BoutReal curtime, BoutReal dt, BoutReal *start, BoutReal *result) {
-  SCOREP0()
-  
-  load_vars(start);
-=======
 void RK4Solver::take_step(BoutReal curtime, BoutReal dt, Array<BoutReal> &start,
                           Array<BoutReal> &result) {
+  SCOREP0()
 
   load_vars(std::begin(start));
->>>>>>> 16925491
   run_rhs(curtime);
   save_derivs(std::begin(k1));
 
