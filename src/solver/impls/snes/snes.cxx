#include "bout/build_config.hxx"

#if BOUT_HAS_PETSC

#include "snes.hxx"

#include <bout/boutcomm.hxx>
#include <bout/boutexception.hxx>
#include <bout/msg_stack.hxx>
#include <bout/utils.hxx>

#include <array>
#include <cmath>
#include <vector>

#include <bout/output.hxx>

#include "petscsnes.h"
/*
 * PETSc callback function, which evaluates the nonlinear
 * function to be solved by SNES.
 *
 * This function assumes the context void pointer is a pointer
 * to an SNESSolver object.
 */
static PetscErrorCode FormFunction(SNES UNUSED(snes), Vec x, Vec f, void* ctx) {
  return static_cast<SNESSolver*>(ctx)->snes_function(x, f, false);
}

/*!
 * PETSc callback function for forming Jacobian
 *
 * This function can be a linearised form of FormFunction
 */
static PetscErrorCode FormFunctionForDifferencing(void* ctx, Vec x, Vec f) {
  return static_cast<SNESSolver*>(ctx)->snes_function(x, f, true);
}

/*!
 * SNES callback for forming Jacobian with coloring
 *
 * This can be a linearised and simplified form of FormFunction
 */
static PetscErrorCode FormFunctionForColoring(SNES UNUSED(snes), Vec x, Vec f,
                                              void* ctx) {
  return static_cast<SNESSolver*>(ctx)->snes_function(x, f, true);
}

static PetscErrorCode snesPCapply(PC pc, Vec x, Vec y) {
  int ierr;

  // Get the context
  SNESSolver* s;
  ierr = PCShellGetContext(pc, reinterpret_cast<void**>(&s));
  CHKERRQ(ierr);

  PetscFunctionReturn(s->precon(x, y));
}

///
/// Input Parameters:
///   snes - nonlinear solver object
///   x1 - location at which to evaluate Jacobian
///   ctx - MatFDColoring context or NULL
///
/// Output Parameters:
///   J - Jacobian matrix (not altered in this routine)
///   B - newly computed Jacobian matrix to use with preconditioner (generally the same as
///   J)
PetscErrorCode SNESComputeJacobianScaledColor(SNES snes, Vec x1, Mat J, Mat B,
                                              void* ctx) {
  PetscErrorCode err = SNESComputeJacobianDefaultColor(snes, x1, J, B, ctx);
  CHKERRQ(err);

  if ((err != 0) or (ctx == nullptr)) {
    return err;
  }

  // Get the the SNESSolver pointer from the function call context
  SNESSolver* fctx;
  err = MatFDColoringGetFunction(static_cast<MatFDColoring>(ctx), nullptr,
                                 reinterpret_cast<void**>(&fctx));
  CHKERRQ(err);

  // Call the SNESSolver function
  return fctx->scaleJacobian(B);
}

SNESSolver::SNESSolver(Options* opts)
    : Solver(opts),
      timestep(
          (*options)["timestep"].doc("Initial backward Euler timestep").withDefault(1.0)),
      dt_min_reset((*options)["dt_min_reset"]
                       .doc("If dt falls below this, reset to starting dt")
                       .withDefault(1e-6)),
      max_timestep((*options)["max_timestep"].doc("Maximum timestep").withDefault(1e37)),
      snes_type((*options)["snes_type"]
                    .doc("PETSc nonlinear solver method to use")
                    .withDefault("anderson")),
      atol((*options)["atol"].doc("Absolute tolerance in SNES solve").withDefault(1e-16)),
      rtol((*options)["rtol"].doc("Relative tolerance in SNES solve").withDefault(1e-10)),
      stol((*options)["stol"]
               .doc("Convergence tolerance in terms of the norm of the change in "
                    "the solution between steps")
               .withDefault(1e-8)),
      maxits((*options)["max_nonlinear_iterations"]
                 .doc("Maximum number of nonlinear iterations per SNES solve")
                 .withDefault(50)),
      lower_its((*options)["lower_its"]
                    .doc("Iterations below which the next timestep is increased")
                    .withDefault(static_cast<int>(maxits * 0.5))),
      upper_its((*options)["upper_its"]
                    .doc("Iterations above which the next timestep is reduced")
                    .withDefault(static_cast<int>(maxits * 0.8))),
      diagnose(
          (*options)["diagnose"].doc("Print additional diagnostics").withDefault(false)),
      diagnose_failures((*options)["diagnose_failures"]
                            .doc("Print more diagnostics when SNES fails")
                            .withDefault<bool>(false)),
      equation_form(
          (*options)["equation_form"]
              .doc("Form of equation to solve: rearranged_backward_euler (default);"
                   " pseudo_transient; backward_euler; direct_newton")
              .withDefault(BoutSnesEquationForm::rearranged_backward_euler)),
      predictor((*options)["predictor"].doc("Use linear predictor?").withDefault(true)),
      use_precon((*options)["use_precon"]
                     .doc("Use user-supplied preconditioner?")
                     .withDefault<bool>(false)),
      ksp_type((*options)["ksp_type"]
                   .doc("Linear solver type. By default let PETSc decide (gmres)")
                   .withDefault("default")),
      kspsetinitialguessnonzero((*options)["kspsetinitialguessnonzero"]
                                    .doc("Set the initial guess to be non-zero")
                                    .withDefault<bool>(false)),
      maxl((*options)["maxl"].doc("Maximum number of linear iterations").withDefault(20)),
      pc_type(
          (*options)["pc_type"]
              .doc("Preconditioner type. By default lets PETSc decide (ilu or bjacobi)")
              .withDefault("default")),
      pc_hypre_type((*options)["pc_hypre_type"]
                        .doc("hypre preconditioner type: euclid, pilut, parasails, "
                             "boomeramg, ams, ads")
                        .withDefault("pilut")),
      line_search_type((*options)["line_search_type"]
                           .doc("Line search type: basic, bt, l2, cp, nleqerr")
                           .withDefault("default")),
      matrix_free((*options)["matrix_free"]
                      .doc("Use matrix free Jacobian?")
                      .withDefault<bool>(false)),
      lag_jacobian((*options)["lag_jacobian"]
                       .doc("Re-use the Jacobian this number of SNES iterations")
                       .withDefault(50)),
      use_coloring((*options)["use_coloring"]
                       .doc("Use matrix coloring to calculate Jacobian?")
                       .withDefault<bool>(true)),
      scale_rhs((*options)["scale_rhs"]
                    .doc("Scale time derivatives?")
                    .withDefault<bool>(false)) {}

int SNESSolver::init() {

  TRACE("Initialising SNES solver");

  Solver::init();
  output << "\n\tSNES steady state solver\n";

  // Calculate number of variables
  nlocal = getLocalN();

  // Get total problem size
  int ntmp;
  if (bout::globals::mpi->MPI_Allreduce(&nlocal, &ntmp, 1, MPI_INT, MPI_SUM,
                                        BoutComm::get())) {
    throw BoutException("MPI_Allreduce failed!");
  }
  neq = ntmp;

  output_info.write("\t3d fields = {:d}, 2d fields = {:d} neq={:d}, local_N={:d}\n",
                    n3Dvars(), n2Dvars(), neq, nlocal);

  // Initialise PETSc components
  int ierr;

  // Vectors
  output_info.write("Creating vector\n");
  ierr = VecCreate(BoutComm::get(), &snes_x);
  CHKERRQ(ierr);
  ierr = VecSetSizes(snes_x, nlocal, PETSC_DECIDE);
  CHKERRQ(ierr);
  ierr = VecSetFromOptions(snes_x);
  CHKERRQ(ierr);

  VecDuplicate(snes_x, &snes_f);
  VecDuplicate(snes_x, &x0);

  if (equation_form == BoutSnesEquationForm::rearranged_backward_euler) {
    // Need an intermediate vector for rearranged Backward Euler
    ierr = VecDuplicate(snes_x, &delta_x);
    CHKERRQ(ierr);
  }

  if (predictor) {
    // Storage for previous solution
    ierr = VecDuplicate(snes_x, &x1);
    CHKERRQ(ierr);
  }

  if (scale_rhs) {
    // Storage for rhs factors, one per evolving variable
    ierr = VecDuplicate(snes_x, &rhs_scaling_factors);
    CHKERRQ(ierr);
    // Set all factors to 1 to start with
    ierr = VecSet(rhs_scaling_factors, 1.0);
    CHKERRQ(ierr);
    // Array to store inverse Jacobian row norms
    ierr = VecDuplicate(snes_x, &jac_row_inv_norms);
    CHKERRQ(ierr);
  }

  // Nonlinear solver interface (SNES)
  output_info.write("Create SNES\n");
  SNESCreate(BoutComm::get(), &snes);

  // Set the callback function
  SNESSetFunction(snes, snes_f, FormFunction, this);

  SNESSetType(snes, snes_type.c_str());

  // Line search
  if (line_search_type != "default") {
    SNESLineSearch linesearch;
    SNESGetLineSearch(snes, &linesearch);
    SNESLineSearchSetType(linesearch, line_search_type.c_str());
  }

  // Set up the Jacobian
  if (matrix_free) {
    /*
      PETSc SNES matrix free Jacobian, using a different
      operator for differencing.

      See PETSc examples
      http://www.mcs.anl.gov/petsc/petsc-current/src/snes/examples/tests/ex7.c.html
      and this thread:
      http://lists.mcs.anl.gov/pipermail/petsc-users/2014-January/020075.html

     */
    MatCreateSNESMF(snes, &Jmf);

    // Set a function to be called for differencing
    // This can be a linearised form of the SNES function
    MatMFFDSetFunction(Jmf, FormFunctionForDifferencing, this);

    // Calculate Jacobian matrix free using FormFunctionForDifferencing
    SNESSetJacobian(snes, Jmf, Jmf, MatMFFDComputeJacobian, this);

  } else {
    // Calculate the Jacobian using finite differences
    if (use_coloring) {
      // Use matrix coloring
      // This greatly reduces the number of times the rhs() function needs
      // to be evaluated when calculating the Jacobian.

      // Use global mesh for now
      Mesh* mesh = bout::globals::mesh;

      //////////////////////////////////////////////////
      // Get the local indices by starting at 0
      Field3D index = globalIndex(0);

      //////////////////////////////////////////////////
      // Pre-allocate PETSc storage

      output_progress.write("Setting Jacobian matrix sizes\n");

      int n2d = f2d.size();
      int n3d = f3d.size();

      // Set size of Matrix on each processor to nlocal x nlocal
      MatCreate(BoutComm::get(), &Jmf);
      MatSetSizes(Jmf, nlocal, nlocal, PETSC_DETERMINE, PETSC_DETERMINE);
      MatSetFromOptions(Jmf);

      std::vector<PetscInt> d_nnz(nlocal);
      std::vector<PetscInt> o_nnz(nlocal);

      // Set values for most points
      const int ncells_x = (mesh->LocalNx > 1) ? 2 : 0;
      const int ncells_y = (mesh->LocalNy > 1) ? 2 : 0;
      const int ncells_z = (mesh->LocalNz > 1) ? 2 : 0;

      const auto star_pattern = (1 + ncells_x + ncells_y) * (n3d + n2d) + ncells_z * n3d;

      // Offsets. Start with the central cell
      std::vector<std::pair<int, int>> xyoffsets{{0, 0}};
      if (ncells_x != 0) {
        // Stencil includes points in X
        xyoffsets.push_back({-1, 0});
        xyoffsets.push_back({1, 0});
      }
      if (ncells_y != 0) {
        // Stencil includes points in Y
        xyoffsets.push_back({0, -1});
        xyoffsets.push_back({0, 1});
      }

<<<<<<< HEAD
      const auto star_pattern_2d = 5 * (n3d + n2d);
      const auto star_pattern_3d = 7 * n3d + 5 * n2d;
      const auto star_pattern = (mesh->LocalNz > 1) ? star_pattern_3d : star_pattern_2d;
      for (int i = 0; i < nlocal; i++) {
=======
      output_info.write("Star pattern: {} non-zero entries\n", star_pattern);
      for (int i = 0; i < localN; i++) {
>>>>>>> fd303eb9
        // Non-zero elements on this processor
        d_nnz[i] = star_pattern;
        // Non-zero elements on neighboring processor
        o_nnz[i] = 0;
      }

      // X boundaries
<<<<<<< HEAD
      if (mesh->firstX()) {
        // Lower X boundary
        for (int y = mesh->ystart; y <= mesh->yend; y++) {
          for (int z = 0; z < mesh->LocalNz; z++) {
            int localIndex = ROUND(index(mesh->xstart, y, z));
            ASSERT2((localIndex >= 0) && (localIndex < nlocal));
            const int num_fields = (z == 0) ? n2d + n3d : n3d;
            for (int i = 0; i < num_fields; i++) {
              d_nnz[localIndex + i] -= (n3d + n2d);
            }
          }
        }
      } else {
        // On another processor
        for (int y = mesh->ystart; y <= mesh->yend; y++) {
          for (int z = 0; z < mesh->LocalNz; z++) {
            int localIndex = ROUND(index(mesh->xstart, y, z));
            ASSERT2((localIndex >= 0) && (localIndex < nlocal));
            const int num_fields = (z == 0) ? n2d + n3d : n3d;
            for (int i = 0; i < num_fields; i++) {
              d_nnz[localIndex + i] -= (n3d + n2d);
              o_nnz[localIndex + i] += (n3d + n2d);
            }
          }
        }
      }

      if (mesh->lastX()) {
        // Upper X boundary
        for (int y = mesh->ystart; y <= mesh->yend; y++) {
          for (int z = 0; z < mesh->LocalNz; z++) {
            int localIndex = ROUND(index(mesh->xend, y, z));
            ASSERT2((localIndex >= 0) && (localIndex < nlocal));
            const int num_fields = (z == 0) ? n2d + n3d : n3d;
            for (int i = 0; i < num_fields; i++) {
              d_nnz[localIndex + i] -= (n3d + n2d);
            }
          }
        }
      } else {
        // On another processor
        for (int y = mesh->ystart; y <= mesh->yend; y++) {
          for (int z = 0; z < mesh->LocalNz; z++) {
            int localIndex = ROUND(index(mesh->xend, y, z));
            ASSERT2((localIndex >= 0) && (localIndex < nlocal));
            const int num_fields = (z == 0) ? n2d + n3d : n3d;
            for (int i = 0; i < num_fields; i++) {
              d_nnz[localIndex + i] -= (n3d + n2d);
              o_nnz[localIndex + i] += (n3d + n2d);
=======
      if (ncells_x != 0) {
        if (mesh->firstX()) {
          // Lower X boundary
          for (int y = mesh->ystart; y <= mesh->yend; y++) {
            for (int z = 0; z < mesh->LocalNz; z++) {
              int localIndex = ROUND(index(mesh->xstart, y, z));
              ASSERT2((localIndex >= 0) && (localIndex < localN));
              const int num_fields = (z == 0) ? n2d + n3d : n3d;
              for (int i = 0; i < num_fields; i++) {
                d_nnz[localIndex + i] -= (n3d + n2d);
              }
            }
          }
        } else {
          // On another processor
          for (int y = mesh->ystart; y <= mesh->yend; y++) {
            for (int z = 0; z < mesh->LocalNz; z++) {
              int localIndex = ROUND(index(mesh->xstart, y, z));
              ASSERT2((localIndex >= 0) && (localIndex < localN));
              const int num_fields = (z == 0) ? n2d + n3d : n3d;
              for (int i = 0; i < num_fields; i++) {
                d_nnz[localIndex + i] -= (n3d + n2d);
                o_nnz[localIndex + i] += (n3d + n2d);
              }
            }
          }
        }
        if (mesh->lastX()) {
          // Upper X boundary
          for (int y = mesh->ystart; y <= mesh->yend; y++) {
            for (int z = 0; z < mesh->LocalNz; z++) {
              int localIndex = ROUND(index(mesh->xend, y, z));
              ASSERT2((localIndex >= 0) && (localIndex < localN));
              const int num_fields = (z == 0) ? n2d + n3d : n3d;
              for (int i = 0; i < num_fields; i++) {
                d_nnz[localIndex + i] -= (n3d + n2d);
              }
            }
          }
        } else {
          // On another processor
          for (int y = mesh->ystart; y <= mesh->yend; y++) {
            for (int z = 0; z < mesh->LocalNz; z++) {
              int localIndex = ROUND(index(mesh->xend, y, z));
              ASSERT2((localIndex >= 0) && (localIndex < localN));
              const int num_fields = (z == 0) ? n2d + n3d : n3d;
              for (int i = 0; i < num_fields; i++) {
                d_nnz[localIndex + i] -= (n3d + n2d);
                o_nnz[localIndex + i] += (n3d + n2d);
              }
>>>>>>> fd303eb9
            }
          }
        }
      }

      // Y boundaries
      if (ncells_y != 0) {
        for (int x = mesh->xstart; x <= mesh->xend; x++) {
          // Default to no boundary
          // NOTE: This assumes that communications in Y are to other
          //   processors. If Y is communicated with this processor (e.g. NYPE=1)
          //   then this will result in PETSc warnings about out of range allocations

          // z = 0 case
          int localIndex = ROUND(index(x, mesh->ystart, 0));
          ASSERT2(localIndex >= 0);

          // All 2D and 3D fields
          for (int i = 0; i < n2d + n3d; i++) {
            o_nnz[localIndex + i] += (n3d + n2d);
            d_nnz[localIndex + i] -= (n3d + n2d);
          }

          for (int z = 1; z < mesh->LocalNz; z++) {
            localIndex = ROUND(index(x, mesh->ystart, z));

            // Only 3D fields
            for (int i = 0; i < n3d; i++) {
              o_nnz[localIndex + i] += (n3d + n2d);
              d_nnz[localIndex + i] -= (n3d + n2d);
            }
          }

          // z = 0 case
          localIndex = ROUND(index(x, mesh->yend, 0));
          // All 2D and 3D fields
          for (int i = 0; i < n2d + n3d; i++) {
            o_nnz[localIndex + i] += (n3d + n2d);
            d_nnz[localIndex + i] -= (n3d + n2d);
          }

          for (int z = 1; z < mesh->LocalNz; z++) {
            localIndex = ROUND(index(x, mesh->yend, z));

            // Only 3D fields
            for (int i = 0; i < n3d; i++) {
              o_nnz[localIndex + i] += (n3d + n2d);
              d_nnz[localIndex + i] -= (n3d + n2d);
            }
          }
        }

        for (RangeIterator it = mesh->iterateBndryLowerY(); !it.isDone(); it++) {
          // A boundary, so no communication

          // z = 0 case
          int localIndex = ROUND(index(it.ind, mesh->ystart, 0));
          if (localIndex < 0) {
            // This can occur because it.ind includes values in x boundary e.g. x=0
            continue;
          }
          // All 2D and 3D fields
          for (int i = 0; i < n2d + n3d; i++) {
            o_nnz[localIndex + i] -= (n3d + n2d);
          }

          for (int z = 1; z < mesh->LocalNz; z++) {
            int localIndex = ROUND(index(it.ind, mesh->ystart, z));

            // Only 3D fields
            for (int i = 0; i < n3d; i++) {
              o_nnz[localIndex + i] -= (n3d + n2d);
            }
          }
        }

        for (RangeIterator it = mesh->iterateBndryUpperY(); !it.isDone(); it++) {
          // A boundary, so no communication

          // z = 0 case
          int localIndex = ROUND(index(it.ind, mesh->yend, 0));
          if (localIndex < 0) {
            continue; // Out of domain
          }

          // All 2D and 3D fields
          for (int i = 0; i < n2d + n3d; i++) {
            o_nnz[localIndex + i] -= (n3d + n2d);
          }

          for (int z = 1; z < mesh->LocalNz; z++) {
            int localIndex = ROUND(index(it.ind, mesh->yend, z));

            // Only 3D fields
            for (int i = 0; i < n3d; i++) {
              o_nnz[localIndex + i] -= (n3d + n2d);
            }
          }
        }
      }

      output_progress.write("Pre-allocating Jacobian\n");

      // Pre-allocate
      MatMPIAIJSetPreallocation(Jmf, 0, d_nnz.data(), 0, o_nnz.data());
      MatSeqAIJSetPreallocation(Jmf, 0, d_nnz.data());
      MatSetUp(Jmf);
      MatSetOption(Jmf, MAT_NEW_NONZERO_ALLOCATION_ERR, PETSC_TRUE);

      // Determine which row/columns of the matrix are locally owned
      int Istart, Iend;
      MatGetOwnershipRange(Jmf, &Istart, &Iend);

      // Convert local into global indices
<<<<<<< HEAD
      // Note: Omit boundary cells since those are set to -1 to indicate boundaries
      BOUT_FOR(i, index.getRegion("RGN_NOBNDRY")) { index[i] += Istart; }
=======
      // Note: Not in the boundary cells, to keep -1 values
      for (const auto& i : mesh->getRegion3D("RGN_NOBNDRY")) {
        index[i] += Istart;
      }
>>>>>>> fd303eb9

      // Now communicate to fill guard cells
      mesh->communicate(index);

      //////////////////////////////////////////////////
      // Mark non-zero entries

      output_progress.write("Marking non-zero Jacobian entries\n");

      PetscScalar val = 1.0;

      for (int x = mesh->xstart; x <= mesh->xend; x++) {
        for (int y = mesh->ystart; y <= mesh->yend; y++) {

          int ind0 = ROUND(index(x, y, 0));

          // 2D fields
          for (int i = 0; i < n2d; i++) {
            PetscInt row = ind0 + i;

            // Loop through each point in the 5-point stencil
            for (const auto& xyoffset : xyoffsets) {
              int xi = x + xyoffset.first;
              int yi = y + xyoffset.second;

              if ((xi < 0) || (yi < 0) || (xi >= mesh->LocalNx)
                  || (yi >= mesh->LocalNy)) {
                continue;
              }

              int ind2 = ROUND(index(xi, yi, 0));

              if (ind2 < 0) {
                continue; // A boundary point
              }

              // Depends on all variables on this cell
              for (int j = 0; j < n2d; j++) {
                PetscInt col = ind2 + j;
                ierr = MatSetValues(Jmf, 1, &row, 1, &col, &val, INSERT_VALUES);
                CHKERRQ(ierr);
              }
            }
          }

          // 3D fields
          for (int z = 0; z < mesh->LocalNz; z++) {

            int ind = ROUND(index(x, y, z));

            for (int i = 0; i < n3d; i++) {
              PetscInt row = ind + i;
              if (z == 0) {
                row += n2d;
              }

              // Depends on 2D fields
              for (int j = 0; j < n2d; j++) {
                PetscInt col = ind0 + j;
                ierr = MatSetValues(Jmf, 1, &row, 1, &col, &val, INSERT_VALUES);
                CHKERRQ(ierr);
              }

              // Star pattern
              for (const auto& xyoffset : xyoffsets) {
                int xi = x + xyoffset.first;
                int yi = y + xyoffset.second;

                if ((xi < 0) || (yi < 0) || (xi >= mesh->LocalNx)
                    || (yi >= mesh->LocalNy)) {
                  continue;
                }

                int ind2 = ROUND(index(xi, yi, z));
                if (ind2 < 0) {
                  continue; // Boundary point
                }

                if (z == 0) {
                  ind2 += n2d;
                }

                // 3D fields on this cell
                for (int j = 0; j < n3d; j++) {
                  PetscInt col = ind2 + j;
                  ierr = MatSetValues(Jmf, 1, &row, 1, &col, &val, INSERT_VALUES);
                  if (ierr != 0) {
                    output.write("ERROR: {} : ({}, {}) -> ({}, {}) : {} -> {}\n", row, x,
                                 y, xi, yi, ind2, ind2 + n3d - 1);
                  }
                  CHKERRQ(ierr);
                }
              }

              int nz = mesh->LocalNz;
              if (nz > 1) {
                // Multiple points in z

                int zp = (z + 1) % nz;

                int ind2 = ROUND(index(x, y, zp));
                if (zp == 0) {
                  ind2 += n2d;
                }
                for (int j = 0; j < n3d; j++) {
                  PetscInt col = ind2 + j;
                  ierr = MatSetValues(Jmf, 1, &row, 1, &col, &val, INSERT_VALUES);
                  CHKERRQ(ierr);
                }

                int zm = (z - 1 + nz) % nz;
                ind2 = ROUND(index(x, y, zm));
                if (zm == 0) {
                  ind2 += n2d;
                }
                for (int j = 0; j < n3d; j++) {
                  PetscInt col = ind2 + j;
                  ierr = MatSetValues(Jmf, 1, &row, 1, &col, &val, INSERT_VALUES);
                  CHKERRQ(ierr);
                }
              }
            }
          }
        }
      }
      // Finished marking non-zero entries

      output_progress.write("Assembling Jacobian matrix\n");

      // Assemble Matrix
      MatAssemblyBegin(Jmf, MAT_FINAL_ASSEMBLY);
      MatAssemblyEnd(Jmf, MAT_FINAL_ASSEMBLY);

      output_progress.write("Creating Jacobian coloring\n");

      ISColoring iscoloring;

      MatColoring coloring; // This new in PETSc 3.5
      MatColoringCreate(Jmf, &coloring);
      MatColoringSetType(coloring, MATCOLORINGSL);
      MatColoringSetFromOptions(coloring);
      // Calculate index sets
      MatColoringApply(coloring, &iscoloring);
      MatColoringDestroy(&coloring);

      // Create data structure for SNESComputeJacobianDefaultColor
      MatFDColoringCreate(Jmf, iscoloring, &fdcoloring);
      // Set the function to difference
      MatFDColoringSetFunction(
          fdcoloring, reinterpret_cast<PetscErrorCode (*)()>(FormFunctionForColoring),
          this);
      MatFDColoringSetFromOptions(fdcoloring);
      MatFDColoringSetUp(Jmf, iscoloring, fdcoloring);
      ISColoringDestroy(&iscoloring);

      SNESSetJacobian(snes, Jmf, Jmf, SNESComputeJacobianScaledColor, fdcoloring);
    } else {
      // Brute force calculation

      MatCreateAIJ(
          BoutComm::get(), nlocal, nlocal,  // Local sizes
          PETSC_DETERMINE, PETSC_DETERMINE, // Global sizes
          3, // Number of nonzero entries in diagonal portion of local submatrix
          nullptr,
          0, // Number of nonzeros per row in off-diagonal portion of local submatrix
          nullptr, &Jmf);
#if PETSC_VERSION_GE(3, 4, 0)
      SNESSetJacobian(snes, Jmf, Jmf, SNESComputeJacobianDefault, this);
#else
      // Before 3.4
      SNESSetJacobian(snes, Jmf, Jmf, SNESDefaultComputeJacobian, this);
#endif
      MatSetOption(Jmf, MAT_NEW_NONZERO_ALLOCATION_ERR, PETSC_FALSE);
    }

    // Re-use Jacobian
    SNESSetLagJacobian(snes, lag_jacobian);
    // Set Jacobian and preconditioner to persist across time steps
    SNESSetLagJacobianPersists(snes, PETSC_TRUE);
    SNESSetLagPreconditionerPersists(snes, PETSC_TRUE);
    SNESSetLagPreconditioner(snes, 1); // Rebuild when Jacobian is rebuilt
  }

  // Set tolerances
  SNESSetTolerances(snes, atol, rtol, stol, maxits, PETSC_DEFAULT);

  // Force SNES to take at least one nonlinear iteration.
  // This may prevent the solver from getting stuck in false steady state conditions
#if PETSC_VERSION_GE(3, 8, 0)
  SNESSetForceIteration(snes, PETSC_TRUE);
#endif

  // Get KSP context from SNES
  KSP ksp;
  SNESGetKSP(snes, &ksp);

  if (ksp_type != "default") {
    KSPSetType(ksp, ksp_type.c_str());
  }

  if (kspsetinitialguessnonzero) {
    // Set the initial guess to be non-zero
    KSPSetInitialGuessNonzero(ksp, PETSC_TRUE);
  }

  KSPSetTolerances(ksp,
                   PETSC_DEFAULT, // rtol
                   PETSC_DEFAULT, // abstol
                   PETSC_DEFAULT, // dtol (divergence tolerance)
                   maxl);         // Maximum number of iterations

  // Get PC context from KSP
  PC pc;
  KSPGetPC(ksp, &pc);

  if (use_precon && hasPreconditioner()) {
    output_info.write("\tUsing user-supplied preconditioner\n");

    // Set a Shell (matrix-free) preconditioner type
    PCSetType(pc, PCSHELL);

    // Specify the preconditioner function
    PCShellSetApply(pc, snesPCapply);
    // Context used to supply object pointer
    PCShellSetContext(pc, this);
  } else if (matrix_free) {
    // Can't use preconditioner because no Jacobian matrix available
    PCSetType(pc, PCNONE);
  } else {
    // Set PC type from input
    if (pc_type != "default") {
      PCSetType(pc, pc_type.c_str());

      if (pc_type == "hypre") {
#if PETSC_HAVE_HYPRE
        // Set the type of hypre preconditioner
        PCHYPRESetType(pc, pc_hypre_type.c_str());
#else
        throw BoutException("PETSc was not configured with Hypre.");
#endif
      }
    }
  }

  // Get runtime options
  lib.setOptionsFromInputFile(snes);

  {
    // Some reporting
    PCType pctype;
    PCGetType(pc, &pctype);
    KSPType ksptype;
    KSPGetType(ksp, &ksptype);
    SNESType snestype;
    SNESGetType(snes, &snestype);
    output_info.write("SNES Type : {}\n", snestype);
    if (ksptype) {
      output_info.write("KSP Type  : {}\n", ksptype);
    }
    if (pctype) {
      output_info.write("PC Type   : {}\n", pctype);
    }
  }

  return 0;
}

int SNESSolver::run() {
  TRACE("SNESSolver::run()");
  // Set initial guess at the solution from variables
  {
    BoutReal* xdata = nullptr;
    int ierr = VecGetArray(snes_x, &xdata);
    CHKERRQ(ierr);
    save_vars(xdata);
    ierr = VecRestoreArray(snes_x, &xdata);
    CHKERRQ(ierr);
  }

  for (int s = 0; s < getNumberOutputSteps(); s++) {
    BoutReal target = simtime + getOutputTimestep();

    bool looping = true;
    int snes_failures = 0; // Count SNES convergence failures
    int saved_jacobian_lag = 0;
    do {
      // Copy the state (snes_x) into initial values (x0)
      VecCopy(snes_x, x0);

      if (timestep < dt_min_reset) {
        // Hit the minimum timestep, probably through repeated failures

        if (saved_jacobian_lag != 0) {
          // Already tried this and it didn't work
          throw BoutException("Solver failed after many attempts");
        }

        // Try resetting the preconditioner, turn off predictor, and use a large timestep
        SNESGetLagJacobian(snes, &saved_jacobian_lag);
        SNESSetLagJacobian(snes, 1);
        timestep = getOutputTimestep();
        predictor = false; // Predictor can cause problems in near steady-state.
      }

      // Set the timestep
      dt = timestep;
      looping = true;
      if (simtime + dt >= target) {
        // Ensure that the timestep goes to the next output time and then stops
        looping = false;
        dt = target - simtime;
      }

      if (predictor and (time1 > 0.0)) {
        // Use (time1, x1) and (simtime, x0) to make prediction
        // snes_x <- x0 + (dt / (simtime - time1)) * (x0 - x1)
        // snes_x <- -β * x1 + (1 + β) * snes_x
        BoutReal beta = dt / (simtime - time1);
        VecAXPBY(snes_x, -beta, (1. + beta), x1);
      }

      // Run the solver
      PetscErrorCode ierr = SNESSolve(snes, nullptr, snes_x);

      // Find out if converged
      SNESConvergedReason reason;
      SNESGetConvergedReason(snes, &reason);
      if ((ierr != 0) or (reason < 0)) {
        // Diverged or SNES failed

        if (diagnose_failures) {
          // Print diagnostics to help identify source of the problem

          output.write("\n======== SNES failed =========\n");
          output.write("\nReturn code: {}, reason: {}\n", ierr, reason);
          for (const auto& f : f2d) {
            output.write(
                "{} : ({} -> {}), ddt: ({} -> {})\n", f.name,
                min(*f.var, true, "RGN_NOBNDRY"), max(*f.var, true, "RGN_NOBNDRY"),
                min(*f.F_var, true, "RGN_NOBNDRY"), max(*f.F_var, true, "RGN_NOBNDRY"));
          }
          for (const auto& f : f3d) {
            output.write(
                "{} : ({} -> {}), ddt: ({} -> {})\n", f.name,
                min(*f.var, true, "RGN_NOBNDRY"), max(*f.var, true, "RGN_NOBNDRY"),
                min(*f.F_var, true, "RGN_NOBNDRY"), max(*f.F_var, true, "RGN_NOBNDRY"));
          }
        }

        ++snes_failures;

        // Try a smaller timestep
        timestep /= 2.0;
        // Restore state
        VecCopy(x0, snes_x);

        // Recalculate the Jacobian
        if (saved_jacobian_lag == 0) {
          SNESGetLagJacobian(snes, &saved_jacobian_lag);
          SNESSetLagJacobian(snes, 1);
        }

        // Check lock state
        PetscInt lock_state;
        VecLockGet(snes_x, &lock_state);
        if (lock_state > 0) {
          // Locked for read
          output_warn.write("WARNING: snes_x locked for reading\n");
        } else if (lock_state < 0) {
          // Locked for write
          output_warn.write("WARNING: snes_x locked for writing\n");
        }
        looping = true;
        continue; // Try again
      }

      if (saved_jacobian_lag != 0) {
        // Following successful step, reset Jacobian lag
        // to previous value
        SNESSetLagJacobian(snes, saved_jacobian_lag);
        saved_jacobian_lag = 0;
      }

      if (predictor) {
        // Save previous values: x1 <- x0
        VecCopy(x0, x1);
        time1 = simtime;
      }

      int nl_its;
      SNESGetIterationNumber(snes, &nl_its);

      if (nl_its == 0) {
        // This can occur even with SNESSetForceIteration
        // Results in simulation state freezing and rapidly going to the end

        {
          const BoutReal* xdata = nullptr;
          int ierr = VecGetArrayRead(snes_x, &xdata);
          CHKERRQ(ierr);
          load_vars(const_cast<BoutReal*>(xdata));
          ierr = VecRestoreArrayRead(snes_x, &xdata);
          CHKERRQ(ierr);
        }
        run_rhs(simtime);

        // Copy derivatives back
        {
          BoutReal* fdata = nullptr;
          ierr = VecGetArray(snes_f, &fdata);
          CHKERRQ(ierr);
          save_derivs(fdata);
          ierr = VecRestoreArray(snes_f, &fdata);
          CHKERRQ(ierr);
        }

        // Forward Euler
        VecAXPY(snes_x, dt, snes_f);
      }

      simtime += dt;

      if (diagnose) {
        // Gather and print diagnostic information

        int lin_its;
        SNESGetLinearSolveIterations(snes, &lin_its);

        output.print("\r"); // Carriage return for printing to screen
        output.write("Time: {}, timestep: {}, nl iter: {}, lin iter: {}, reason: {}",
                     simtime, timestep, nl_its, lin_its, reason);
        if (snes_failures > 0) {
          output.write(", SNES failures: {}", snes_failures);
          snes_failures = 0;
        }
        output.write("\n");
      }

      if (looping) {
        if (nl_its <= lower_its) {
          // Increase timestep slightly
          timestep *= 1.1;

          if (timestep > max_timestep) {
            timestep = max_timestep;
          }
        } else if (nl_its >= upper_its) {
          // Reduce timestep slightly
          timestep *= 0.9;
        }
      }
    } while (looping);

    // Put the result into variables
    {
      const BoutReal* xdata = nullptr;
      int ierr = VecGetArrayRead(snes_x, &xdata);
      CHKERRQ(ierr);
      load_vars(const_cast<BoutReal*>(xdata));
      ierr = VecRestoreArrayRead(snes_x, &xdata);
      CHKERRQ(ierr);
    }
    run_rhs(simtime); // Run RHS to calculate auxilliary variables

    if (call_monitors(simtime, s, getNumberOutputSteps()) != 0) {
      break; // User signalled to quit
    }
  }

  return 0;
}

// f = rhs
PetscErrorCode SNESSolver::snes_function(Vec x, Vec f, bool linear) {
  // Get data from PETSc into BOUT++ fields
  const BoutReal* xdata = nullptr;
  int ierr = VecGetArrayRead(x, &xdata);
  CHKERRQ(ierr);
  load_vars(const_cast<BoutReal*>(xdata));
  ierr = VecRestoreArrayRead(x, &xdata);
  CHKERRQ(ierr);

  try {
    // Call RHS function
    run_rhs(simtime + dt, linear);
  } catch (BoutException& e) {
    // Simulation might fail, e.g. negative densities
    // if timestep too large
    output_warn.write("WARNING: BoutException thrown: {}\n", e.what());

    // Tell SNES that the input was out of domain
    SNESSetFunctionDomainError(snes);
    // Note: Returning non-zero error here leaves vectors in locked state
    return 0;
  }

  // Copy derivatives back
  BoutReal* fdata = nullptr;
  ierr = VecGetArray(f, &fdata);
  CHKERRQ(ierr);
  save_derivs(fdata);
  ierr = VecRestoreArray(f, &fdata);
  CHKERRQ(ierr);

  switch (equation_form) {
  case BoutSnesEquationForm::pseudo_transient: {
    // Pseudo-transient timestepping (as in UEDGE)
    // f <- f - x/Δt
    VecAXPY(f, -1. / dt, x);
    break;
  }
  case BoutSnesEquationForm::rearranged_backward_euler: {
    // Rearranged Backward Euler
    // f = (x0 - x)/Δt + f
    // First calculate x - x0 to minimise floating point issues
    VecWAXPY(delta_x, -1.0, x0, x); // delta_x = x - x0
    VecAXPY(f, -1. / dt, delta_x);  // f <- f - delta_x / dt
    break;
  }
  case BoutSnesEquationForm::backward_euler: {
    // Backward Euler
    // Set f = x - x0 - Δt*f
    VecAYPX(f, -dt, x);   // f <- x - Δt*f
    VecAXPY(f, -1.0, x0); // f <- f - x0
    break;
  }
  case BoutSnesEquationForm::direct_newton: {
    // Direct Newton solve -> don't modify f
    break;
  }
  default: {
    throw BoutException("Invalid choice of equation_form. Try 0-3");
  }
  };

  if (scale_rhs) {
    // f <- f * rhs_scaling_factors
    ierr = VecPointwiseMult(f, f, rhs_scaling_factors);
    CHKERRQ(ierr);
  }

  return 0;
}

/*
 * Preconditioner function
 */
PetscErrorCode SNESSolver::precon(Vec x, Vec f) {
  if (!hasPreconditioner()) {
    // No user preconditioner
    throw BoutException("No user preconditioner");
  }

  int ierr;

  // Get data from PETSc into BOUT++ fields
  Vec solution;
  SNESGetSolution(snes, &solution);
  BoutReal* soldata;
  ierr = VecGetArray(solution, &soldata);
  CHKERRQ(ierr);
  load_vars(soldata);
  ierr = VecRestoreArray(solution, &soldata);
  CHKERRQ(ierr);

  // Load vector to be inverted into ddt() variables
  const BoutReal* xdata;
  ierr = VecGetArrayRead(x, &xdata);
  CHKERRQ(ierr);
  load_derivs(const_cast<BoutReal*>(xdata)); // Note: load_derivs does not modify data
  ierr = VecRestoreArrayRead(x, &xdata);
  CHKERRQ(ierr);

  // Run the preconditioner
  runPreconditioner(simtime + dt, dt, 0.0);

  // Save the solution from F_vars
  BoutReal* fdata;
  ierr = VecGetArray(f, &fdata);
  CHKERRQ(ierr);
  save_derivs(fdata);
  ierr = VecRestoreArray(f, &fdata);
  CHKERRQ(ierr);

  return 0;
}

PetscErrorCode SNESSolver::scaleJacobian(Mat B) {
  if (!scale_rhs) {
    return 0; // Not scaling the RHS values
  }

  int ierr;

  // Get index of rows owned by this processor
  int rstart, rend;
  MatGetOwnershipRange(B, &rstart, &rend);

  // Check that the vector has the same ownership range
  int istart, iend;
  VecGetOwnershipRange(jac_row_inv_norms, &istart, &iend);
  if ((rstart != istart) or (rend != iend)) {
    throw BoutException("Ownership ranges different: [{}, {}) and [{}, {})\n", rstart,
                        rend, istart, iend);
  }

  // Calculate the norm of each row of the Jacobian
  PetscScalar* row_inv_norm_data;
  ierr = VecGetArray(jac_row_inv_norms, &row_inv_norm_data);
  CHKERRQ(ierr);

  PetscInt ncols;
  const PetscScalar* vals;
  for (int row = rstart; row < rend; row++) {
    MatGetRow(B, row, &ncols, nullptr, &vals);

    // Calculate a norm of this row of the Jacobian
    PetscScalar norm = 0.0;
    for (int col = 0; col < ncols; col++) {
      PetscScalar absval = std::abs(vals[col]);
      if (absval > norm) {
        norm = absval;
      }
      // Can we identify small elements and remove them?
      // so we don't need to calculate them next time
    }

    // Store in the vector as 1 / norm
    row_inv_norm_data[row - rstart] = 1. / norm;

    MatRestoreRow(B, row, &ncols, nullptr, &vals);
  }

  ierr = VecRestoreArray(jac_row_inv_norms, &row_inv_norm_data);
  CHKERRQ(ierr);

  // Modify the RHS scaling: factor = factor / norm
  ierr = VecPointwiseMult(rhs_scaling_factors, rhs_scaling_factors, jac_row_inv_norms);
  CHKERRQ(ierr);

  if (diagnose) {
    // Print maximum and minimum scaling factors
    PetscReal max_scale, min_scale;
    VecMax(rhs_scaling_factors, nullptr, &max_scale);
    VecMin(rhs_scaling_factors, nullptr, &min_scale);
    output.write("RHS scaling: {} -> {}\n", min_scale, max_scale);
  }

  // Scale the Jacobian rows by multiplying on the left by 1/norm
  ierr = MatDiagonalScale(B, jac_row_inv_norms, nullptr);
  CHKERRQ(ierr);

  return 0;
}

#endif // BOUT_HAS_PETSC<|MERGE_RESOLUTION|>--- conflicted
+++ resolved
@@ -304,15 +304,8 @@
         xyoffsets.push_back({0, 1});
       }
 
-<<<<<<< HEAD
-      const auto star_pattern_2d = 5 * (n3d + n2d);
-      const auto star_pattern_3d = 7 * n3d + 5 * n2d;
-      const auto star_pattern = (mesh->LocalNz > 1) ? star_pattern_3d : star_pattern_2d;
-      for (int i = 0; i < nlocal; i++) {
-=======
       output_info.write("Star pattern: {} non-zero entries\n", star_pattern);
       for (int i = 0; i < localN; i++) {
->>>>>>> fd303eb9
         // Non-zero elements on this processor
         d_nnz[i] = star_pattern;
         // Non-zero elements on neighboring processor
@@ -320,57 +313,6 @@
       }
 
       // X boundaries
-<<<<<<< HEAD
-      if (mesh->firstX()) {
-        // Lower X boundary
-        for (int y = mesh->ystart; y <= mesh->yend; y++) {
-          for (int z = 0; z < mesh->LocalNz; z++) {
-            int localIndex = ROUND(index(mesh->xstart, y, z));
-            ASSERT2((localIndex >= 0) && (localIndex < nlocal));
-            const int num_fields = (z == 0) ? n2d + n3d : n3d;
-            for (int i = 0; i < num_fields; i++) {
-              d_nnz[localIndex + i] -= (n3d + n2d);
-            }
-          }
-        }
-      } else {
-        // On another processor
-        for (int y = mesh->ystart; y <= mesh->yend; y++) {
-          for (int z = 0; z < mesh->LocalNz; z++) {
-            int localIndex = ROUND(index(mesh->xstart, y, z));
-            ASSERT2((localIndex >= 0) && (localIndex < nlocal));
-            const int num_fields = (z == 0) ? n2d + n3d : n3d;
-            for (int i = 0; i < num_fields; i++) {
-              d_nnz[localIndex + i] -= (n3d + n2d);
-              o_nnz[localIndex + i] += (n3d + n2d);
-            }
-          }
-        }
-      }
-
-      if (mesh->lastX()) {
-        // Upper X boundary
-        for (int y = mesh->ystart; y <= mesh->yend; y++) {
-          for (int z = 0; z < mesh->LocalNz; z++) {
-            int localIndex = ROUND(index(mesh->xend, y, z));
-            ASSERT2((localIndex >= 0) && (localIndex < nlocal));
-            const int num_fields = (z == 0) ? n2d + n3d : n3d;
-            for (int i = 0; i < num_fields; i++) {
-              d_nnz[localIndex + i] -= (n3d + n2d);
-            }
-          }
-        }
-      } else {
-        // On another processor
-        for (int y = mesh->ystart; y <= mesh->yend; y++) {
-          for (int z = 0; z < mesh->LocalNz; z++) {
-            int localIndex = ROUND(index(mesh->xend, y, z));
-            ASSERT2((localIndex >= 0) && (localIndex < nlocal));
-            const int num_fields = (z == 0) ? n2d + n3d : n3d;
-            for (int i = 0; i < num_fields; i++) {
-              d_nnz[localIndex + i] -= (n3d + n2d);
-              o_nnz[localIndex + i] += (n3d + n2d);
-=======
       if (ncells_x != 0) {
         if (mesh->firstX()) {
           // Lower X boundary
@@ -421,7 +363,6 @@
                 d_nnz[localIndex + i] -= (n3d + n2d);
                 o_nnz[localIndex + i] += (n3d + n2d);
               }
->>>>>>> fd303eb9
             }
           }
         }
@@ -536,15 +477,10 @@
       MatGetOwnershipRange(Jmf, &Istart, &Iend);
 
       // Convert local into global indices
-<<<<<<< HEAD
-      // Note: Omit boundary cells since those are set to -1 to indicate boundaries
-      BOUT_FOR(i, index.getRegion("RGN_NOBNDRY")) { index[i] += Istart; }
-=======
       // Note: Not in the boundary cells, to keep -1 values
       for (const auto& i : mesh->getRegion3D("RGN_NOBNDRY")) {
         index[i] += Istart;
       }
->>>>>>> fd303eb9
 
       // Now communicate to fill guard cells
       mesh->communicate(index);
