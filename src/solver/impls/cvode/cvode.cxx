--- conflicted
+++ resolved
@@ -647,11 +647,7 @@
     p++;
   }
 
-<<<<<<< HEAD
-  for (int jz = mesh->zstart; jz <= mesh->zend; jz++) {
-=======
-  for (int jz = 0; jz < bout::globals::mesh->LocalNz; jz++) {
->>>>>>> 39f0b31b
+  for (int jz = bout::globals::mesh->zstart; jz <= bout::globals::mesh->zend; jz++) {
     // Loop over 3D variables
     for (std::vector<BoutReal>::size_type i = 0; i < f3dtols.size(); i++) {
       if (bndry && !f3d[i].evolve_bndry) {
