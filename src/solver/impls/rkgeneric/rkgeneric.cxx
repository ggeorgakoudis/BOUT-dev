--- conflicted
+++ resolved
@@ -69,12 +69,6 @@
   output.write("\t3d fields = %d, 2d fields = %d neq=%d, local_N=%d\n",
 	       n3Dvars(), n2Dvars(), neq, nlocal);
   
-<<<<<<< HEAD
-  // Put starting values into f0
-  save_vars(f0);
-  
-=======
->>>>>>> 3410b252
   // Get options
   OPTION(options, atol, 1.e-5); // Absolute tolerance
   OPTION(options, rtol, 1.e-3); // Relative tolerance
@@ -89,22 +83,19 @@
   f2 = new BoutReal[nlocal]; //Result--follow order
   tmpState = new BoutReal[nlocal];
 
-  // Put starting values into f0
-  save_vars(f0);
-
   // Allocate memory
   f0 = new BoutReal[nlocal]; //Input
   f1 = new BoutReal[nlocal]; //Result--alternative order
   f2 = new BoutReal[nlocal]; //Result--follow order
   tmpState = new BoutReal[nlocal];
 
+  // Put starting values into f0
+  save_vars(f0);
+
   //Initialise scheme
   scheme->init(nlocal,neq,atol,rtol,options);
-<<<<<<< HEAD
-=======
 
   msg_stack.pop(msg_point);
->>>>>>> 3410b252
 
   return 0;
 }
