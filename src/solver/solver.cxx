--- conflicted
+++ resolved
@@ -70,19 +70,15 @@
 
 Solver::Solver(Options* opts)
     : options(opts == nullptr ? &Options::root()["solver"] : opts),
-<<<<<<< HEAD
-      monitor_timestep((*options)["monitor_timestep"].withDefault(false)),
+      NPES(BoutComm::size()), MYPE(BoutComm::rank()),
+      monitor_timestep((*options)["monitor_timestep"]
+                           .doc("Call monitors on internal timesteps")
+                           .withDefault(false)),
       save_repeat_run_id((*options)["save_repeat_run_id"]
                              .doc("Write run_id and run_restart_from at every output "
                                   "timestep, to make it easier to concatenate output "
                                   "data sets in time")
                              .withDefault(false)),
-=======
-      NPES(BoutComm::size()), MYPE(BoutComm::rank()),
-      monitor_timestep((*options)["monitor_timestep"]
-                           .doc("Call monitors on internal timesteps")
-                           .withDefault(false)),
->>>>>>> 382e9391
       is_nonsplit_model_diffusive(
           (*options)["is_nonsplit_model_diffusive"]
               .doc("If not a split operator, treat RHS as diffusive?")
