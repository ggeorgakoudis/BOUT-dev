--- conflicted
+++ resolved
@@ -483,10 +483,6 @@
     OPTION(options, NOUT, NOUT);
     options->get("output_step", TIMESTEP, TIMESTEP);
   }
-<<<<<<< HEAD
-  
-  output_progress.write("Solver running for %d outputs with output timestep of %e\n", NOUT, TIMESTEP);
-=======
 
   /// syncronize timestep with those set to the monitors
   if (timestep > 0){
@@ -514,11 +510,10 @@
   }
 
 
-  output.write("Solver running for %d outputs with output timestep of %e\n", NOUT, TIMESTEP);
+  output_progress.write("Solver running for %d outputs with output timestep of %e\n", NOUT, TIMESTEP);
   if (freqDefault > 1)
-    output.write("Solver running for %d outputs with monitor timestep of %e\n",
-                 NOUT/freqDefault, TIMESTEP*freqDefault);
->>>>>>> b85e00db
+    output_progress.write("Solver running for %d outputs with monitor timestep of %e\n",
+                          NOUT/freqDefault, TIMESTEP*freqDefault);
   
   // Initialise
   if (init(NOUT, TIMESTEP)) {
@@ -698,14 +693,10 @@
       }
     }
   } catch (BoutException &e) {
-<<<<<<< HEAD
-    output_error.write("Monitor signalled to quit\n");
-=======
     for (auto it: monitors){
       it->cleanup();
     }
-    output.write("Monitor signalled to quit\n");
->>>>>>> b85e00db
+    output_error.write("Monitor signalled to quit\n");
     throw e;
   }
 
