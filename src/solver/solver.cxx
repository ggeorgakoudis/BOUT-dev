--- conflicted
+++ resolved
@@ -759,31 +759,6 @@
   if (cacheLocalN != -1) {
     return cacheLocalN;
   }
-<<<<<<< HEAD
-  
-  ASSERT0(initialised); // Must be initialised
-  
-  int n2d = n2Dvars();
-  int n3d = n3Dvars();
-
-  int local_N = size(mesh->getRegion2D("RGN_NOBNDRY"))
-                * (n2d + (mesh->zend + 1 - mesh->zstart) * n3d);
-
-  //////////// How many variables have evolving boundaries?
-  
-  int n2dbndry = 0;
-  for(const auto& f : f2d) {
-    if(f.evolve_bndry)
-      n2dbndry++;
-  }
-  
-  int n3dbndry = 0;
-  for(const auto& f : f3d) {
-    if(f.evolve_bndry)
-      n3dbndry++;
-  }
-=======
->>>>>>> 39f0b31b
 
   // Must be initialised
   ASSERT0(initialised);
@@ -814,13 +789,8 @@
 
 /// Perform an operation at a given Ind2D (jx,jy) location, moving data between BOUT++ and CVODE
 void Solver::loop_vars_op(Ind2D i2d, BoutReal *udata, int &p, SOLVER_VAR_OP op, bool bndry) {
-<<<<<<< HEAD
-=======
   // Use global mesh: FIX THIS!
   Mesh* mesh = bout::globals::mesh;
-
-  int nz = mesh->LocalNz;
->>>>>>> 39f0b31b
   
   switch(op) {
   case LOAD_VARS: {
