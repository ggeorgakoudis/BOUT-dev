--- conflicted
+++ resolved
@@ -900,11 +900,7 @@
   } else {
     // variable attribute
     NcVar* var = dataFile->get_var(varname.c_str());
-<<<<<<< HEAD
-    if (!var->is_valid()) {
-=======
     if (var == nullptr or !var->is_valid()) {
->>>>>>> b74472f3
       throw BoutException("Variable '%s' not in NetCDF file", varname.c_str());
     }
 
@@ -937,11 +933,7 @@
   } else {
     // attribute of variable
     NcVar* var = dataFile->get_var(varname.c_str());
-<<<<<<< HEAD
-    if (!var->is_valid()) {
-=======
     if (var == nullptr or !var->is_valid()) {
->>>>>>> b74472f3
       throw BoutException("Variable '%s' not in NetCDF file", varname.c_str());
     }
 
@@ -974,11 +966,7 @@
   } else {
     // attribute of variable
     NcVar* var = dataFile->get_var(varname.c_str());
-<<<<<<< HEAD
-    if (!var->is_valid()) {
-=======
     if (var == nullptr or !var->is_valid()) {
->>>>>>> b74472f3
       throw BoutException("Variable '%s' not in NetCDF file", varname.c_str());
     }
 
@@ -1007,11 +995,7 @@
     return true;
   } else {
     NcVar* var = dataFile->get_var(varname.c_str());
-<<<<<<< HEAD
-    if (!var->is_valid()) {
-=======
     if (var == nullptr or !var->is_valid()) {
->>>>>>> b74472f3
       throw BoutException("Variable '%s' not in NetCDF file", varname.c_str());
     }
 
