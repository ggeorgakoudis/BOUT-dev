--- conflicted
+++ resolved
@@ -56,24 +56,16 @@
   OPTION(opt, floats, false); // High precision by default
   OPTION(opt, openclose, true); // Open and close every write or read
   OPTION(opt, enabled, true);
-<<<<<<< HEAD
   OPTION(opt, init_missing, false); // Initialise missing variables?
-  
-}
-
-Datafile::Datafile(const Datafile &other) : parallel(other.parallel), flush(other.flush), guards(other.guards), 
-                                            floats(other.floats), openclose(other.openclose), Lx(Lx), Ly(Ly), Lz(Lz), 
-                                            enabled(other.enabled), init_missing(other.init_missing), file(NULL), int_arr(other.int_arr), 
-=======
   OPTION(opt, shiftOutput, false); //Do we want to write 3D fields in shifted space?
 }
 
-Datafile::Datafile(const Datafile &other) : parallel(other.parallel), flush(other.flush), guards(other.guards), 
-                                            floats(other.floats), openclose(other.openclose), Lx(other.Lx), Ly(other.Ly), Lz(other.Lz), 
-                                            enabled(other.enabled), shiftOutput(other.shiftOutput), file(NULL), int_arr(other.int_arr), 
->>>>>>> dac34faf
-                                            BoutReal_arr(other.BoutReal_arr), f2d_arr(other.f2d_arr), 
-                                            f3d_arr(other.f3d_arr), v2d_arr(other.v2d_arr), v3d_arr(other.v3d_arr) {
+Datafile::Datafile(const Datafile &other) :
+  parallel(other.parallel), flush(other.flush), guards(other.guards),
+  floats(other.floats), openclose(other.openclose), Lx(other.Lx), Ly(other.Ly), Lz(other.Lz),
+  enabled(other.enabled), shiftOutput(other.shiftOutput), file(NULL), int_arr(other.int_arr),
+  init_missing(other.init_missing), BoutReal_arr(other.BoutReal_arr), f2d_arr(other.f2d_arr),
+  f3d_arr(other.f3d_arr), v2d_arr(other.v2d_arr), v3d_arr(other.v3d_arr) {
   
   // Same added variables, but the file not the same 
 }
@@ -85,11 +77,8 @@
   floats     = rhs.floats;
   openclose    = rhs.openclose;
   enabled      = rhs.enabled;
-<<<<<<< HEAD
   init_missing = rhs.init_missing;
-=======
   shiftOutput  = rhs.shiftOutput;
->>>>>>> dac34faf
   file         = NULL; // All values copied except this
   int_arr      = rhs.int_arr;
   BoutReal_arr = rhs.BoutReal_arr;
@@ -174,13 +163,8 @@
     // Open the file
     int MYPE;
     MPI_Comm_rank(BoutComm::get(), &MYPE);
-<<<<<<< HEAD
-    if(!file->openw(filename, MYPE))
+    if(!file->openw(filename, MYPE, appending))
       throw BoutException("Datafile::open: Failed to open file!");
-=======
-    if(!file->openw(filename, MYPE, appending))
-      return false;
->>>>>>> dac34faf
   }
   
   return true;
@@ -352,121 +336,72 @@
   file->setRecord(-1); // Read the latest record
 
   // Read integers
-<<<<<<< HEAD
-
-  for(std::vector< VarStr<int> >::iterator it = int_arr.begin(); it != int_arr.end(); it++) {
-    if(it->save_repeat) {
-      if(!file->read_rec(it->ptr, it->name.c_str())) {
-	if(!init_missing)
-	  throw BoutException("Missing data for %s in input. Set init_missing=true to set to zero.", it->name.c_str());
-        output.write("\tWARNING: Could not read integer %s. Setting to zero\n", it->name.c_str());
-        *(it->ptr) = 0;
-	continue;
-      }
-    }else {
-      if(!file->read(it->ptr, it->name.c_str())) {
-	if(!init_missing)
-	  throw BoutException("Missing data for %s in input. Set init_missing=true to set to zero.", it->name.c_str());
-        output.write("\tWARNING: Could not read integer %s. Setting to zero\n", it->name.c_str());
-        *(it->ptr) = 0;
-	continue;
-=======
   for(const auto& var : int_arr) {
-    if(var.grow) {
+    if(var.save_repeat) {
       if(!file->read_rec(var.ptr, var.name.c_str())) {
+        if(!init_missing) {
+          throw BoutException("Missing data for %s in input. Set init_missing=true to set to zero.", var.name.c_str());
+        }
         output.write("\tWARNING: Could not read integer %s. Setting to zero\n", var.name.c_str());
         *(var.ptr) = 0;
         continue;
       }
     } else {
       if(!file->read(var.ptr, var.name.c_str())) {
+        if(!init_missing) {
+          throw BoutException("Missing data for %s in input. Set init_missing=true to set to zero.", var.name.c_str());
+        }
         output.write("\tWARNING: Could not read integer %s. Setting to zero\n", var.name.c_str());
         *(var.ptr) = 0;
         continue;
->>>>>>> dac34faf
       }
     }
   }
 
   // Read BoutReals
-<<<<<<< HEAD
-
-  for(std::vector< VarStr<BoutReal> >::iterator it = BoutReal_arr.begin(); it != BoutReal_arr.end(); it++) {
-    if(it->save_repeat) {
-      if(!file->read_rec(it->ptr, it->name)) {
-	if(!init_missing)
-	  throw BoutException("Missing data for %s in input. Set init_missing=true to set to zero.", it->name.c_str());
-	output.write("\tWARNING: Could not read BoutReal %s. Setting to zero\n", it->name.c_str());
-	*(it->ptr) = 0;
-	continue;
-      }
-    }else {
-      if(!file->read(it->ptr, it->name)) {
-	if(!init_missing)
-	  throw BoutException("Missing data for %s in input. Set init_missing=true to set to zero.", it->name.c_str());
-	output.write("\tWARNING: Could not read BoutReal %s. Setting to zero\n", it->name.c_str());
-	*(it->ptr) = 0;
-=======
   for(const auto& var : BoutReal_arr) {
-    if(var.grow) {
+    if(var.save_repeat) {
       if(!file->read_rec(var.ptr, var.name)) {
-	output.write("\tWARNING: Could not read BoutReal %s. Setting to zero\n", var.name.c_str());
-	*(var.ptr) = 0;
-	continue;
+        if(!init_missing) {
+          throw BoutException("Missing data for %s in input. Set init_missing=true to set to zero.", var.name.c_str());
+        }
+        output.write("\tWARNING: Could not read BoutReal %s. Setting to zero\n", var.name.c_str());
+        *(var.ptr) = 0;
+        continue;
       }
     } else {
       if(!file->read(var.ptr, var.name)) {
-	output.write("\tWARNING: Could not read BoutReal %s. Setting to zero\n", var.name.c_str());
-	*(var.ptr) = 0;
->>>>>>> dac34faf
-	continue;
+        if(!init_missing) {
+          throw BoutException("Missing data for %s in input. Set init_missing=true to set to zero.", var.name.c_str());
+        }
+        output.write("\tWARNING: Could not read BoutReal %s. Setting to zero\n", var.name.c_str());
+        *(var.ptr) = 0;
+        continue;
       }
     }
   }
   
   // Read 2D fields
-<<<<<<< HEAD
-  
-  for(std::vector< VarStr<Field2D> >::iterator it = f2d_arr.begin(); it != f2d_arr.end(); it++) {
-    read_f2d(it->name, it->ptr, it->save_repeat);
-  }
-
-  // Read 3D fields
-  
-  for(std::vector< VarStr<Field3D> >::iterator it = f3d_arr.begin(); it != f3d_arr.end(); it++) {
-    read_f3d(it->name, it->ptr, it->save_repeat);
-=======
   for(const auto& var : f2d_arr) {
-    read_f2d(var.name, var.ptr, var.grow);
+    read_f2d(var.name, var.ptr, var.save_repeat);
   }
 
   // Read 3D fields
   for(const auto& var : f3d_arr) {
-    read_f3d(var.name, var.ptr, var.grow);
->>>>>>> dac34faf
+    read_f3d(var.name, var.ptr, var.save_repeat);
   }
 
   // 2D vectors
   for(const auto& var : v2d_arr) {
     if(var.covar) {
       // Reading covariant vector
-<<<<<<< HEAD
-      read_f2d(it->name+string("_x"), &(it->ptr->x), it->save_repeat);
-      read_f2d(it->name+string("_y"), &(it->ptr->y), it->save_repeat);
-      read_f2d(it->name+string("_z"), &(it->ptr->z), it->save_repeat);
-    }else {
-      read_f2d(it->name+string("x"), &(it->ptr->x), it->save_repeat);
-      read_f2d(it->name+string("y"), &(it->ptr->y), it->save_repeat);
-      read_f2d(it->name+string("z"), &(it->ptr->z), it->save_repeat);
-=======
-      read_f2d(var.name+string("_x"), &(var.ptr->x), var.grow);
-      read_f2d(var.name+string("_y"), &(var.ptr->y), var.grow);
-      read_f2d(var.name+string("_z"), &(var.ptr->z), var.grow);
+      read_f2d(var.name+string("_x"), &(var.ptr->x), var.save_repeat);
+      read_f2d(var.name+string("_y"), &(var.ptr->y), var.save_repeat);
+      read_f2d(var.name+string("_z"), &(var.ptr->z), var.save_repeat);
     } else {
-      read_f2d(var.name+string("x"), &(var.ptr->x), var.grow);
-      read_f2d(var.name+string("y"), &(var.ptr->y), var.grow);
-      read_f2d(var.name+string("z"), &(var.ptr->z), var.grow);
->>>>>>> dac34faf
+      read_f2d(var.name+string("x"), &(var.ptr->x), var.save_repeat);
+      read_f2d(var.name+string("y"), &(var.ptr->y), var.save_repeat);
+      read_f2d(var.name+string("z"), &(var.ptr->z), var.save_repeat);
     }
 
     var.ptr->covariant = var.covar;
@@ -476,23 +411,13 @@
   for(const auto& var : v3d_arr) {
     if(var.covar) {
       // Reading covariant vector
-<<<<<<< HEAD
-      read_f3d(it->name+string("_x"), &(it->ptr->x), it->save_repeat);
-      read_f3d(it->name+string("_y"), &(it->ptr->y), it->save_repeat);
-      read_f3d(it->name+string("_z"), &(it->ptr->z), it->save_repeat);
-    }else {
-      read_f3d(it->name+string("x"), &(it->ptr->x), it->save_repeat);
-      read_f3d(it->name+string("y"), &(it->ptr->y), it->save_repeat);
-      read_f3d(it->name+string("z"), &(it->ptr->z), it->save_repeat);
-=======
-      read_f3d(var.name+string("_x"), &(var.ptr->x), var.grow);
-      read_f3d(var.name+string("_y"), &(var.ptr->y), var.grow);
-      read_f3d(var.name+string("_z"), &(var.ptr->z), var.grow);
+      read_f3d(var.name+string("_x"), &(var.ptr->x), var.save_repeat);
+      read_f3d(var.name+string("_y"), &(var.ptr->y), var.save_repeat);
+      read_f3d(var.name+string("_z"), &(var.ptr->z), var.save_repeat);
     } else {
-      read_f3d(var.name+string("x"), &(var.ptr->x), var.grow);
-      read_f3d(var.name+string("y"), &(var.ptr->y), var.grow);
-      read_f3d(var.name+string("z"), &(var.ptr->z), var.grow);
->>>>>>> dac34faf
+      read_f3d(var.name+string("x"), &(var.ptr->x), var.save_repeat);
+      read_f3d(var.name+string("y"), &(var.ptr->y), var.save_repeat);
+      read_f3d(var.name+string("z"), &(var.ptr->z), var.save_repeat);
     }
 
     var.ptr->covariant = var.covar;
@@ -533,56 +458,23 @@
   file->setRecord(-1); // Latest record
 
   // Write integers
-<<<<<<< HEAD
-  for(std::vector< VarStr<int> >::iterator it = int_arr.begin(); it != int_arr.end(); it++) {
-    write_int(it->name, it->ptr, it->save_repeat);
-  }
-  
-  // Write BoutReals
-  for(std::vector< VarStr<BoutReal> >::iterator it = BoutReal_arr.begin(); it != BoutReal_arr.end(); it++) {
-    if(it->save_repeat) {
-      file->write_rec(it->ptr, it->name);
-    }else {
-      file->write(it->ptr, it->name);
-=======
   for(const auto& var : int_arr) {
-    if(var.grow) {
-      file->write_rec(var.ptr, var.name);
-    } else {
-      file->write(var.ptr, var.name);
-    }
+    write_int(var.name, var.ptr, var.save_repeat);
   }
   
   // Write BoutReals
   for(const auto& var : BoutReal_arr) {
-    if(var.grow) {
-      file->write_rec(var.ptr, var.name);
-    } else {
-      file->write(var.ptr, var.name);
->>>>>>> dac34faf
-    }
+    write_real(var.name, var.ptr, var.save_repeat);
   }
 
   // Write 2D fields
-<<<<<<< HEAD
-  
-  for(std::vector< VarStr<Field2D> >::iterator it = f2d_arr.begin(); it != f2d_arr.end(); it++) {
-    write_f2d(it->name, it->ptr, it->save_repeat);
-  }
-
-  // Write 3D fields
-  
-  for(std::vector< VarStr<Field3D> >::iterator it = f3d_arr.begin(); it != f3d_arr.end(); it++) {
-    write_f3d(it->name, it->ptr, it->save_repeat);
-=======
   for(const auto& var : f2d_arr) {
-    write_f2d(var.name, var.ptr, var.grow);
+    write_f2d(var.name, var.ptr, var.save_repeat);
   }
 
   // Write 3D fields
   for(const auto& var : f3d_arr) {
-    write_f3d(var.name, var.ptr, var.grow);
->>>>>>> dac34faf
+    write_f3d(var.name, var.ptr, var.save_repeat);
   }
   
   // 2D vectors
@@ -592,30 +484,17 @@
       Vector2D v  = *(var.ptr);
       v.toCovariant();
       
-<<<<<<< HEAD
-      write_f2d(it->name+string("_x"), &(v.x), it->save_repeat);
-      write_f2d(it->name+string("_y"), &(v.y), it->save_repeat);
-      write_f2d(it->name+string("_z"), &(v.z), it->save_repeat);
-    }else {
-=======
-      write_f2d(var.name+string("_x"), &(v.x), var.grow);
-      write_f2d(var.name+string("_y"), &(v.y), var.grow);
-      write_f2d(var.name+string("_z"), &(v.z), var.grow);
+      write_f2d(var.name+string("_x"), &(v.x), var.save_repeat);
+      write_f2d(var.name+string("_y"), &(v.y), var.save_repeat);
+      write_f2d(var.name+string("_z"), &(v.z), var.save_repeat);
     } else {
->>>>>>> dac34faf
       // Writing contravariant vector
       Vector2D v  = *(var.ptr);
       v.toContravariant();
       
-<<<<<<< HEAD
-      write_f2d(it->name+string("x"), &(v.x), it->save_repeat);
-      write_f2d(it->name+string("y"), &(v.y), it->save_repeat);
-      write_f2d(it->name+string("z"), &(v.z), it->save_repeat);
-=======
-      write_f2d(var.name+string("x"), &(v.x), var.grow);
-      write_f2d(var.name+string("y"), &(v.y), var.grow);
-      write_f2d(var.name+string("z"), &(v.z), var.grow);
->>>>>>> dac34faf
+      write_f2d(var.name+string("x"), &(v.x), var.save_repeat);
+      write_f2d(var.name+string("y"), &(v.y), var.save_repeat);
+      write_f2d(var.name+string("z"), &(v.z), var.save_repeat);
     }
   }
 
@@ -626,30 +505,17 @@
       Vector3D v  = *(var.ptr);
       v.toCovariant();
       
-<<<<<<< HEAD
-      write_f3d(it->name+string("_x"), &(v.x), it->save_repeat);
-      write_f3d(it->name+string("_y"), &(v.y), it->save_repeat);
-      write_f3d(it->name+string("_z"), &(v.z), it->save_repeat);
-    }else {
-=======
-      write_f3d(var.name+string("_x"), &(v.x), var.grow);
-      write_f3d(var.name+string("_y"), &(v.y), var.grow);
-      write_f3d(var.name+string("_z"), &(v.z), var.grow);
+      write_f3d(var.name+string("_x"), &(v.x), var.save_repeat);
+      write_f3d(var.name+string("_y"), &(v.y), var.save_repeat);
+      write_f3d(var.name+string("_z"), &(v.z), var.save_repeat);
     } else {
->>>>>>> dac34faf
       // Writing contravariant vector
       Vector3D v  = *(var.ptr);
       v.toContravariant();
       
-<<<<<<< HEAD
-      write_f3d(it->name+string("x"), &(v.x), it->save_repeat);
-      write_f3d(it->name+string("y"), &(v.y), it->save_repeat);
-      write_f3d(it->name+string("z"), &(v.z), it->save_repeat);
-=======
-      write_f3d(var.name+string("x"), &(v.x), var.grow);
-      write_f3d(var.name+string("y"), &(v.y), var.grow);
-      write_f3d(var.name+string("z"), &(v.z), var.grow);
->>>>>>> dac34faf
+      write_f3d(var.name+string("x"), &(v.x), var.save_repeat);
+      write_f3d(var.name+string("y"), &(v.y), var.save_repeat);
+      write_f3d(var.name+string("z"), &(v.z), var.save_repeat);
     }
   }
   
@@ -701,37 +567,24 @@
 bool Datafile::read_f2d(const string &name, Field2D *f, bool save_repeat) {
   f->allocate();
   
-<<<<<<< HEAD
   if(save_repeat) {
-    if(!file->read_rec(*(f->getData()), name, mesh->ngx, mesh->ngy)) {
+    if(!file->read_rec(&((*f)(0,0)), name, mesh->LocalNx, mesh->LocalNy)) {
       if(init_missing) {
         output.write("\tWARNING: Could not read 2D field %s. Setting to zero\n", name.c_str());
         *f = 0.0;
-      }else {
+      } else {
         throw BoutException("Missing 2D evolving field %s in input. Set init_missing=true to set to zero.", name.c_str());
       }
       return false;
     }
   }else {
-    if(!file->read(*(f->getData()), name, mesh->ngx, mesh->ngy)) {
+    if(!file->read(&((*f)(0,0)), name, mesh->LocalNx, mesh->LocalNy)) {
       if(init_missing) {
         output.write("\tWARNING: Could not read 2D field %s. Setting to zero\n", name.c_str());
         *f = 0.0;
-      }else {
+      } else {
         throw BoutException("Missing 2D field %s in input. Set init_missing=true to set to zero.", name.c_str());
       }
-=======
-  if(grow) {
-    if(!file->read_rec(&((*f)(0,0)), name, mesh->LocalNx, mesh->LocalNy)) {
-      output.write("\tWARNING: Could not read 2D field %s. Setting to zero\n", name.c_str());
-      *f = 0.0;
-      return false;
-    }
-  }else {
-    if(!file->read(&((*f)(0,0)), name, mesh->LocalNx, mesh->LocalNy)) {
-      output.write("\tWARNING: Could not read 2D field %s. Setting to zero\n", name.c_str());
-      *f = 0.0;
->>>>>>> dac34faf
       return false;
     }
   }
@@ -741,9 +594,8 @@
 bool Datafile::read_f3d(const string &name, Field3D *f, bool save_repeat) {
   f->allocate();
   
-<<<<<<< HEAD
   if(save_repeat) {
-    if(!file->read_rec(**(f->getData()), name, mesh->ngx, mesh->ngy, mesh->ngz)) {
+    if(!file->read_rec(&((*f)(0,0,0)), name, mesh->LocalNx, mesh->LocalNy, mesh->LocalNz)) {
       if(init_missing) {
         output.write("\tWARNING: Could not read 3D field %s. Setting to zero\n", name.c_str());
         *f = 0.0;
@@ -753,54 +605,30 @@
       return false;
     }
   }else {
-    if(!file->read(**(f->getData()), name, mesh->ngx, mesh->ngy, mesh->ngz)) {
+    if(!file->read(&((*f)(0,0,0)), name, mesh->LocalNx, mesh->LocalNy, mesh->LocalNz)) {
       if(init_missing) {
         output.write("\tWARNING: Could not read 3D field %s. Setting to zero\n", name.c_str());
         *f = 0.0;
       }else {
         throw BoutException("Missing 3D field %s in input. Set init_missing=true to set to zero.", name.c_str());
       }
-=======
-  if(grow) {
-    if(!file->read_rec(&((*f)(0,0,0)), name, mesh->LocalNx, mesh->LocalNy, mesh->LocalNz)) {
-      output.write("\tWARNING: Could not read 3D field %s. Setting to zero\n", name.c_str());
-      *f = 0.0;
       return false;
     }
-  }else {
-    if(!file->read(&((*f)(0,0,0)), name, mesh->LocalNx, mesh->LocalNy, mesh->LocalNz)) {
-      output.write("\tWARNING: Could not read 3D field %s. Setting to zero\n", name.c_str());
-      *f = 0.0;
->>>>>>> dac34faf
-      return false;
-    }
-  }
-  return true;
-}
-
-<<<<<<< HEAD
+  }
+  return true;
+}
+
 bool Datafile::write_int(const string &name, int *f, bool save_repeat) {
   if(save_repeat) {
     file->write_rec(f, name);
-=======
-bool Datafile::write_int(const string &name, int *f, bool grow) {
-  if(grow) {
-    return file->write_rec(f, name);
->>>>>>> dac34faf
   }else {
     return file->write(f, name);
   }
 }
 
-<<<<<<< HEAD
 bool Datafile::write_real(const string &name, BoutReal *f, bool save_repeat) {
   if(save_repeat) {
     file->write_rec(f, name);
-=======
-bool Datafile::write_real(const string &name, BoutReal *f, bool grow) {
-  if(grow) {
-    return file->write_rec(f, name);
->>>>>>> dac34faf
   }else {
     return file->write(f, name);
   }
@@ -810,19 +638,12 @@
   if(!f->isAllocated())
     throw BoutException("Datafile::write_f2d: Field2D is not allocated!");
   
-<<<<<<< HEAD
   if(save_repeat) {
-    if (!file->write_rec(*(f->getData()), name, Lx, Ly))
+    if (!file->write_rec(&((*f)(0,0)), name, mesh->LocalNx, mesh->LocalNy))
       throw BoutException("Datafile::write_f2d: Failed to write %s!",name.c_str());
   }else {
-    if (!file->write(*(f->getData()), name, Lx, Ly))
+    if (!file->write(&((*f)(0,0)), name, mesh->LocalNx, mesh->LocalNy))
       throw BoutException("Datafile::write_f2d: Failed to write %s!",name.c_str());
-=======
-  if(grow) {
-    return file->write_rec(&((*f)(0,0)), name, mesh->LocalNx, mesh->LocalNy);
-  }else {
-    return file->write(&((*f)(0,0)), name, mesh->LocalNx, mesh->LocalNy);
->>>>>>> dac34faf
   }
   return true;
 }
@@ -831,11 +652,6 @@
   if(!f->isAllocated()) {
     throw BoutException("Datafile::write_f3d: Field3D is not allocated!");
   }
-<<<<<<< HEAD
-  
-  if(save_repeat) {
-    return file->write_rec(**(f->getData()), name, Lx, Ly, Lz);
-=======
 
   //Deal with shifting the output
   Field3D f_out;
@@ -845,9 +661,8 @@
     f_out = *f;
   }
 
-  if(grow) {
+  if(save_repeat) {
     return file->write_rec(&(f_out(0,0,0)), name, mesh->LocalNx, mesh->LocalNy, mesh->LocalNz);
->>>>>>> dac34faf
   }else {
     return file->write(&(f_out(0,0,0)), name, mesh->LocalNx, mesh->LocalNy, mesh->LocalNz);
   }
