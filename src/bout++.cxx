/**************************************************************************
 *
 * Main BOUT++ functions
 * Adapted from the BOUT code by B.Dudson, University of York, Oct 2007
 *
 **************************************************************************
 * Copyright 2010 B.D.Dudson, S.Farley, M.V.Umansky, X.Q.Xu
 *
 * Contact Ben Dudson, bd512@york.ac.uk
 *
 * This file is part of BOUT++.
 *
 * BOUT++ is free software: you can redistribute it and/or modify
 * it under the terms of the GNU Lesser General Public License as published by
 * the Free Software Foundation, either version 3 of the License, or
 * (at your option) any later version.
 *
 * BOUT++ is distributed in the hope that it will be useful,
 * but WITHOUT ANY WARRANTY; without even the implied warranty of
 * MERCHANTABILITY or FITNESS FOR A PARTICULAR PURPOSE.  See the
 * GNU Lesser General Public License for more details.
 *
 * You should have received a copy of the GNU Lesser General Public License
 * along with BOUT++.  If not, see <http://www.gnu.org/licenses/>.
 *
 **************************************************************************/

#include "bout/build_config.hxx"

const char DEFAULT_DIR[] = "data";

#define GLOBALORIGIN

#include "boundary_factory.hxx"
#include "boutcomm.hxx"
#include "boutexception.hxx"
#include "datafile.hxx"
#include "interpolation_xz.hxx"
#include "interpolation_z.hxx"
#include "invert_laplace.hxx"
#include "invert_parderiv.hxx"
#include "msg_stack.hxx"
#include "optionsreader.hxx"
#include "output.hxx"
#include "bout/hyprelib.hxx"
#include "bout/invert/laplacexz.hxx"
#include "bout/mpi_wrapper.hxx"
#include "bout/openmpwrap.hxx"
#include "bout/petsclib.hxx"
#include "bout/revision.hxx"
#include "bout/rkscheme.hxx"
#include "bout/slepclib.hxx"
#include "bout/solver.hxx"
#include "bout/sys/timer.hxx"
#include "bout/version.hxx"
#include "fmt/format.h"
#include "bout++-time.hxx"

#define BOUT_NO_USING_NAMESPACE_BOUTGLOBALS
#include "bout.hxx"
#undef BOUT_NO_USING_NAMESPACE_BOUTGLOBALS

#include <csignal>
#include <ctime>
#include <string>
#include <vector>

#include <sys/stat.h>

// Value passed at compile time
// Used for MD5SUM, BOUT_LOCALE_PATH, and REVISION
#define BUILDFLAG1_(x) #x
#define BUILDFLAG(x) BUILDFLAG1_(x)

#define INDIRECT1_BOUTMAIN(a) #a
#define INDIRECT0_BOUTMAIN(...) INDIRECT1_BOUTMAIN(#__VA_ARGS__)
#define STRINGIFY(a) INDIRECT0_BOUTMAIN(a)

// Define S_ISDIR if not defined by system headers (that is, MSVC)
// Taken from https://github.com/curl/curl/blob/e59540139a398dc70fde6aec487b19c5085105af/lib/curl_setup.h#L748-L751
#if !defined(S_ISDIR) && defined(S_IFMT) && defined(S_IFDIR)
#define S_ISDIR(m) (((m)&S_IFMT) == S_IFDIR)
#endif

#ifdef _MSC_VER
#include <windows.h>
inline auto getpid() -> int { return GetCurrentProcessId(); }
#else
// POSIX headers
#include <unistd.h>
#endif

#if BOUT_USE_SIGFPE
#include <fenv.h>
#endif

using std::string;

BoutReal simtime{0.0};
int iteration{0};
bool user_requested_exit = false;

void bout_signal_handler(int sig);   // Handles signals
std::string time_to_hms(BoutReal t); // Converts to h:mm:ss.s format
char get_spin();                     // Produces a spinning bar

// Return the string "enabled" or "disabled"
namespace {
constexpr auto is_enabled(bool enabled) { return enabled ? "enabled" : "disabled"; }
} // namespace

/*!
  Initialise BOUT++

  Inputs
  ------

  The command-line arguments argc and argv are passed by
  reference, and pointers to these will be stored in various
  places in BOUT++.

  Outputs
  -------

  Any non-zero return value should halt the simulation. If the return value is
  less than zero, the exit status from BOUT++ is 0, otherwise it is the return
  value of BoutInitialise.

 */
int BoutInitialise(int& argc, char**& argv) {

  using namespace bout::experimental;

  setupSignalHandler(bout_signal_handler);

  setupGetText();

  CommandLineArgs args;
  try {
    args = parseCommandLineArgs(argc, argv);
  } catch (const BoutException& e) {
    output_error << _("Bad command line arguments:\n") << e.what() << std::endl;
    return 1;
  }

  try {
    checkDataDirectoryIsAccessible(args.data_dir);

    // Set the command-line arguments
    SlepcLib::setArgs(argc, argv); // SLEPc initialisation
    PetscLib::setArgs(argc, argv); // PETSc initialisation
    Solver::setArgs(argc, argv);   // Solver initialisation
    BoutComm::setArgs(argc, argv); // MPI initialisation

    const int MYPE = BoutComm::rank();

    setupBoutLogColor(args.color_output, MYPE);

    setupOutput(args.data_dir, args.log_file, args.verbosity, MYPE);

    savePIDtoFile(args.data_dir, MYPE);

    // Print the different parts of the startup info
    printStartupHeader(MYPE, BoutComm::size());
    printCompileTimeOptions();
    printCommandLineArguments(args.original_argv);

    // Load settings file
    OptionsReader* reader = OptionsReader::getInstance();
    // Ideally we'd use the long options for `datadir` and
    // `optionfile` here, but we'd need to call parseCommandLine
    // _first_ in order to do that and set the source, etc., but we
    // need to call that _second_ in order to override the input file
    reader->read(Options::getRoot(), "{}/{}", args.data_dir, args.opt_file);

    // Get options override from command-line
    reader->parseCommandLine(Options::getRoot(), args.argv);

    // Get the variables back out so they count as having been used
    // when checking for unused options. They normally _do_ get used,
    // but it's possible that only happens in BoutFinalise, which is
    // too late for that check.
    const auto datadir = Options::root()["datadir"].withDefault<std::string>(DEFAULT_DIR);
    MAYBE_UNUSED()
    const auto optionfile =
        Options::root()["optionfile"].withDefault<std::string>(args.opt_file);
    const auto settingsfile =
        Options::root()["settingsfile"].withDefault<std::string>(args.set_file);

    setRunStartInfo(Options::root());

    if (MYPE == 0) {
      writeSettingsFile(Options::root(), datadir, settingsfile);
    }

    bout::globals::mpi = new MpiWrapper();

    // Create the mesh
    bout::globals::mesh = Mesh::create();
    // Load from sources. Required for Field initialisation
    bout::globals::mesh->load();

    bout::globals::dump =
        setupDumpFile(Options::root(), *bout::globals::mesh, args.data_dir);
    //after MPI 
    bout::globals::hyprelib = new HypreLib();

  } catch (const BoutException& e) {
    output_error.write(_("Error encountered during initialisation: {:s}\n"), e.what());
    throw;
  }

  return 0;
}

namespace bout {
namespace experimental {
void setupSignalHandler(SignalHandler signal_handler) {
#if BOUT_USE_SIGNAL
  std::signal(SIGSEGV, signal_handler);
#endif
#if BOUT_USE_SIGFPE
  std::signal(SIGFPE, signal_handler);
  feenableexcept(FE_DIVBYZERO | FE_INVALID | FE_OVERFLOW);
#endif

#ifndef _MSC_VER
  /// Trap SIGUSR1 to allow a clean exit after next write
  std::signal(SIGUSR1, signal_handler);
#endif
}

// This is currently just an alias to the existing handler
void defaultSignalHandler(int sig) { bout_signal_handler(sig); }

void setupGetText() {
#if BOUT_HAS_GETTEXT
  // Setting the i18n environment
  //
  // For libraries:
  // https://www.gnu.org/software/gettext/manual/html_node/Libraries.html
  //
  try {
    // Note: Would like to use std::locale::global
    //    std::locale::global(std::locale(""));
    // but the Numeric aspect causes problems parsing input strings
    //
    // Note: Since BOUT++ is a library, it shouldn't really call setlocale;
    //       that should be part of main().
    std::setlocale(LC_ALL, "");
    std::setlocale(LC_NUMERIC, "C");

    bindtextdomain(GETTEXT_PACKAGE, BUILDFLAG(BOUT_LOCALE_PATH));
  } catch (const std::runtime_error& e) {
#if 1
    fmt::print(
        stderr,
        FMT_STRING(
            "WARNING: Could not set locale. Check the LANG environment variable "
            "(get available values by running 'locale -a'). If LANG is correct, there "
            "may be "
            "a problem with the BOUT_LOCALE_PATH={:s} that BOUT++ was compiled with.\n"),
        BUILDFLAG(BOUT_LOCALE_PATH));
#endif
  }
#endif // BOUT_HAS_GETTEXT
}

template <class T>
void printAvailableImplementations(const T& factory) {
  for (const auto& implementation : factory.listAvailable()) {
    std::cout << implementation << "\n";
  }
  auto unavailable = factory.listUnavailableReasons();
  if (not unavailable.empty()) {
    std::cout << fmt::format("\nThe following {}s are currently unavailable:\n", T::type_name);
    for (const auto& implementation : unavailable) {
      std::cout << implementation << "\n";
    }
  }
}

auto parseCommandLineArgs(int argc, char** argv) -> CommandLineArgs {
  /// NB: "restart" and "append" are now caught by options
  /// Check for help flag separately
  for (int i = 1; i < argc; i++) {
    const std::string current_arg{argv[i]};
    if (current_arg == "-h" || current_arg == "--help") {
      // Print help message -- note this will be displayed once per processor as we've not
      // started MPI yet.
      output.write(_("Usage: {:s} [-d <data directory>] [-f <options filename>] [restart "
                     "[append]] [VAR=VALUE]\n"),
                   argv[0]);
      output.write(
          _("\n"
            "  -d <data directory>\t\tLook in <data directory> for input/output files\n"
            "  -f <options filename>\t\tUse OPTIONS given in <options filename>\n"
            "  -o <settings filename>\tSave used OPTIONS given to <options filename>\n"
            "  -l, --log <log filename>\tPrint log to <log filename>\n"
            "  -v, --verbose\t\t\tIncrease verbosity\n"
            "  -q, --quiet\t\t\tDecrease verbosity\n"));
#if BOUT_USE_COLOR
      output.write(_("  -c, --color\t\t\tColor output using bout-log-color\n"));
#endif
      output.write(
          _("  --print-config\t\tPrint the compile-time configuration\n"
            "  --list-solvers\t\tList the available time solvers\n"
            "  --list-laplacians\t\tList the available Laplacian inversion solvers\n"
            "  --list-laplacexz\t\tList the available LaplaceXZ inversion solvers\n"
            "  --list-invertpars\t\tList the available InvertPar solvers\n"
            "  --list-rkschemes\t\tList the available Runge-Kutta schemes\n"
            "  --list-meshes\t\t\tList the available Meshes\n"
            "  --list-xzinterpolations\tList the available XZInterpolations\n"
            "  --list-zinterpolations\tList the available ZInterpolations\n"
            "  -h, --help\t\t\tThis message\n"
            "  restart [append]\t\tRestart the simulation. If append is specified, "
            "append to the existing output files, otherwise overwrite them\n"
            "  VAR=VALUE\t\t\tSpecify a VALUE for input parameter VAR\n"
            "\nFor all possible input parameters, see the user manual and/or the "
            "physics model source (e.g. {:s}.cxx)\n"),
          argv[0]);

      std::exit(EXIT_SUCCESS);
    }
    if (current_arg == "--print-config") {
      printCompileTimeOptions();
      std::exit(EXIT_SUCCESS);
    }
    if (current_arg == "--list-solvers") {
      printAvailableImplementations(SolverFactory::getInstance());
      std::exit(EXIT_SUCCESS);
    }
    if (current_arg == "--list-laplacians") {
      printAvailableImplementations(LaplaceFactory::getInstance());
      std::exit(EXIT_SUCCESS);
    }
    if (current_arg == "--list-laplacexzs") {
      printAvailableImplementations(LaplaceXZFactory::getInstance());
      std::exit(EXIT_SUCCESS);
    }
    if (current_arg == "--list-invertpars") {
      printAvailableImplementations(InvertParFactory::getInstance());
      std::exit(EXIT_SUCCESS);
    }
    if (current_arg == "--list-rkschemes") {
      printAvailableImplementations(RKSchemeFactory::getInstance());
      std::exit(EXIT_SUCCESS);
    }
    if (current_arg == "--list-meshes") {
      printAvailableImplementations(MeshFactory::getInstance());
      std::exit(EXIT_SUCCESS);
    }
    if (current_arg == "--list-xzinterpolations") {
      printAvailableImplementations(XZInterpolationFactory::getInstance());
      std::exit(EXIT_SUCCESS);
    }
    if (current_arg == "--list-zinterpolations") {
      printAvailableImplementations(ZInterpolationFactory::getInstance());
      std::exit(EXIT_SUCCESS);
    }
  }

  CommandLineArgs args;
  args.original_argv.reserve(argc);
  std::copy(argv, argv + argc, std::back_inserter(args.original_argv));
  args.argv = args.original_argv;

  // Parse single-letter and non-Options arguments, expanding the
  // single-letter arguments into their canonical names, and removing
  // the non-Options arguments
  for (int i = 1; i < argc; i++) {
    if (string(argv[i]) == "-d") {
      // Set data directory
      if (i + 1 >= argc) {
        throw BoutException(_("Usage is {:s} -d <data directory>\n"), argv[0]);
      }

      args.data_dir = argv[++i];
      args.argv[i - 1] = "datadir=";

    } else if (string(argv[i]) == "-f") {
      // Set options file
      if (i + 1 >= argc) {
        throw BoutException(_("Usage is {:s} -f <options filename>\n"), argv[0]);
      }

      args.opt_file = argv[++i];
      args.argv[i - 1] = "optionfile=";

    } else if (string(argv[i]) == "-o") {
      // Set options file
      if (i + 1 >= argc) {
        throw BoutException(_("Usage is {:s} -o <settings filename>\n"), argv[0]);
      }

      args.set_file = argv[++i];
      args.argv[i - 1] = "settingsfile=";

    } else if ((string(argv[i]) == "-l") || (string(argv[i]) == "--log")) {
      // Set log file
      if (i + 1 >= argc) {
        throw BoutException(_("Usage is {:s} -l <log filename>\n"), argv[0]);
      }

      args.log_file = argv[++i];
      args.argv[i - 1] = "logfile=";

    } else if ((string(argv[i]) == "-v") || (string(argv[i]) == "--verbose")) {
      args.verbosity++;
      args.argv[i] = "";

    } else if ((string(argv[i]) == "-q") || (string(argv[i]) == "--quiet")) {
      args.verbosity--;
      args.argv[i] = "";

    } else if ((string(argv[i]) == "-c") || (string(argv[i]) == "--color")) {
      // Add color to the output by piping through bout-log-color
      // This is done after checking all command-line inputs
      // in case -c is set multiple times
      args.color_output = true;
      args.argv[i] = "";
    }
  }

  // Remove empty values from canonicalised arguments
  bout::utils::erase(args.argv, "");

  if (args.set_file == args.opt_file) {
    throw BoutException(
        _("Input and output file for settings must be different.\nProvide -o <settings "
          "file> to avoid this issue.\n"));
  }

  return args;
}

void checkDataDirectoryIsAccessible(const std::string& data_dir) {
  struct stat test;
  if (stat(data_dir.c_str(), &test) == 0) {
    if (!S_ISDIR(test.st_mode)) {
      throw BoutException(_("DataDir \"{:s}\" is not a directory\n"), data_dir);
    }
  } else {
    throw BoutException(_("DataDir \"{:s}\" does not exist or is not accessible\n"),
                        data_dir);
  }
}

void savePIDtoFile(const std::string& data_dir, int MYPE) {
  std::stringstream filename;
  filename << data_dir << "/.BOUT.pid." << MYPE;
  std::ofstream pid_file;
  pid_file.open(filename.str(), std::ios::out | std::ios::trunc);

  if (not pid_file.is_open()) {
    throw BoutException(_("Could not create PID file {:s}"), filename.str());
  }

  pid_file << getpid() << "\n";
  pid_file.close();
}

void printStartupHeader(int MYPE, int NPES) {
  output_progress.write(_("BOUT++ version {:s}\n"), bout::version::full);
  output_progress.write(_("Revision: {:s}\n"), bout::version::revision);
#ifdef MD5SUM
  output_progress.write("MD5 checksum: {:s}\n", BUILDFLAG(MD5SUM));
#endif
  output_progress.write(_("Code compiled on {:s} at {:s}\n\n"), boutcompiledate, boutcompiletime);
  output_info.write("B.Dudson (University of York), M.Umansky (LLNL) 2007\n");
  output_info.write("Based on BOUT by Xueqiao Xu, 1999\n\n");

  output_info.write(_("Processor number: {:d} of {:d}\n\n"), MYPE, NPES);

  output_info.write("pid: {:d}\n\n", getpid());
}

void printCompileTimeOptions() {
  output_info.write(_("Compile-time options:\n"));

  using namespace bout::build;

  output_info.write(_("\tRuntime error checking {}"), is_enabled(check_level > 0));
  if (check_level > 0) {
    output_info.write(_(", level {}"), check_level);
  }
  output_info.write("\n");

#ifdef PNCDF
  output_info.write(_("\tParallel NetCDF support enabled\n"));
#else
  output_info.write(_("\tParallel NetCDF support disabled\n"));
#endif

<<<<<<< HEAD
#if BOUT_USE_OPENMP 
  output_info.write(_("\tOpenMP parallelisation enabled, using {:d} threads\n"),
                    omp_get_max_threads());
#else
  output_info.write(_("\tOpenMP parallelisation disabled\n"));
#endif

#ifdef METRIC3D
  output_info.write("\tRUNNING IN 3D-METRIC MODE\n");
#endif
=======
  output_info.write(_("\tMetrics mode is {}\n"), use_metric_3d ? "3D" : "2D");
>>>>>>> 48843a9b

  output_info.write(_("\tFFT support {}\n"), is_enabled(has_fftw));
  output_info.write(_("\tNatural language support {}\n"), is_enabled(has_gettext));
  output_info.write(_("\tLAPACK support {}\n"), is_enabled(has_lapack));
  // Horrible nested ternary to set this at compile time
  constexpr auto netcdf_flavour =
      has_netcdf ? (has_legacy_netcdf ? " (Legacy)" : " (NetCDF4)") : "";
  output_info.write(_("\tNetCDF support {}{}\n"), is_enabled(has_netcdf), netcdf_flavour);
  output_info.write(_("\tPETSc support {}\n"), is_enabled(has_petsc));
  output_info.write(_("\tPretty function name support {}\n"),
                    is_enabled(has_pretty_function));
  output_info.write(_("\tPVODE support {}\n"), is_enabled(has_pvode));
  output_info.write(_("\tScore-P support {}\n"), is_enabled(has_scorep));
  output_info.write(_("\tSLEPc support {}\n"), is_enabled(has_slepc));
  output_info.write(_("\tSUNDIALS support {}\n"), is_enabled(has_sundials));
  output_info.write(_("\tBacktrace in exceptions {}\n"), is_enabled(use_backtrace));
  output_info.write(_("\tColour in logs {}\n"), is_enabled(use_color));
  output_info.write(_("\tOpenMP parallelisation {}"), is_enabled(use_openmp));
#ifdef _OPENMP
  output_info.write(_(", using {} threads"), omp_get_max_threads());
#endif
  output_info.write("\n");
  output_info.write(_("\tExtra debug output {}\n"), is_enabled(use_output_debug));
  output_info.write(_("\tFloating-point exceptions {}\n"), is_enabled(use_sigfpe));
  output_info.write(_("\tSignal handling support {}\n"), is_enabled(use_signal));
  output_info.write(_("\tField name tracking {}\n"), is_enabled(use_track));
  output_info.write(_("\tMessage stack {}\n"), is_enabled(use_msgstack));

  // The stringify is needed here as BOUT_FLAGS_STRING may already contain quoted strings
  // which could cause problems (e.g. terminate strings).
  output_info.write(_("\tCompiled with flags : {:s}\n"), STRINGIFY(BOUT_FLAGS_STRING));
}

void printCommandLineArguments(const std::vector<std::string>& original_argv) {
  output_info.write(_("\tCommand line options for this run : "));
  for (auto& arg : original_argv) {
    output_info << arg << " ";
  }
  output_info.write("\n");
}

bool setupBoutLogColor(bool color_output, int MYPE) {
#if BOUT_USE_COLOR
  if (color_output && (MYPE == 0)) {
    // Color stdout by piping through bout-log-color script
    // Only done on processor 0, since this is the only processor which writes to stdout
    // This uses popen, fileno and dup2 functions, which are POSIX
    bool success = false;

    // Run bout-log-color through the shell. This should share stdout with BOUT++,
    // and read stdin from the pipe
    FILE* outpipe = popen("bout-log-color", "w");

    if (outpipe != nullptr) {
      // Valid pipe
      // Get the integer file descriptor
      int fno = fileno(outpipe);
      if (fno != -1) {
        // Valid file descriptor

        // Note: We can get to here if bout-log-color failed to run
        // This seems to cause code to fail later

        // Replace stdout with the pipe.
        int status = dup2(fno, STDOUT_FILENO);
        if (status != -1) {
          success = true;
        }
      }
    }
    if (!success) {
      // Failed . Probably not important enough to stop the simulation
      std::cerr << _("Could not run bout-log-color. Make sure it is in your PATH\n");
    }
    return success;
  }
#endif // BOUT_USE_COLOR
  return false;
}

void setupOutput(const std::string& data_dir, const std::string& log_file, int verbosity,
                 int MYPE) {
  {
    Output& output = *Output::getInstance();
    if (MYPE == 0) {
      output.enable(); // Enable writing to stdout
    } else {
      output.disable(); // No writing to stdout
    }
    /// Open an output file to echo everything to
    /// On processor 0 anything written to output will go to stdout and the file
    if (output.open("{:s}/{:s}.{:d}", data_dir, log_file, MYPE)) {
      throw BoutException(_("Could not open {:s}/{:s}.{:d} for writing"), data_dir,
                          log_file, MYPE);
    }
  }

  output_error.enable(verbosity > 0);
  output_warn.enable(verbosity > 1);
  output_progress.enable(verbosity > 2);
  output_info.enable(verbosity > 3);
  output_verbose.enable(verbosity > 4);
  // Only actually enabled if also compiled with ENABLE_OUTPUT_DEBUG
  output_debug.enable(verbosity > 5);

  // The backward-compatible output object same as output_progress
  output.enable(verbosity > 2);
}

void setRunStartInfo(Options& options) {
  auto& runinfo = options["run"];

  // Note: have to force value, since may already be set if a previously
  // output BOUT.settings file was used as input
  runinfo["version"].force(bout::version::full, "Output");
  runinfo["revision"].force(bout::version::revision, "Output");

  time_t start_time = time(nullptr);
  runinfo["started"].force(ctime(&start_time), "Output");
}

void setRunFinishInfo(Options& options) {
  time_t end_time = time(nullptr);
  options["run"]["finished"].force(ctime(&end_time), "Output");
}

Datafile setupDumpFile(Options& options, Mesh& mesh, const std::string& data_dir) {
  // Check if restarting
  const bool append = options["append"]
                        .doc("Add output data to existing (dump) files?")
                        .withDefault(false);

  // Get file extensions
  constexpr auto default_dump_format = bout::build::has_netcdf ? "nc" : "h5";
  const auto dump_ext = options["dump_format"]
                            .doc("File extension for output files")
                            .withDefault(default_dump_format);
  output_progress << "Setting up output (dump) file\n";

  auto dump_file = Datafile(&(options["output"]), &mesh);

  if (append) {
    dump_file.opena("{}/BOUT.dmp.{}", data_dir, dump_ext);
  } else {
    dump_file.openw("{}/BOUT.dmp.{}", data_dir, dump_ext);
  }

  // Add book-keeping variables to the output files
  dump_file.add(const_cast<BoutReal&>(bout::version::as_double), "BOUT_VERSION", false);
  // Appends the time of dumps into an array
  dump_file.add(simtime, "t_array", true);
  dump_file.add(iteration, "iteration", false);

  // Save mesh configuration into output file
  mesh.outputVars(dump_file);

  // Add compile-time options
  dump_file.addOnce(const_cast<bool&>(bout::build::has_fftw), "has_fftw");
  dump_file.addOnce(const_cast<bool&>(bout::build::has_gettext), "has_gettext");
  dump_file.addOnce(const_cast<bool&>(bout::build::has_lapack), "has_lapack");
  dump_file.addOnce(const_cast<bool&>(bout::build::has_netcdf), "has_netcdf");
  dump_file.addOnce(const_cast<bool&>(bout::build::has_legacy_netcdf),
                    "has_legacy_netcdf");
  dump_file.addOnce(const_cast<bool&>(bout::build::has_petsc), "has_petsc");
  dump_file.addOnce(const_cast<bool&>(bout::build::has_pretty_function),
                    "has_pretty_function");
  dump_file.addOnce(const_cast<bool&>(bout::build::has_pvode), "has_pvode");
  dump_file.addOnce(const_cast<bool&>(bout::build::has_scorep), "has_scorep");
  dump_file.addOnce(const_cast<bool&>(bout::build::has_slepc), "has_slepc");
  dump_file.addOnce(const_cast<bool&>(bout::build::has_sundials), "has_sundials");
  dump_file.addOnce(const_cast<bool&>(bout::build::use_backtrace), "use_backtrace");
  dump_file.addOnce(const_cast<bool&>(bout::build::use_color), "use_color");
  dump_file.addOnce(const_cast<bool&>(bout::build::use_openmp), "use_openmp");
  dump_file.addOnce(const_cast<bool&>(bout::build::use_output_debug), "use_output_debug");
  dump_file.addOnce(const_cast<bool&>(bout::build::use_sigfpe), "use_sigfpe");
  dump_file.addOnce(const_cast<bool&>(bout::build::use_signal), "use_signal");
  dump_file.addOnce(const_cast<bool&>(bout::build::use_track), "use_track");
  dump_file.addOnce(const_cast<bool&>(bout::build::use_metric_3d), "use_metric_3d");
  dump_file.addOnce(const_cast<bool&>(bout::build::use_msgstack), "use_msgstack");

  return dump_file;
}

void writeSettingsFile(Options& options, const std::string& data_dir,
                       const std::string& settings_file) {
  OptionsReader::getInstance()->write(&options, "{}/{}", data_dir, settings_file);
}

} // namespace experimental
} // namespace bout

int BoutFinalise(bool write_settings) {

  // Output the settings, showing which options were used
  // This overwrites the file written during initialisation
  if (write_settings) {
    try {
      using namespace bout::experimental;
      auto& options = Options::root();

      setRunFinishInfo(options);

      const auto data_dir = options["datadir"].withDefault(std::string{DEFAULT_DIR});
      const auto set_file = options["settingsfile"].withDefault("BOUT.settings");

      if (BoutComm::rank() == 0) {
        writeSettingsFile(options, data_dir, set_file);
      }
    } catch (const BoutException& e) {
      output_error << _("Error whilst writing settings") << e.what() << endl;
    }
  }

  if (Options::root()["time_report:show"].withDefault(false)) {
    output.write("\nTimer report \n\n");
    Timer::printTimeReport();
    output.write("\n");
  }

  // Delete the mesh
  delete bout::globals::mesh;

  // Close the output file
  bout::globals::dump.close();

  // Make sure all processes have finished writing before exit
  bout::globals::mpi->MPI_Barrier(BoutComm::get());

  // Laplacian inversion
  Laplacian::cleanup();

  // Delete field memory
  Array<BoutReal>::cleanup();
  Array<dcomplex>::cleanup();
  Array<fcmplx>::cleanup();
  Array<int>::cleanup();
  Array<unsigned long>::cleanup();

  // Cleanup boundary factory
  BoundaryFactory::cleanup();

  // Cleanup timer
  Timer::cleanup();

  // Options tree
  Options::cleanup();
  OptionsReader::cleanup();

  // Call SlepcFinalize if not already called
  SlepcLib::cleanup();

  // Call PetscFinalize if not already called
  PetscLib::cleanup();

  // Call HYPER_Finalize if not already called
  HypreLib::cleanup();

  // MPI communicator, including MPI_Finalize()
  BoutComm::cleanup();

  // Debugging message stack
  msg_stack.clear();

  // Delete the MPI wrapper
  delete bout::globals::mpi;

  return 0;
}

/*!*************************************************************************
 * SOLUTION MONITOR FUNCTION
 *
 * Called each timestep by the solver
 **************************************************************************/

BoutMonitor::BoutMonitor(BoutReal timestep) : BoutMonitor(timestep, Options::root()) {}

BoutMonitor::BoutMonitor(BoutReal timestep, Options& options)
    : Monitor(timestep),
      wall_limit(options["wall_limit"]
                     .doc(_("Wall time limit in hours. By default (< 0), no limit"))
                     .withDefault(-1.0)
                 * 60. * 60.),
      stop_check(options["stopCheck"]
                     .doc(_("Check if a file exists, and exit if it does."))
                     .withDefault(false)),
      stop_check_name(
          fmt::format("{}/{}", Options::root()["datadir"].withDefault(DEFAULT_DIR),
                      options["stopCheckName"]
                          .doc(_("Name of file whose existence triggers a stop"))
                          .withDefault("BOUT.stop"))) {
  // Add wall clock time etc to dump file
  run_data.outputVars(bout::globals::dump);
}

int BoutMonitor::call(Solver* solver, BoutReal t, int iter, int NOUT) {
  TRACE("BoutMonitor::call({:e}, {:d}, {:d})", t, iter, NOUT);

  // Set the global variables. This is done because they need to be
  // written to the output file before the first step (initial condition)
  simtime = t;
  iteration = iter;

  /// Collect timing information
  run_data.wtime = Timer::resetTime("run");
  run_data.ncalls = solver->resetRHSCounter();
  run_data.ncalls_e = solver->resetRHSCounter_e();
  run_data.ncalls_i = solver->resetRHSCounter_i();

  const bool output_split = solver->splitOperator();
  run_data.wtime_rhs = Timer::resetTime("rhs");
  run_data.wtime_invert = Timer::resetTime("invert");
  // Time spent communicating (part of RHS)
  run_data.wtime_comms = Timer::resetTime("comms");
  // Time spend on I/O
  run_data.wtime_io = Timer::resetTime("io");

  run_data.calculateDerivedMetrics();

  output_progress.print("\r"); // Only goes to screen

  // First time the monitor has been called
  static bool first_time = true;
  if (first_time) {

    // Record the starting time
    mpi_start_time = bout::globals::mpi->MPI_Wtime() - run_data.wtime;

    first_time = false;

    // Print the column header for timing info
    if (!output_split) {
      output_progress.write(_("Sim Time  |  RHS evals  | Wall Time |  Calc    Inv   Comm "
                              "   I/O   SOLVER\n\n"));
    } else {
      output_progress.write(_("Sim Time  |  RHS_e evals  | RHS_I evals  | Wall Time |  "
                              "Calc    Inv   Comm    I/O   SOLVER\n\n"));
    }
  }

  run_data.writeProgress(simtime, output_split);

  // This bit only to screen, not log file

  run_data.t_elapsed = bout::globals::mpi->MPI_Wtime() - mpi_start_time;

  output_progress.print("{:c}  Step {:d} of {:d}. Elapsed {:s}", get_spin(),
                        iteration + 1, NOUT, time_to_hms(run_data.t_elapsed));
  output_progress.print(
      " ETA {:s}",
      time_to_hms(run_data.wtime * static_cast<BoutReal>(NOUT - iteration - 1)));

  /// Write dump file
  bout::globals::dump.write();

  if (wall_limit > 0.0) {
    // Check if enough time left

    BoutReal t_remain = mpi_start_time + wall_limit - bout::globals::mpi->MPI_Wtime();
    if (t_remain < run_data.wtime * 2) {
      // Less than 2 time-steps left
      output_warn.write(_("Only {:e} seconds ({:.2f} steps) left. Quitting\n"), t_remain,
                        t_remain / run_data.wtime);
      user_requested_exit = true;
    } else {
      output_progress.print(" Wall {:s}", time_to_hms(t_remain));
    }
  }

  // Check if the user has created the stop file and if so trigger an exit
  if (stop_check) {
    std::ifstream f(stop_check_name);
    if (f.good()) {
      output.write("\nStop file {} exists -- triggering exit\n", stop_check_name);
      user_requested_exit = true;
    }
  }

  return 0;
}

/**************************************************************************
 * Global error handling
 **************************************************************************/

/// Signal handler - handles all signals
void bout_signal_handler(int sig) {
  // Set signal handler back to default to prevent possible infinite loop
  signal(SIGSEGV, SIG_DFL);
  // print number of process to stderr, so the user knows which log to check
  fmt::print(stderr, FMT_STRING("\nSighandler called on process {:d} with sig {:d}\n"), BoutComm::rank(), sig);

  switch (sig) {
  case SIGSEGV:
    throw BoutException("\n****** SEGMENTATION FAULT CAUGHT ******\n\n");
    break;
  case SIGFPE:
    throw BoutException("\n****** Floating Point Exception "
                        "(FPE) caught ******\n\n");
    break;
  case SIGINT:
    throw BoutException("\n****** SigInt caught ******\n\n");
    break;
#ifndef _MSC_VER
  case SIGKILL:
    throw BoutException("\n****** SigKill caught ******\n\n");
    break;
  case SIGUSR1:
    user_requested_exit = true;
    break;
#endif
  default:
    throw BoutException("\n****** Signal {:d}  caught ******\n\n", sig);
    break;
  }
}

/**************************************************************************
 * Utilities
 **************************************************************************/

/// Write a time in h:mm:ss.s format
std::string time_to_hms(BoutReal t) {
  int h, m;

  h = static_cast<int>(t / 3600);
  t -= 3600. * static_cast<BoutReal>(h);
  m = static_cast<int>(t / 60);
  t -= 60 * static_cast<BoutReal>(m);

  return fmt::format(FMT_STRING("{:d}:{:02d}:{:04.1f}"), h, m, t);
}

/// Produce a spinning bar character
char get_spin() {
  static int i = 0;
  char c = '|'; // Doesn't need to be assigned; squash warning

  switch (i) {
  case 0:
    c = '|';
    break;
  case 1:
    c = '/';
    break;
  case 2:
    c = '-';
    break;
  case 3:
    c = '\\';
    break;
  }
  i = (i + 1) % 4;
  return c;
}

/**************************************************************************
 * Functions for writing run information
 **************************************************************************/

/*!
 * Adds variables to the output file, for post-processing
 */
void RunMetrics::outputVars(Datafile& file) {
  file.add(t_elapsed, "wall_time", true);
  file.add(wtime, "wtime", true);
  file.add(ncalls, "ncalls", true);
  file.add(ncalls_e, "ncalls_e", true);
  file.add(ncalls_i, "ncalls_i", true);
  file.add(wtime_rhs, "wtime_rhs", true);
  file.add(wtime_invert, "wtime_invert", true);
  file.add(wtime_comms, "wtime_comms", true);
  file.add(wtime_io, "wtime_io", true);
  file.add(wtime_per_rhs, "wtime_per_rhs", true);
  file.add(wtime_per_rhs_e, "wtime_per_rhs_e", true);
  file.add(wtime_per_rhs_i, "wtime_per_rhs_i", true);
}

void RunMetrics::calculateDerivedMetrics() {
  wtime_per_rhs = wtime / ncalls;
  wtime_per_rhs_e = wtime / ncalls_e;
  wtime_per_rhs_i = wtime / ncalls_i;
}

void RunMetrics::writeProgress(BoutReal simtime, bool output_split) {
  if (!output_split) {
    output_progress.write(
        "{:.3e}      {:5d}       {:.2e}   {:5.1f}  {:5.1f}  {:5.1f}  {:5.1f}  {:5.1f}\n", simtime, ncalls,
        wtime, 100. * (wtime_rhs - wtime_comms - wtime_invert) / wtime,
        100. * wtime_invert / wtime,                    // Inversions
        100. * wtime_comms / wtime,                     // Communications
        100. * wtime_io / wtime,                        // I/O
        100. * (wtime - wtime_io - wtime_rhs) / wtime); // Everything else

  } else {
    output_progress.write(
        "{:.3e}      {:5d}            {:5d}       {:.2e}   {:5.1f}  {:5.1f}  {:5.1f}  {:5.1f}  {:5.1f}\n",
        simtime, ncalls_e, ncalls_i, wtime,
        100. * (wtime_rhs - wtime_comms - wtime_invert) / wtime,
        100. * wtime_invert / wtime,                    // Inversions
        100. * wtime_comms / wtime,                     // Communications
        100. * wtime_io / wtime,                        // I/O
        100. * (wtime - wtime_io - wtime_rhs) / wtime); // Everything else
  }
}<|MERGE_RESOLUTION|>--- conflicted
+++ resolved
@@ -492,21 +492,7 @@
   output_info.write(_("\tParallel NetCDF support disabled\n"));
 #endif
 
-<<<<<<< HEAD
-#if BOUT_USE_OPENMP 
-  output_info.write(_("\tOpenMP parallelisation enabled, using {:d} threads\n"),
-                    omp_get_max_threads());
-#else
-  output_info.write(_("\tOpenMP parallelisation disabled\n"));
-#endif
-
-#ifdef METRIC3D
-  output_info.write("\tRUNNING IN 3D-METRIC MODE\n");
-#endif
-=======
   output_info.write(_("\tMetrics mode is {}\n"), use_metric_3d ? "3D" : "2D");
->>>>>>> 48843a9b
-
   output_info.write(_("\tFFT support {}\n"), is_enabled(has_fftw));
   output_info.write(_("\tNatural language support {}\n"), is_enabled(has_gettext));
   output_info.write(_("\tLAPACK support {}\n"), is_enabled(has_lapack));
