--- conflicted
+++ resolved
@@ -578,15 +578,8 @@
 
   // Note: have to force value, since may already be set if a previously
   // output BOUT.settings file was used as input
-<<<<<<< HEAD
-  runinfo["version"].force(BOUT_VERSION_STRING, "");
-#ifdef REVISION
-  runinfo["revision"].force(BUILDFLAG(REVISION), "");
-#endif
-=======
   runinfo["version"].force(bout::version::full, "");
   runinfo["revision"].force(bout::version::revision, "");
->>>>>>> fb341df8
 
   time_t start_time = time(nullptr);
   runinfo["started"].force(ctime(&start_time), "");
@@ -617,14 +610,7 @@
   }
 
   // Add book-keeping variables to the output files
-<<<<<<< HEAD
-  dump_file.add(const_cast<BoutReal&>(BOUT_VERSION), "BOUT_VERSION", false);
-#ifdef REVISION
-  dump_file.setAttribute("", "BOUT_REVISION", BUILDFLAG(REVISION));
-#endif
-=======
   dump_file.add(const_cast<BoutReal&>(bout::version::as_double), "BOUT_VERSION", false);
->>>>>>> fb341df8
   // Appends the time of dumps into an array
   dump_file.add(simtime, "t_array", true);
   dump_file.add(iteration, "iteration", false);
