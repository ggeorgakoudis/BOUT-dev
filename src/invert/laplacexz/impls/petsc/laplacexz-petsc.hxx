/************************************************************
 * Perpendicular Laplacian inversion using PETSc
 *
 *
 ************************************************************/

class LaplaceXZpetsc;

#ifndef __LAPLACEXZ_PETSC_H__
#define __LAPLACEXZ_PETSC_H__

#include <bout/invert/laplacexz.hxx>

#ifndef BOUT_HAS_PETSC

#include <boutexception.hxx>
class LaplaceXZpetsc : public LaplaceXZ {
public:
  LaplaceXZpetsc(Mesh *m, Options *options) : LaplaceXZ(m, options) {
    throw BoutException("No PETSc LaplaceXZ solver available");
  }
<<<<<<< HEAD
  void setCoefs(const Field2D &UNUSED(A), const Field2D &UNUSED(B)) {}
  Field3D solve(const Field3D &b, const Field3D &UNUSED(x0)) {return Field3D(0.,b.getMesh());}
=======

  using LaplaceXZ::setCoefs;
  void setCoefs(const Field2D &UNUSED(A), const Field2D &UNUSED(B)) override {}

  using LaplaceXZ::solve;
  Field3D solve(const Field3D &UNUSED(b), const Field3D &UNUSED(x0)) override {
    throw BoutException("No PETSc LaplaceXZ solver available");
  }
>>>>>>> ac011388
private:
};

#else // BOUT_HAS_PETSC

#include <bout/petsclib.hxx>

class LaplaceXZpetsc : public LaplaceXZ {
public:
  /*!
   * Constructor
   */
  LaplaceXZpetsc(Mesh *m, Options *options);

  /*!
   * Destructor
   */
  ~LaplaceXZpetsc();



  void setCoefs(const Field3D &A, const Field3D &B);

  void setCoefs(const Field2D &A, const Field2D &B) {
    setCoefs(Field3D(A), Field3D(B));
  }

  /*!
   * Solve Laplacian in X-Z
   */
  Field3D solve(const Field3D &b, const Field3D &x0);

private:
  PetscLib lib;      ///< Requires PETSc library

  /*!
   * Data for a single Y slice
   */
  struct YSlice {
    int yindex; /// Y index
    Mat MatA;  ///< Matrix to be inverted
    Mat MatP;  ///< Matrix for preconditioner
    KSP ksp;   ///< Krylov Subspace solver context
  };
  vector<YSlice> slice;

  Vec xs, bs;        ///< Solution and RHS vectors

  Mesh *mesh;   ///< The mesh this operates on, provides metrics and communication

  int reuse_limit; ///< How many times can the preconditioner be reused?
  int reuse_count; ///< How many times has it been reused?

  bool coefs_set; ///< Have coefficients been set?
  
  #if CHECK > 0
    // Currently implemented flags
    static const int implemented_boundary_flags =   INVERT_AC_GRAD
                                                  + INVERT_SET
                                                  + INVERT_RHS
                                                  ;
  #endif

  int inner_boundary_flags; ///< Flags to set inner boundary condition
  int outer_boundary_flags; ///< Flags to set outer boundary condition
};


#endif // BOUT_HAS_PETSC
#endif // __LAPLACEXZ_PETSC_H__<|MERGE_RESOLUTION|>--- conflicted
+++ resolved
@@ -19,10 +19,6 @@
   LaplaceXZpetsc(Mesh *m, Options *options) : LaplaceXZ(m, options) {
     throw BoutException("No PETSc LaplaceXZ solver available");
   }
-<<<<<<< HEAD
-  void setCoefs(const Field2D &UNUSED(A), const Field2D &UNUSED(B)) {}
-  Field3D solve(const Field3D &b, const Field3D &UNUSED(x0)) {return Field3D(0.,b.getMesh());}
-=======
 
   using LaplaceXZ::setCoefs;
   void setCoefs(const Field2D &UNUSED(A), const Field2D &UNUSED(B)) override {}
@@ -31,7 +27,6 @@
   Field3D solve(const Field3D &UNUSED(b), const Field3D &UNUSED(x0)) override {
     throw BoutException("No PETSc LaplaceXZ solver available");
   }
->>>>>>> ac011388
 private:
 };
 
