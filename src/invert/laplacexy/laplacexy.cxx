--- conflicted
+++ resolved
@@ -173,112 +173,10 @@
   PetscMalloc( (localN)*sizeof(PetscInt), &d_nnz );
   PetscMalloc( (localN)*sizeof(PetscInt), &o_nnz );
   
-<<<<<<< HEAD
-  for(int i=0;i<localN;i++) {
-    // Non-zero elements on this processor
-    d_nnz[i] = 5; // Star pattern in 2D
-    // Non-zero elements on neighboring processor
-    o_nnz[i] = 0;
-  }
-  
-  // X boundaries
-  if(localmesh->firstX()) {
-    // Lower X boundary
-    for(int y=localmesh->ystart;y<=localmesh->yend;y++) {
-      const int localIndex = globalIndex(localmesh->xstart - 1, y);
-      ASSERT1( (localIndex >= 0) && (localIndex < localN) );
-    
-      d_nnz[localIndex] = 2; // Diagonal sub-matrix
-      o_nnz[localIndex] = 0; // Off-diagonal sub-matrix
-    }
-  }else {
-    // On another processor
-    for(int y=localmesh->ystart;y<=localmesh->yend;y++) {
-      const int localIndex = globalIndex(localmesh->xstart, y);
-      ASSERT1( (localIndex >= 0) && (localIndex < localN) );
-      d_nnz[localIndex] -= 1;
-      o_nnz[localIndex] += 1;
-    }
-  }
-  if(localmesh->lastX()) {
-    // Upper X boundary
-    for(int y=localmesh->ystart;y<=localmesh->yend;y++) {
-      const int localIndex = globalIndex(localmesh->xend + 1, y);
-      ASSERT1( (localIndex >= 0) && (localIndex < localN) );
-      d_nnz[localIndex] = 2; // Diagonal sub-matrix
-      o_nnz[localIndex] = 0; // Off-diagonal sub-matrix
-    }
-  }else {
-    // On another processor
-    for(int y=localmesh->ystart;y<=localmesh->yend;y++) {
-      const int localIndex = globalIndex(localmesh->xend, y);
-      ASSERT1( (localIndex >= 0) && (localIndex < localN) );
-      d_nnz[localIndex] -= 1;
-      o_nnz[localIndex] += 1;
-    }
-  }
-  // Y boundaries
-  
-  for(int x=localmesh->xstart; x <=localmesh->xend; x++) {
-    // Default to no boundary
-    // NOTE: This assumes that communications in Y are to other
-    //   processors. If Y is communicated with this processor (e.g. NYPE=1)
-    //   then this will result in PETSc warnings about out of range allocations
-    {
-      const int localIndex = globalIndex(x, localmesh->ystart);
-      ASSERT1((localIndex >= 0) && (localIndex < localN));
-      // d_nnz[localIndex] -= 1;  // Note: Slightly inefficient
-      o_nnz[localIndex] += 1;
-    }
-    {
-      const int localIndex = globalIndex(x, localmesh->yend);
-      ASSERT1((localIndex >= 0) && (localIndex < localN));
-      // d_nnz[localIndex] -= 1; // Note: Slightly inefficient
-      o_nnz[localIndex] += 1;
-    }
-  }
-  
-  for(RangeIterator it=localmesh->iterateBndryLowerY(); !it.isDone(); it++) {
-    // Should not go into corner cells, LaplaceXY stencil does not include them
-    if (it.ind < localmesh->xstart or it.ind > localmesh->xend) {
-      continue;
-    }
-    {
-      const int localIndex = globalIndex(it.ind, localmesh->ystart - 1);
-      ASSERT1((localIndex >= 0) && (localIndex < localN));
-      d_nnz[localIndex] = 2; // Diagonal sub-matrix
-      o_nnz[localIndex] = 0; // Off-diagonal sub-matrix
-    }
-    {
-      const int localIndex = globalIndex(it.ind, localmesh->ystart);
-      ASSERT1((localIndex >= 0) && (localIndex < localN));
-      d_nnz[localIndex] += 1;
-      o_nnz[localIndex] -= 1;
-    }
-  }
-  for(RangeIterator it=localmesh->iterateBndryUpperY(); !it.isDone(); it++) {
-    // Should not go into corner cells, LaplaceXY stencil does not include them
-    if (it.ind < localmesh->xstart or it.ind > localmesh->xend) {
-      continue;
-    }
-    {
-      const int localIndex = globalIndex(it.ind, localmesh->yend + 1);
-      ASSERT1((localIndex >= 0) && (localIndex < localN));
-      d_nnz[localIndex] = 2; // Diagonal sub-matrix
-      o_nnz[localIndex] = 0; // Off-diagonal sub-matrix
-    }
-    {
-      const int localIndex = globalIndex(it.ind, localmesh->yend);
-      ASSERT1((localIndex >= 0) && (localIndex < localN));
-      d_nnz[localIndex] += 1;
-      o_nnz[localIndex] -= 1;
-    }
-=======
   if (finite_volume) {
     setPreallocationFiniteVolume(d_nnz, o_nnz);
   } else {
     setPreallocationFiniteDifference(d_nnz, o_nnz);
->>>>>>> aa09b98a
   }
   // Pre-allocate
   MatMPIAIJSetPreallocation( MatA, 0, d_nnz, 0, o_nnz );
@@ -1260,70 +1158,10 @@
     }
   }
 
-<<<<<<< HEAD
-  if(y_bndry_dirichlet) {
-    for(RangeIterator it=localmesh->iterateBndryLowerY(); !it.isDone(); it++) {
-      // Should not go into corner cells, LaplaceXY stencil does not include them
-      if (it.ind < localmesh->xstart or it.ind > localmesh->xend) {
-        continue;
-      }
-      int ind = globalIndex(it.ind, localmesh->ystart-1);
-    
-      PetscScalar val = x0(it.ind,localmesh->ystart-1);
-      VecSetValues( xs, 1, &ind, &val, INSERT_VALUES );
-    
-      val = 0.5*(x0(it.ind, localmesh->ystart-1) + x0(it.ind, localmesh->ystart));
-      VecSetValues( bs, 1, &ind, &val, INSERT_VALUES );
-    }
-  
-    for(RangeIterator it=localmesh->iterateBndryUpperY(); !it.isDone(); it++) {
-      // Should not go into corner cells, LaplaceXY stencil does not include them
-      if (it.ind < localmesh->xstart or it.ind > localmesh->xend) {
-        continue;
-      }
-      int ind = globalIndex(it.ind, localmesh->yend+1);
-    
-      PetscScalar val = x0(it.ind,localmesh->yend+1);
-      VecSetValues( xs, 1, &ind, &val, INSERT_VALUES );
-    
-      val = 0.5*(x0(it.ind, localmesh->yend+1) + x0(it.ind, localmesh->yend));
-      VecSetValues( bs, 1, &ind, &val, INSERT_VALUES );
-    }
-  } else {
-    // Y boundaries Neumann
-    for(RangeIterator it=localmesh->iterateBndryLowerY(); !it.isDone(); it++) {
-      // Should not go into corner cells, LaplaceXY stencil does not include them
-      if (it.ind < localmesh->xstart or it.ind > localmesh->xend) {
-        continue;
-      }
-      int ind = globalIndex(it.ind, localmesh->ystart-1);
-    
-      PetscScalar val = x0(it.ind,localmesh->ystart-1);
-      VecSetValues( xs, 1, &ind, &val, INSERT_VALUES );
-      
-      val = 0.0;
-      VecSetValues( bs, 1, &ind, &val, INSERT_VALUES );
-    }
-  
-    for(RangeIterator it=localmesh->iterateBndryUpperY(); !it.isDone(); it++) {
-      // Should not go into corner cells, LaplaceXY stencil does not include them
-      if (it.ind < localmesh->xstart or it.ind > localmesh->xend) {
-        continue;
-      }
-      int ind = globalIndex(it.ind, localmesh->yend+1);
-      
-      PetscScalar val = x0(it.ind,localmesh->yend+1);
-      VecSetValues( xs, 1, &ind, &val, INSERT_VALUES );
-    
-      val = 0.0;
-      VecSetValues( bs, 1, &ind, &val, INSERT_VALUES );
-    }
-=======
   if (finite_volume) {
     solveFiniteVolume(x0);
   } else {
     solveFiniteDifference(x0);
->>>>>>> aa09b98a
   }
 
   // Assemble RHS Vector
@@ -1395,14 +1233,6 @@
   }
 
   // Lower Y boundary
-<<<<<<< HEAD
-  for(RangeIterator it=localmesh->iterateBndryLowerY(); !it.isDone(); it++) {
-    // Should not go into corner cells, LaplaceXY stencil does not include them
-    if (it.ind < localmesh->xstart or it.ind > localmesh->xend) {
-      continue;
-    }
-    int ind = globalIndex(it.ind, localmesh->ystart-1);
-=======
   for (RangeIterator it = localmesh->iterateBndryLowerY(); !it.isDone(); it++) {
     if (
          // Should not go into corner cells, finite-volume LaplaceXY stencil does not include
@@ -1415,7 +1245,6 @@
       continue;
     }
     int ind = globalIndex(it.ind, localmesh->ystart - 1);
->>>>>>> aa09b98a
     PetscScalar val;
     VecGetValues(xs, 1, &ind, &val);
     for (int y = localmesh->ystart - 1; y >= 0; y--)
@@ -1423,14 +1252,6 @@
   }
 
   // Upper Y boundary
-<<<<<<< HEAD
-  for(RangeIterator it=localmesh->iterateBndryUpperY(); !it.isDone(); it++) {
-    // Should not go into corner cells, LaplaceXY stencil does not include them
-    if (it.ind < localmesh->xstart or it.ind > localmesh->xend) {
-      continue;
-    }
-    int ind = globalIndex(it.ind, localmesh->yend+1);
-=======
   for (RangeIterator it = localmesh->iterateBndryUpperY(); !it.isDone(); it++) {
     if (
          // Should not go into corner cells, finite-volume LaplaceXY stencil does not include
@@ -1443,7 +1264,6 @@
       continue;
     }
     int ind = globalIndex(it.ind, localmesh->yend + 1);
->>>>>>> aa09b98a
     PetscScalar val;
     VecGetValues(xs, 1, &ind, &val);
     for (int y = localmesh->yend + 1; y < localmesh->LocalNy; y++)
@@ -1904,57 +1724,20 @@
  */
 int LaplaceXY::precon(Vec input, Vec result) {
   
-<<<<<<< HEAD
-  // Starting index
-  int ind = -1;
-  
-  RangeIterator itdwn=localmesh->iterateBndryLowerY();
-  if(!itdwn.isDone()) {
-    ind = globalIndex(itdwn.ind, localmesh->ystart-1);
-    
-    for(; !itdwn.isDone(); itdwn++) {
-      // Should not go into corner cells, LaplaceXY stencil does not include them
-      if (itdwn.ind < localmesh->xstart or itdwn.ind > localmesh->xend) {
-        continue;
-      }
-      PetscScalar val;
-      VecGetValues(input, 1, &ind, &val ); 
-      VecSetValues(result, 1, &ind, &val, INSERT_VALUES );
-      ind++;
-=======
   for(auto itdwn=localmesh->iterateBndryLowerY(); !itdwn.isDone(); itdwn++) {
     // Should not go into corner cells, LaplaceXY stencil does not include them
     if (itdwn.ind < localmesh->xstart or itdwn.ind > localmesh->xend) {
       continue;
->>>>>>> aa09b98a
     }
     const int ind = globalIndex(itdwn.ind, localmesh->ystart-1);
     PetscScalar val;
     VecGetValues(input, 1, &ind, &val );
     VecSetValues(result, 1, &ind, &val, INSERT_VALUES );
   }
-<<<<<<< HEAD
-  RangeIterator itup=localmesh->iterateBndryUpperY();
-  if(!itup.isDone()) {
-    if(ind == -1) {
-      // No lower boundary
-      ind = globalIndex(itup.ind, localmesh->yend+1);
-    }
-    for(; !itup.isDone(); itup++) {
-      // Should not go into corner cells, LaplaceXY stencil does not include them
-      if (itup.ind < localmesh->xstart or itup.ind > localmesh->xend) {
-        continue;
-      }
-      PetscScalar val;
-      VecGetValues(input, 1, &ind, &val ); 
-      VecSetValues(result, 1, &ind, &val, INSERT_VALUES );
-      ind++;
-=======
   for(auto itup=localmesh->iterateBndryUpperY(); !itup.isDone(); itup++) {
     // Should not go into corner cells, LaplaceXY stencil does not include them
     if (itup.ind < localmesh->xstart or itup.ind > localmesh->xend) {
       continue;
->>>>>>> aa09b98a
     }
     const int ind = globalIndex(itup.ind, localmesh->yend+1);
     PetscScalar val;
