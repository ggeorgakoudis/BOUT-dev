
#ifdef BOUT_HAS_PETSC

#include <petscksp.h>

#include <bout/invert/laplacexy.hxx>

#include <bout/assert.hxx>

#include <boutcomm.hxx>
#include <derivs.hxx>
#include <globals.hxx>
#include <utils.hxx>
#include <bout/sys/timer.hxx>

#include <output.hxx>

#include <cmath>

#undef __FUNCT__
#define __FUNCT__ "laplacePCapply"
static PetscErrorCode laplacePCapply(PC pc,Vec x,Vec y) {
  int ierr;
  
  // Get the context
  LaplaceXY *s;
  ierr = PCShellGetContext(pc, reinterpret_cast<void**>(&s)); CHKERRQ(ierr);
  
  PetscFunctionReturn(s->precon(x, y));
}

LaplaceXY::LaplaceXY(Mesh *m, Options *opt, const CELL_LOC loc)
    : localmesh(m==nullptr ? bout::globals::mesh : m), location(loc), monitor(*this) {
  Timer timer("invert");

  if (opt == nullptr) {
    // If no options supplied, use default
    opt = &(Options::root()["laplacexy"]);
  }
  
  finite_volume = (*opt)["finite_volume"].doc(
      "Use finite volume rather than finite difference discretisation."
      ).withDefault(true);

  ///////////////////////////////////////////////////
  // Boundary condititions options
  if (localmesh->periodicY(localmesh->xstart)) {
    // Periodic in Y, so in the core
    x_inner_dirichlet = (*opt)["core_bndry_dirichlet"].withDefault(false);
  } else {
    // Non-periodic, so in the PF region
    x_inner_dirichlet = (*opt)["pf_bndry_dirichlet"].withDefault(true);
  }
  if ((*opt)["y_bndry_dirichlet"].isSet()) {
    throw BoutException("y_bndry_dirichlet has been deprecated. Use y_bndry=dirichlet "
                        "instead.");
  } else {
    y_bndry = (*opt)["y_bndry"].withDefault("neumann");
  }

  // Check value of y_bndry is a supported option
  if (not(
    y_bndry == "dirichlet"
    or y_bndry == "neumann"
    or y_bndry == "free_o3")) {

    throw BoutException("Unrecognized option '{}' for laplacexy:ybndry", y_bndry);
  }

  if (not finite_volume) {
    // Check we can use corner cells
    if (not localmesh->include_corner_cells) {
      throw BoutException(
          "Finite difference form of LaplaceXY allows non-orthogonal x- and "
          "y-directions, so requires mesh:include_corner_cells=true.");
    }
  }

  // Use name of options section as the default prefix for performance logging variables
  default_prefix = opt->name();

  // Get MPI communicator
  auto comm = BoutComm::get();
  
  // Local size
  const int localN = localSize();

  // Create Vectors 
  VecCreate( comm, &xs );
  VecSetSizes( xs, localN, PETSC_DETERMINE );
  VecSetFromOptions( xs );
  VecDuplicate( xs , &bs );

  // Set size of Matrix on each processor to localN x localN
  MatCreate( comm, &MatA );                                
  MatSetSizes( MatA, localN, localN, PETSC_DETERMINE, PETSC_DETERMINE );
  MatSetFromOptions(MatA);
  
  //////////////////////////////////////////////////
  // Specify local indices. This creates a mapping
  // from local indices to index, using a Field2D object

  indexXY = -1;  // Set all points to -1, indicating out of domain

  int ind = 0;
  
  // Y boundaries
  for(RangeIterator it=localmesh->iterateBndryLowerY(); !it.isDone(); it++) {
    // Should not go into corner cells, LaplaceXY stencil does not include them
    if (it.ind < localmesh->xstart or it.ind > localmesh->xend) {
      continue;
    }
    indexXY(it.ind, localmesh->ystart-1) = ind++;
  }
  if ((not finite_volume) and localmesh->hasBndryLowerY()) {
    // Corner boundary cells
    if (localmesh->firstX()) {
      indexXY(localmesh->xstart-1, localmesh->ystart-1) = ind++;
    }
    if (localmesh->lastX()) {
      indexXY(localmesh->xend+1, localmesh->ystart-1) = ind++;
    }
  }
  for(RangeIterator it=localmesh->iterateBndryUpperY(); !it.isDone(); it++) {
    // Should not go into corner cells, LaplaceXY stencil does not include them
    if (it.ind < localmesh->xstart or it.ind > localmesh->xend) {
      continue;
    }
    indexXY(it.ind, localmesh->yend+1) = ind++;
  }
  if ((not finite_volume) and localmesh->hasBndryUpperY()) {
    // Corner boundary cells
    if (localmesh->firstX()) {
      indexXY(localmesh->xstart-1, localmesh->yend+1) = ind++;
    }
    if (localmesh->lastX()) {
      indexXY(localmesh->xend+1, localmesh->yend+1) = ind++;
    }
  }
  
  xstart = localmesh->xstart;
  if(localmesh->firstX())
    xstart -= 1; // Include X guard cells
  xend = localmesh->xend;
  if(localmesh->lastX())
    xend += 1;
  for(int x=xstart;x<=xend;x++)
    for(int y=localmesh->ystart;y<=localmesh->yend;y++) {
      indexXY(x,y) = ind++;
    }
  
  ASSERT1(ind == localN); // Reached end of range

  //////////////////////////////////////////////////
  // Allocate storage for preconditioner

  nloc = xend - xstart + 1;                       // Number of X points on this processor
  nsys = localmesh->yend - localmesh->ystart + 1; // Number of separate Y slices

  acoef.reallocate(nsys, nloc);
  bcoef.reallocate(nsys, nloc);
  ccoef.reallocate(nsys, nloc);
  xvals.reallocate(nsys, nloc);
  bvals.reallocate(nsys, nloc);

  // Create a cyclic reduction object
  cr = bout::utils::make_unique<CyclicReduce<BoutReal>>(localmesh->getXcomm(), nloc);

  //////////////////////////////////////////////////
  // Pre-allocate PETSc storage
  
  PetscInt *d_nnz, *o_nnz;
  PetscMalloc( (localN)*sizeof(PetscInt), &d_nnz );
  PetscMalloc( (localN)*sizeof(PetscInt), &o_nnz );
  
  if (finite_volume) {
    setPreallocationFiniteVolume(d_nnz, o_nnz);
  } else {
    setPreallocationFiniteDifference(d_nnz, o_nnz);
  }
  // Pre-allocate
  MatMPIAIJSetPreallocation( MatA, 0, d_nnz, 0, o_nnz );
  MatSetUp(MatA); 
  
  PetscFree( d_nnz );
  PetscFree( o_nnz );
  
  // Determine which row/columns of the matrix are locally owned
  int Istart, Iend;
  MatGetOwnershipRange( MatA, &Istart, &Iend );
  
  // Convert indexXY from local index to global index
  indexXY += Istart;
  
  // Now communicate to fill guard cells
  // Note, this includes corner cells if necessary
  localmesh->communicate(indexXY);

  //////////////////////////////////////////////////
  // Set up KSP
  
  // Declare KSP Context 
  KSPCreate( comm, &ksp ); 
  
  // Configure Linear Solver
  
  const bool direct = (*opt)["direct"].doc("Use a direct LU solver").withDefault(false);
  
  if(direct) {
    KSPGetPC(ksp,&pc);
    PCSetType(pc,PCLU);
#if PETSC_VERSION_GE(3,9,0)
    PCFactorSetMatSolverType(pc,"mumps");
#else
    PCFactorSetMatSolverPackage(pc,"mumps");
#endif
  }else {
    
    // Convergence Parameters. Solution is considered converged if |r_k| < max( rtol * |b| , atol )
    // where r_k = b - Ax_k. The solution is considered diverged if |r_k| > dtol * |b|.

    const BoutReal rtol = (*opt)["rtol"].doc("Relative tolerance").withDefault(1e-5);
    const BoutReal atol = (*opt)["atol"]
            .doc("Absolute tolerance. The solution is considered converged if |Ax-b| "
                 "< max( rtol * |b| , atol )")
            .withDefault(1e-10);
    const BoutReal dtol = (*opt)["dtol"]
                        .doc("The solution is considered diverged if |Ax-b| > dtol * |b|")
                        .withDefault(1e3);
    const int maxits = (*opt)["maxits"].doc("Maximum iterations").withDefault(100000);

    // Get KSP Solver Type
    const std::string ksptype = (*opt)["ksptype"].doc("KSP solver type").withDefault("gmres");
    
    // Get PC type
    const std::string pctype = (*opt)["pctype"].doc("Preconditioner type").withDefault("none");

    KSPSetType( ksp, ksptype.c_str() );
    KSPSetTolerances( ksp, rtol, atol, dtol, maxits );

    KSPSetInitialGuessNonzero(ksp, static_cast<PetscBool>(true));

    KSPGetPC(ksp,&pc);
    PCSetType(pc, pctype.c_str());

    if (pctype == "shell") {
      // Using tridiagonal solver as preconditioner
      PCShellSetApply(pc,laplacePCapply);
      PCShellSetContext(pc,this);
      
      const bool rightprec = (*opt)["rightprec"].doc("Use right preconditioning?").withDefault(true);
      if (rightprec) {
        KSPSetPCSide(ksp, PC_RIGHT); // Right preconditioning
      } else {
        KSPSetPCSide(ksp, PC_LEFT);  // Left preconditioning
      }
    }
  }
  
  KSPSetFromOptions( ksp );

  ///////////////////////////////////////////////////
  // Including Y derivatives?

  include_y_derivs = (*opt)["include_y_derivs"]
                         .doc("Include Y derivatives in operator to invert?")
                         .withDefault(true);

  ///////////////////////////////////////////////////
  // Set the default coefficients
  Field2D one(1., localmesh);
  Field2D zero(0., localmesh);
  one.setLocation(location);
  zero.setLocation(location);
  setCoefs(one, zero);
}

void LaplaceXY::setPreallocationFiniteVolume(PetscInt* d_nnz, PetscInt* o_nnz) {
  const int localN = localSize();

  // This discretisation uses a 5-point stencil
  for(int i=0;i<localN;i++) {
    // Non-zero elements on this processor
    d_nnz[i] = 5; // Star pattern in 2D
    // Non-zero elements on neighboring processor
    o_nnz[i] = 0;
  }

  // X boundaries
  if(localmesh->firstX()) {
    // Lower X boundary
    for(int y=localmesh->ystart;y<=localmesh->yend;y++) {
<<<<<<< HEAD
      for(int z=0;z<=localmesh->LocalNz;z++){
	// stencil entries
	PetscScalar c, xm, xp, ym, yp;
	
	// XX component
	
	// Metrics on x+1/2 boundary
	BoutReal J = 0.5*(coords->J(x,y,z) + coords->J(x+1,y,z));
	BoutReal g11 = 0.5*(coords->g11(x,y,z) + coords->g11(x+1,y,z));
	BoutReal dx = 0.5*(coords->dx(x,y,z) + coords->dx(x+1,y,z));
	BoutReal Acoef = 0.5*(A(x,y) + A(x+1,y));
	
	BoutReal val = Acoef * J * g11 / (coords->J(x,y,z) * dx * coords->dx(x,y,z));
	xp = val;
	c  = -val;
	
	// Metrics on x-1/2 boundary
	J = 0.5*(coords->J(x,y,z) + coords->J(x-1,y,z));
	g11 = 0.5*(coords->g11(x,y,z) + coords->g11(x-1,y,z));
	dx = 0.5*(coords->dx(x,y,z) + coords->dx(x-1,y,z));
	Acoef = 0.5*(A(x,y) + A(x-1,y));
	
	val = Acoef * J * g11 / (coords->J(x,y,z) * dx * coords->dx(x,y,z));
	xm = val;
	c  -= val;
	
	c += B(x,y);
	
	// Put values into the preconditioner, X derivatives only
	acoef(y - localmesh->ystart, x - xstart) = xm;
	bcoef(y - localmesh->ystart, x - xstart) = c;
	ccoef(y - localmesh->ystart, x - xstart) = xp;

	if( include_y_derivs ) {
	  // YY component
	  // Metrics at y+1/2
	  J = 0.5*(coords->J(x,y,z) + coords->J(x,y+1,z));
	  BoutReal g_22 = 0.5*(coords->g_22(x,y,z) + coords->g_22(x,y+1,z));
	  BoutReal g23  = 0.5*(coords->g23(x,y,z) + coords->g23(x,y+1,z));
	  BoutReal g_23 = 0.5*(coords->g_23(x,y,z) + coords->g_23(x,y+1,z));
	  BoutReal dy   = 0.5*(coords->dy(x,y,z) + coords->dy(x,y+1,z));
	  Acoef = 0.5*(A(x,y+1) + A(x,y));
	  
	  val = -Acoef * J * g23 * g_23 / (g_22 * coords->J(x,y,z) * dy * coords->dy(x,y,z));
	  yp = val;
	  c -= val;
	  
	  // Metrics at y-1/2
	  J    = 0.5*(coords->J(x,y,z)    + coords->J(x,y-1,z));
	  g_22 = 0.5*(coords->g_22(x,y,z) + coords->g_22(x,y-1,z));
	  g23  = 0.5*(coords->g23(x,y,z)  + coords->g23(x,y-1,z));
	  g_23 = 0.5*(coords->g_23(x,y,z) + coords->g_23(x,y-1,z));
	  dy   = 0.5*(coords->dy(x,y,z)   + coords->dy(x,y-1,z));
	  Acoef = 0.5*(A(x,y-1) + A(x,y));
	  
	  val = -Acoef * J * g23 * g_23 / (g_22 * coords->J(x,y,z) * dy * coords->dy(x,y,z));
	  ym = val;
	  c -= val;
	
	}      
	/////////////////////////////////////////////////
	// Now have a 5-point stencil for the Laplacian
	
	int row = globalIndex(x,y);
	
	// Set the centre (diagonal)
	MatSetValues(MatA,1,&row,1,&row,&c,INSERT_VALUES);
	
	// X + 1
	int col = globalIndex(x+1, y);
	MatSetValues(MatA,1,&row,1,&col,&xp,INSERT_VALUES);
	
	// X - 1
	col = globalIndex(x-1, y);
	MatSetValues(MatA,1,&row,1,&col,&xm,INSERT_VALUES);
	
	if( include_y_derivs ) {
	  // Y + 1
	  col = globalIndex(x, y+1);
	  MatSetValues(MatA,1,&row,1,&col,&yp,INSERT_VALUES);
	  
	  // Y - 1
	  col = globalIndex(x, y-1);
	  MatSetValues(MatA,1,&row,1,&col,&ym,INSERT_VALUES);
	}
      }
=======
      const int localIndex = globalIndex(localmesh->xstart - 1, y);
      ASSERT1( (localIndex >= 0) && (localIndex < localN) );

      d_nnz[localIndex] = 2; // Diagonal sub-matrix
      o_nnz[localIndex] = 0; // Off-diagonal sub-matrix
    }
  }else {
    // On another processor
    for(int y=localmesh->ystart;y<=localmesh->yend;y++) {
      const int localIndex = globalIndex(localmesh->xstart, y);
      ASSERT1( (localIndex >= 0) && (localIndex < localN) );
      d_nnz[localIndex] -= 1;
      o_nnz[localIndex] += 1;
>>>>>>> aa09b98a
    }
  }
  if(localmesh->lastX()) {
    // Upper X boundary
    for(int y=localmesh->ystart;y<=localmesh->yend;y++) {
      const int localIndex = globalIndex(localmesh->xend + 1, y);
      ASSERT1( (localIndex >= 0) && (localIndex < localN) );
      d_nnz[localIndex] = 2; // Diagonal sub-matrix
      o_nnz[localIndex] = 0; // Off-diagonal sub-matrix
    }
  }else {
    // On another processor
    for(int y=localmesh->ystart;y<=localmesh->yend;y++) {
      const int localIndex = globalIndex(localmesh->xend, y);
      ASSERT1( (localIndex >= 0) && (localIndex < localN) );
      d_nnz[localIndex] -= 1;
      o_nnz[localIndex] += 1;
    }
  }
  // Y boundaries

  for(int x=localmesh->xstart; x <=localmesh->xend; x++) {
    // Default to no boundary
    // NOTE: This assumes that communications in Y are to other
    //   processors. If Y is communicated with this processor (e.g. NYPE=1)
    //   then this will result in PETSc warnings about out of range allocations
    {
      const int localIndex = globalIndex(x, localmesh->ystart);
      ASSERT1((localIndex >= 0) && (localIndex < localN));
      // d_nnz[localIndex] -= 1;  // Note: Slightly inefficient
      o_nnz[localIndex] += 1;
    }
    {
      const int localIndex = globalIndex(x, localmesh->yend);
      ASSERT1((localIndex >= 0) && (localIndex < localN));
      // d_nnz[localIndex] -= 1; // Note: Slightly inefficient
      o_nnz[localIndex] += 1;
    }
  }

  for(RangeIterator it=localmesh->iterateBndryLowerY(); !it.isDone(); it++) {
    // Should not go into corner cells, LaplaceXY stencil does not include them
    if (it.ind < localmesh->xstart or it.ind > localmesh->xend) {
      continue;
    }
    {
      const int localIndex = globalIndex(it.ind, localmesh->ystart - 1);
      ASSERT1((localIndex >= 0) && (localIndex < localN));
      d_nnz[localIndex] = 2; // Diagonal sub-matrix
      o_nnz[localIndex] = 0; // Off-diagonal sub-matrix
    }
    {
      const int localIndex = globalIndex(it.ind, localmesh->ystart);
      ASSERT1((localIndex >= 0) && (localIndex < localN));
      d_nnz[localIndex] += 1;
      o_nnz[localIndex] -= 1;
    }
  }
  for(RangeIterator it=localmesh->iterateBndryUpperY(); !it.isDone(); it++) {
    // Should not go into corner cells, LaplaceXY stencil does not include them
    if (it.ind < localmesh->xstart or it.ind > localmesh->xend) {
      continue;
    }
    {
      const int localIndex = globalIndex(it.ind, localmesh->yend + 1);
      ASSERT1((localIndex >= 0) && (localIndex < localN));
      d_nnz[localIndex] = 2; // Diagonal sub-matrix
      o_nnz[localIndex] = 0; // Off-diagonal sub-matrix
    }
    {
      const int localIndex = globalIndex(it.ind, localmesh->yend);
      ASSERT1((localIndex >= 0) && (localIndex < localN));
      d_nnz[localIndex] += 1;
      o_nnz[localIndex] -= 1;
    }
  }
}

void LaplaceXY::setPreallocationFiniteDifference(PetscInt* d_nnz, PetscInt* o_nnz) {
  const int localN = localSize();

  // This discretisation uses a 9-point stencil
  for(int i=0;i<localN;i++) {
    // Non-zero elements on this processor
    d_nnz[i] = 9; // Square pattern in 2D
    // Non-zero elements on neighboring processor
    o_nnz[i] = 0;
  }

  // X boundaries
  if(localmesh->firstX()) {
    // Lower X boundary
    for(int y=localmesh->ystart;y<=localmesh->yend;y++) {
      const int localIndex = globalIndex(localmesh->xstart - 1, y);
      ASSERT1( (localIndex >= 0) && (localIndex < localN) );

      d_nnz[localIndex] = 2; // Diagonal sub-matrix
      o_nnz[localIndex] = 0; // Off-diagonal sub-matrix
    }
  }else {
    // On another processor
    for(int y=localmesh->ystart;y<=localmesh->yend;y++) {
      const int localIndex = globalIndex(localmesh->xstart, y);
      ASSERT1( (localIndex >= 0) && (localIndex < localN) );
      d_nnz[localIndex] -= 3;
      o_nnz[localIndex] += 3;
    }
  }
  if(localmesh->lastX()) {
    // Upper X boundary
    for(int y=localmesh->ystart;y<=localmesh->yend;y++) {
      const int localIndex = globalIndex(localmesh->xend + 1, y);
      ASSERT1( (localIndex >= 0) && (localIndex < localN) );
      d_nnz[localIndex] = 2; // Diagonal sub-matrix
      o_nnz[localIndex] = 0; // Off-diagonal sub-matrix
    }
  }else {
    // On another processor
    for(int y=localmesh->ystart;y<=localmesh->yend;y++) {
      const int localIndex = globalIndex(localmesh->xend, y);
      ASSERT1( (localIndex >= 0) && (localIndex < localN) );
      d_nnz[localIndex] -= 3;
      o_nnz[localIndex] += 3;
    }
  }
  // Y boundaries
  const int y_bndry_stencil_size = (y_bndry == "free_o3") ? 4 : 2;

  for(int x=localmesh->xstart; x <=localmesh->xend; x++) {
    // Default to no boundary
    // NOTE: This assumes that communications in Y are to other
    //   processors. If Y is communicated with this processor (e.g. NYPE=1)
    //   then this will result in PETSc warnings about out of range allocations
    {
      const int localIndex = globalIndex(x, localmesh->ystart);
      ASSERT1((localIndex >= 0) && (localIndex < localN));
      // d_nnz[localIndex] -= 3;  // Note: Slightly inefficient
      o_nnz[localIndex] += 3;
    }
    {
      const int localIndex = globalIndex(x, localmesh->yend);
      ASSERT1((localIndex >= 0) && (localIndex < localN));
      // d_nnz[localIndex] -= 3; // Note: Slightly inefficient
      o_nnz[localIndex] += 3;
    }
  }

  for(RangeIterator it=localmesh->iterateBndryLowerY(); !it.isDone(); it++) {
    // Should not go into corner cells, they are handled specially below
    if (it.ind < localmesh->xstart or it.ind > localmesh->xend) {
      continue;
    }
    {
      const int localIndex = globalIndex(it.ind, localmesh->ystart - 1);
      ASSERT1((localIndex >= 0) && (localIndex < localN));
      d_nnz[localIndex] = y_bndry_stencil_size; // Diagonal sub-matrix
      o_nnz[localIndex] = 0; // Off-diagonal sub-matrix
    }
    {
      const int localIndex = globalIndex(it.ind, localmesh->ystart);
      ASSERT1((localIndex >= 0) && (localIndex < localN));
      //d_nnz[localIndex] += 3;
      o_nnz[localIndex] -= 3;
    }
  }
  if (localmesh->hasBndryLowerY()) {
    if (y_bndry == "dirichlet") {
      // special handling for the corners, since we use a free_o3 y-boundary
      // condition just in the corners when y_bndry=="dirichlet"
      if (localmesh->firstX()) {
        const int localIndex = globalIndex(localmesh->xstart-1, localmesh->ystart-1);
        ASSERT1((localIndex >= 0) && (localIndex < localN));
        d_nnz[localIndex] = 4;
      }
      if (localmesh->lastX()) {
        const int localIndex = globalIndex(localmesh->xend+1, localmesh->ystart-1);
        ASSERT1((localIndex >= 0) && (localIndex < localN));
        d_nnz[localIndex] = 4;
      }
    } else {
      if (localmesh->firstX()) {
        const int localIndex = globalIndex(localmesh->xstart-1, localmesh->ystart-1);
        ASSERT1((localIndex >= 0) && (localIndex < localN));
        d_nnz[localIndex] = y_bndry_stencil_size;
      }
      if (localmesh->lastX()) {
        const int localIndex = globalIndex(localmesh->xend+1, localmesh->ystart-1);
        ASSERT1((localIndex >= 0) && (localIndex < localN));
        d_nnz[localIndex] = y_bndry_stencil_size;
      }
    }
  }
  for(RangeIterator it=localmesh->iterateBndryUpperY(); !it.isDone(); it++) {
    // Should not go into corner cells, they are handled specially below
    if (it.ind < localmesh->xstart or it.ind > localmesh->xend) {
      continue;
    }
    {
      const int localIndex = globalIndex(it.ind, localmesh->yend + 1);
      ASSERT1((localIndex >= 0) && (localIndex < localN));
      d_nnz[localIndex] = y_bndry_stencil_size; // Diagonal sub-matrix
      o_nnz[localIndex] = 0; // Off-diagonal sub-matrix
    }
    {
      const int localIndex = globalIndex(it.ind, localmesh->yend);
      ASSERT1((localIndex >= 0) && (localIndex < localN));
      //d_nnz[localIndex] += 3;
      o_nnz[localIndex] -= 3;
    }
  }
  if (localmesh->hasBndryUpperY()) {
    if (y_bndry == "dirichlet") {
      // special handling for the corners, since we use a free_o3 y-boundary
      // condition just in the corners when y_bndry=="dirichlet"
      if (localmesh->firstX()) {
        const int localIndex = globalIndex(localmesh->xstart-1, localmesh->yend+1);
        ASSERT1((localIndex >= 0) && (localIndex < localN));
        d_nnz[localIndex] = 4;
      }
      if (localmesh->lastX()) {
        const int localIndex = globalIndex(localmesh->xend+1, localmesh->yend+1);
        ASSERT1((localIndex >= 0) && (localIndex < localN));
        d_nnz[localIndex] = 4;
      }
    } else {
      if (localmesh->firstX()) {
        const int localIndex = globalIndex(localmesh->xstart-1, localmesh->yend+1);
        ASSERT1((localIndex >= 0) && (localIndex < localN));
        d_nnz[localIndex] = y_bndry_stencil_size;
      }
      if (localmesh->lastX()) {
        const int localIndex = globalIndex(localmesh->xend+1, localmesh->yend+1);
        ASSERT1((localIndex >= 0) && (localIndex < localN));
        d_nnz[localIndex] = y_bndry_stencil_size;
      }
    }
  }
}

void LaplaceXY::setCoefs(const Field2D &A, const Field2D &B) {
  Timer timer("invert");

  ASSERT1(A.getMesh() == localmesh);
  ASSERT1(B.getMesh() == localmesh);
  ASSERT1(A.getLocation() == location);
  ASSERT1(B.getLocation() == location);

  if (finite_volume) {
    setMatrixElementsFiniteVolume(A, B);
  } else {
    setMatrixElementsFiniteDifference(A, B);
  }
  
  // X boundaries
  if(localmesh->firstX()) {
    if(x_inner_dirichlet) {

      // Dirichlet on inner X boundary
      for(int y=localmesh->ystart;y<=localmesh->yend;y++) {
        int row = globalIndex(localmesh->xstart-1,y);
        PetscScalar val = 0.5;
        MatSetValues(MatA,1,&row,1,&row,&val,INSERT_VALUES);
        
        int col = globalIndex(localmesh->xstart,y);
        MatSetValues(MatA,1,&row,1,&col,&val,INSERT_VALUES);
        
        // Preconditioner
        bcoef(y - localmesh->ystart, 0) = 0.5;
        ccoef(y - localmesh->ystart, 0) = 0.5;
      }
      
    }else {
      
      // Neumann on inner X boundary
      for(int y=localmesh->ystart;y<=localmesh->yend;y++) {
        int row = globalIndex(localmesh->xstart-1,y);
        PetscScalar val = 1.0;
        MatSetValues(MatA,1,&row,1,&row,&val,INSERT_VALUES);
        
        int col = globalIndex(localmesh->xstart,y);
        val = -1.0;
        MatSetValues(MatA,1,&row,1,&col,&val,INSERT_VALUES);
        
        // Preconditioner
        bcoef(y - localmesh->ystart, 0) = 1.0;
        ccoef(y - localmesh->ystart, 0) = -1.0;
      }
    }
  }
  if(localmesh->lastX()) {
    // Dirichlet on outer X boundary
    
    for(int y=localmesh->ystart;y<=localmesh->yend;y++) {
      int row = globalIndex(localmesh->xend+1,y);
      PetscScalar val = 0.5;
      MatSetValues(MatA,1,&row,1,&row,&val,INSERT_VALUES);
      
      int col = globalIndex(localmesh->xend,y);
      MatSetValues(MatA,1,&row,1,&col,&val,INSERT_VALUES);
      
      // Preconditioner
      acoef(y - localmesh->ystart, localmesh->xend + 1 - xstart) = 0.5;
      bcoef(y - localmesh->ystart, localmesh->xend + 1 - xstart) = 0.5;
    }
  }

  if (y_bndry == "dirichlet") {
    // Dirichlet on Y boundaries
    for(RangeIterator it=localmesh->iterateBndryLowerY(); !it.isDone(); it++) {
      // Should not go into corner cells, LaplaceXY stencil does not include them
      if (it.ind < localmesh->xstart or it.ind > localmesh->xend) {
        continue;
      }
      int row = globalIndex(it.ind, localmesh->ystart-1);
      PetscScalar val = 0.5;
      MatSetValues(MatA,1,&row,1,&row,&val,INSERT_VALUES);
      
      int col = globalIndex(it.ind, localmesh->ystart);
      MatSetValues(MatA,1,&row,1,&col,&val,INSERT_VALUES);
    }
    
    for(RangeIterator it=localmesh->iterateBndryUpperY(); !it.isDone(); it++) {
      // Should not go into corner cells, LaplaceXY stencil does not include them
      if (it.ind < localmesh->xstart or it.ind > localmesh->xend) {
        continue;
      }
      int row = globalIndex(it.ind, localmesh->yend+1);
      PetscScalar val = 0.5;
      MatSetValues(MatA,1,&row,1,&row,&val,INSERT_VALUES);
      
      int col = globalIndex(it.ind, localmesh->yend);
      MatSetValues(MatA,1,&row,1,&col,&val,INSERT_VALUES);
    }
  } else if (y_bndry == "neumann") {
    // Neumann on Y boundaries
    for(RangeIterator it=localmesh->iterateBndryLowerY(); !it.isDone(); it++) {
      // Should not go into corner cells, LaplaceXY stencil does not include them
      if (it.ind < localmesh->xstart or it.ind > localmesh->xend) {
        continue;
      }
      int row = globalIndex(it.ind, localmesh->ystart-1);
      PetscScalar val = 1.0;
      MatSetValues(MatA,1,&row,1,&row,&val,INSERT_VALUES);

      val = -1.0;
      int col = globalIndex(it.ind, localmesh->ystart);

      MatSetValues(MatA,1,&row,1,&col,&val,INSERT_VALUES);
    }
    
    for(RangeIterator it=localmesh->iterateBndryUpperY(); !it.isDone(); it++) {
      // Should not go into corner cells, LaplaceXY stencil does not include them
      if (it.ind < localmesh->xstart or it.ind > localmesh->xend) {
        continue;
      }
      int row = globalIndex(it.ind, localmesh->yend+1);
      PetscScalar val = 1.0;
      MatSetValues(MatA,1,&row,1,&row,&val,INSERT_VALUES);

      val = -1.0;
      int col = globalIndex(it.ind, localmesh->yend);
      MatSetValues(MatA,1,&row,1,&col,&val,INSERT_VALUES);
    }
  } else if (y_bndry == "free_o3") {
    // 'free_o3' extrapolating boundary condition on Y boundaries
    for(RangeIterator it=localmesh->iterateBndryLowerY(); !it.isDone(); it++) {
      // Should not go into corner cells, LaplaceXY stencil does not include them
      if (it.ind < localmesh->xstart or it.ind > localmesh->xend) {
        continue;
      }
      int row = globalIndex(it.ind, localmesh->ystart-1);
      PetscScalar val = 1.0;
      MatSetValues(MatA,1,&row,1,&row,&val,INSERT_VALUES);

      val = -3.0;
      int col = globalIndex(it.ind, localmesh->ystart);
      MatSetValues(MatA,1,&row,1,&col,&val,INSERT_VALUES);

      val = 3.0;
      col = globalIndex(it.ind, localmesh->ystart+1);
      MatSetValues(MatA,1,&row,1,&col,&val,INSERT_VALUES);

      val = -1.0;
      col = globalIndex(it.ind, localmesh->ystart+2);
      MatSetValues(MatA,1,&row,1,&col,&val,INSERT_VALUES);
    }

    for(RangeIterator it=localmesh->iterateBndryUpperY(); !it.isDone(); it++) {
      // Should not go into corner cells, LaplaceXY stencil does not include them
      if (it.ind < localmesh->xstart or it.ind > localmesh->xend) {
        continue;
      }
      int row = globalIndex(it.ind, localmesh->yend+1);
      PetscScalar val = 1.0;
      MatSetValues(MatA,1,&row,1,&row,&val,INSERT_VALUES);

      val = -3.0;
      int col = globalIndex(it.ind, localmesh->yend);
      MatSetValues(MatA,1,&row,1,&col,&val,INSERT_VALUES);

      val = 3.0;
      col = globalIndex(it.ind, localmesh->yend-1);
      MatSetValues(MatA,1,&row,1,&col,&val,INSERT_VALUES);

      val = -1.0;
      col = globalIndex(it.ind, localmesh->yend-2);
      MatSetValues(MatA,1,&row,1,&col,&val,INSERT_VALUES);
    }
  } else {
    throw BoutException("Unsupported option for y_bndry");
  }

  if (not finite_volume) {
    // Handle corner boundary cells in case we need to include D2DXDY
    // Apply the y-boundary-condition to the cells in the x-boundary - this is an
    // arbitrary choice, cf. connections around the X-point

    if (localmesh->hasBndryLowerY()) {
      if (localmesh->firstX()) {
        if (y_bndry == "neumann") {
          // Neumann y-bc
          // f(xs-1,ys-1) = f(xs-1,ys)
          PetscScalar val = 1.0;
          int row = globalIndex(localmesh->xstart-1, localmesh->ystart-1);
          MatSetValues(MatA,1,&row,1,&row,&val,INSERT_VALUES);

          val = -1.0;
          int col = globalIndex(localmesh->xstart-1, localmesh->ystart);
          MatSetValues(MatA,1,&row,1,&col,&val,INSERT_VALUES);
        } else if (y_bndry == "free_o3" or y_bndry == "dirichlet") {
          // 'free_o3' extrapolating boundary condition on Y boundaries
          // f(xs-1,ys-1) = 3*f(xs-1,ys) - 3*f(xs-1,ys+1) + f(xs-1,ys+2)
          //
          // Use free_o3 at the corners for Dirichlet y-boundaries because we don't know
          // what value to pass for the corner
          PetscScalar val = 1.0;
          int row = globalIndex(localmesh->xstart-1, localmesh->ystart-1);
          MatSetValues(MatA,1,&row,1,&row,&val,INSERT_VALUES);

          val = -3.0;
          int col = globalIndex(localmesh->xstart-1, localmesh->ystart);
          MatSetValues(MatA,1,&row,1,&col,&val,INSERT_VALUES);

          val = 3.0;
          col = globalIndex(localmesh->xstart-1, localmesh->ystart+1);
          MatSetValues(MatA,1,&row,1,&col,&val,INSERT_VALUES);

          val = -1.0;
          col = globalIndex(localmesh->xstart-1, localmesh->ystart+2);
          MatSetValues(MatA,1,&row,1,&col,&val,INSERT_VALUES);
        } else {
          throw BoutException("Unsupported option for y_bndry");
        }
      }
      if (localmesh->lastX()) {
        if (y_bndry == "neumann") {
          // Neumann y-bc
          // f(xe+1,ys-1) = f(xe+1,ys)
          PetscScalar val = 1.0;
          int row = globalIndex(localmesh->xend+1, localmesh->ystart-1);
          MatSetValues(MatA,1,&row,1,&row,&val,INSERT_VALUES);

          val = -1.0;
          int col = globalIndex(localmesh->xend+1, localmesh->ystart);
          MatSetValues(MatA,1,&row,1,&col,&val,INSERT_VALUES);
        } else if (y_bndry == "free_o3" or y_bndry == "dirichlet") {
          // 'free_o3' extrapolating boundary condition on Y boundaries
          // f(xe+1,ys-1) = 3*f(xe+1,ys) - 3*f(xe+1,ys+1) + f(xe+1,ys+2)
          //
          // Use free_o3 at the corners for Dirichlet y-boundaries because we don't know
          // what value to pass for the corner
          PetscScalar val = 1.0;
          int row = globalIndex(localmesh->xend+1, localmesh->ystart-1);
          MatSetValues(MatA,1,&row,1,&row,&val,INSERT_VALUES);

          val = -3.0;
          int col = globalIndex(localmesh->xend+1, localmesh->ystart);
          MatSetValues(MatA,1,&row,1,&col,&val,INSERT_VALUES);

          val = 3.0;
          col = globalIndex(localmesh->xend+1, localmesh->ystart+1);
          MatSetValues(MatA,1,&row,1,&col,&val,INSERT_VALUES);

          val = -1.0;
          col = globalIndex(localmesh->xend+1, localmesh->ystart+2);
          MatSetValues(MatA,1,&row,1,&col,&val,INSERT_VALUES);
        } else {
          throw BoutException("Unsupported option for y_bndry");
        }

      }
    }
    if (localmesh->hasBndryUpperY()) {
      if (localmesh->firstX()) {
        if (y_bndry == "neumann") {
          // Neumann y-bc
          // f(xs-1,ys-1) = f(xs-1,ys)
          PetscScalar val = 1.0;
          int row = globalIndex(localmesh->xstart-1, localmesh->yend+1);
          MatSetValues(MatA,1,&row,1,&row,&val,INSERT_VALUES);

          val = -1.0;
          int col = globalIndex(localmesh->xstart-1, localmesh->yend);
          MatSetValues(MatA,1,&row,1,&col,&val,INSERT_VALUES);
        } else if (y_bndry == "free_o3" or y_bndry == "dirichlet") {
          // 'free_o3' extrapolating boundary condition on Y boundaries
          // f(xs-1,ys-1) = 3*f(xs-1,ys) - 3*f(xs-1,ys+1) + f(xs-1,ys+2)
          //
          // Use free_o3 at the corners for Dirichlet y-boundaries because we don't know
          // what value to pass for the corner
          PetscScalar val = 1.0;
          int row = globalIndex(localmesh->xstart-1, localmesh->yend+1);
          MatSetValues(MatA,1,&row,1,&row,&val,INSERT_VALUES);

          val = -3.0;
          int col = globalIndex(localmesh->xstart-1, localmesh->yend);
          MatSetValues(MatA,1,&row,1,&col,&val,INSERT_VALUES);

          val = 3.0;
          col = globalIndex(localmesh->xstart-1, localmesh->yend-1);
          MatSetValues(MatA,1,&row,1,&col,&val,INSERT_VALUES);

          val = -1.0;
          col = globalIndex(localmesh->xstart-1, localmesh->yend-2);
          MatSetValues(MatA,1,&row,1,&col,&val,INSERT_VALUES);
        } else {
          throw BoutException("Unsupported option for y_bndry");
        }
      }
      if (localmesh->lastX()) {
        if (y_bndry == "neumann") {
          // Neumann y-bc
          // f(xe+1,ys-1) = f(xe+1,ys)
          PetscScalar val = 1.0;
          int row = globalIndex(localmesh->xend+1, localmesh->yend+1);
          MatSetValues(MatA,1,&row,1,&row,&val,INSERT_VALUES);

          val = -1.0;
          int col = globalIndex(localmesh->xend+1, localmesh->yend);
          MatSetValues(MatA,1,&row,1,&col,&val,INSERT_VALUES);
        } else if (y_bndry == "free_o3" or y_bndry == "dirichlet") {
          // 'free_o3' extrapolating boundary condition on Y boundaries
          // f(xe+1,ys-1) = 3*f(xe+1,ys) - 3*f(xe+1,ys+1) + f(xe+1,ys+2)
          //
          // Use free_o3 at the corners for Dirichlet y-boundaries because we don't know
          // what value to pass for the corner
          PetscScalar val = 1.0;
          int row = globalIndex(localmesh->xend+1, localmesh->yend+1);
          MatSetValues(MatA,1,&row,1,&row,&val,INSERT_VALUES);

          val = -3.0;
          int col = globalIndex(localmesh->xend+1, localmesh->yend);
          MatSetValues(MatA,1,&row,1,&col,&val,INSERT_VALUES);

          val = 3.0;
          col = globalIndex(localmesh->xend+1, localmesh->yend-1);
          MatSetValues(MatA,1,&row,1,&col,&val,INSERT_VALUES);

          val = -1.0;
          col = globalIndex(localmesh->xend+1, localmesh->yend-2);
          MatSetValues(MatA,1,&row,1,&col,&val,INSERT_VALUES);
        } else {
          throw BoutException("Unsupported option for y_bndry");
        }

      }
    }
  }
  
  // Assemble Matrix
  MatAssemblyBegin( MatA, MAT_FINAL_ASSEMBLY );
  MatAssemblyEnd( MatA, MAT_FINAL_ASSEMBLY );

  // Set the operator
#if PETSC_VERSION_GE(3,5,0)
  KSPSetOperators( ksp,MatA,MatA );
#else
  KSPSetOperators( ksp,MatA,MatA,DIFFERENT_NONZERO_PATTERN );
#endif
  
  // Set coefficients for preconditioner
  cr->setCoefs(acoef, bcoef, ccoef);
}

void LaplaceXY::setMatrixElementsFiniteVolume(const Field2D &A, const Field2D &B) {
  //////////////////////////////////////////////////
  // Set Matrix elements
  //
  // (1/J) d/dx ( J * g11 d/dx ) + (1/J) d/dy ( J * g22 d/dy )

  auto coords = localmesh->getCoordinates(location);

  for(int x=localmesh->xstart; x <= localmesh->xend; x++) {
    for(int y=localmesh->ystart;y<=localmesh->yend;y++) {
      // stencil entries
      PetscScalar c, xm, xp, ym, yp;

      // XX component

      // Metrics on x+1/2 boundary
      BoutReal J = 0.5*(coords->J(x,y) + coords->J(x+1,y));
      BoutReal g11 = 0.5*(coords->g11(x,y) + coords->g11(x+1,y));
      BoutReal dx = 0.5*(coords->dx(x,y) + coords->dx(x+1,y));
      BoutReal Acoef = 0.5*(A(x,y) + A(x+1,y));

      BoutReal val = Acoef * J * g11 / (coords->J(x,y) * dx * coords->dx(x,y));
      xp = val;
      c  = -val;

      // Metrics on x-1/2 boundary
      J = 0.5*(coords->J(x,y) + coords->J(x-1,y));
      g11 = 0.5*(coords->g11(x,y) + coords->g11(x-1,y));
      dx = 0.5*(coords->dx(x,y) + coords->dx(x-1,y));
      Acoef = 0.5*(A(x,y) + A(x-1,y));

      val = Acoef * J * g11 / (coords->J(x,y) * dx * coords->dx(x,y));
      xm = val;
      c  -= val;

      c += B(x,y);

      // Put values into the preconditioner, X derivatives only
      acoef(y - localmesh->ystart, x - xstart) = xm;
      bcoef(y - localmesh->ystart, x - xstart) = c;
      ccoef(y - localmesh->ystart, x - xstart) = xp;

      if( include_y_derivs ) {
        // YY component
        // Metrics at y+1/2
        J = 0.5*(coords->J(x,y) + coords->J(x,y+1));
        BoutReal g_22 = 0.5*(coords->g_22(x,y) + coords->g_22(x,y+1));
        BoutReal g23  = 0.5*(coords->g23(x,y) + coords->g23(x,y+1));
        BoutReal g_23 = 0.5*(coords->g_23(x,y) + coords->g_23(x,y+1));
        BoutReal dy   = 0.5*(coords->dy(x,y) + coords->dy(x,y+1));
        Acoef = 0.5*(A(x,y+1) + A(x,y));

        val = -Acoef * J * g23 * g_23 / (g_22 * coords->J(x,y) * dy * coords->dy(x,y));
        yp = val;
        c -= val;

        // Metrics at y-1/2
        J    = 0.5*(coords->J(x,y)    + coords->J(x,y-1));
        g_22 = 0.5*(coords->g_22(x,y) + coords->g_22(x,y-1));
        g23  = 0.5*(coords->g23(x,y)  + coords->g23(x,y-1));
        g_23 = 0.5*(coords->g_23(x,y) + coords->g_23(x,y-1));
        dy   = 0.5*(coords->dy(x,y)   + coords->dy(x,y-1));
        Acoef = 0.5*(A(x,y-1) + A(x,y));

        val = -Acoef * J * g23 * g_23 / (g_22 * coords->J(x,y) * dy * coords->dy(x,y));
        ym = val;
        c -= val;
      }

      /////////////////////////////////////////////////
      // Now have a 5-point stencil for the Laplacian

      int row = globalIndex(x,y);

      // Set the centre (diagonal)
      MatSetValues(MatA,1,&row,1,&row,&c,INSERT_VALUES);

      // X + 1
      int col = globalIndex(x+1, y);
      MatSetValues(MatA,1,&row,1,&col,&xp,INSERT_VALUES);

      // X - 1
      col = globalIndex(x-1, y);
      MatSetValues(MatA,1,&row,1,&col,&xm,INSERT_VALUES);

      if( include_y_derivs ) {
        // Y + 1
        col = globalIndex(x, y+1);
        MatSetValues(MatA,1,&row,1,&col,&yp,INSERT_VALUES);

        // Y - 1
        col = globalIndex(x, y-1);
        MatSetValues(MatA,1,&row,1,&col,&ym,INSERT_VALUES);
      }
    }
  }
}

void LaplaceXY::setMatrixElementsFiniteDifference(const Field2D &A, const Field2D &B) {
  //////////////////////////////////////////////////
  // Set Matrix elements
  //
  // Div(A Grad(f)) + B f
  // = A Laplace_perp(f) + Grad_perp(A).Grad_perp(f) + B f
  // = A*(G1*dfdx + (G2-1/J*d/dy(J/g_22))*dfdy
  //      + g11*d2fdx2 + (g22-1/g_22)*d2fdy2 + 2*g12*d2fdxdy)
  //   + g11*dAdx*dfdx + (g22-1/g_22)*dAdy*dfdy + g12*(dAdx*dfdy + dAdy*dfdx)
  //   + B*f

  auto coords = localmesh->getCoordinates(location);

  Field2D coef_dfdy = coords->G2 - DDY(coords->J/coords->g_22)/coords->J;

  for(int x = localmesh->xstart; x <= localmesh->xend; x++) {
    for(int y = localmesh->ystart; y <= localmesh->yend; y++) {
      // stencil entries
      PetscScalar c, xm, xp, ym, yp, xpyp, xpym, xmyp, xmym;

      BoutReal dx = coords->dx(x,y);

      // A*G1*dfdx
      BoutReal val = A(x, y)*coords->G1(x, y)/(2.*dx);
      xp = val;
      xm = -val;

      // A*g11*d2fdx2
      val = A(x, y)*coords->g11(x, y)/SQ(dx);
      xp += val;
      c = -2.*val;
      xm += val;
      // Non-uniform grid correction
      val = A(x, y)*coords->g11(x, y)*coords->d1_dx(x, y)/(2.*dx);
      xp += val;
      xm -= val;

      // g11*dAdx*dfdx
      val = coords->g11(x, y)*(A(x+1, y) - A(x-1, y))/(4.*SQ(dx));
      xp += val;
      xm -= val;

      // B*f
      c += B(x,y);

      // Put values into the preconditioner, X derivatives only
      acoef(y - localmesh->ystart, x - xstart) = xm;
      bcoef(y - localmesh->ystart, x - xstart) = c;
      ccoef(y - localmesh->ystart, x - xstart) = xp;

      if(include_y_derivs) {
        BoutReal dy = coords->dy(x,y);
        BoutReal dAdx = (A(x+1, y) - A(x-1, y))/(2.*dx);
        BoutReal dAdy = (A(x, y+1) - A(x, y-1))/(2.*dy);

        // A*(G2-1/J*d/dy(J/g_22))*dfdy
        val = A(x, y)*coef_dfdy(x, y)/(2.*dy);
        yp = val;
        ym = -val;

        // A*(g22-1/g_22)*d2fdy2
        val = A(x, y)*(coords->g22(x, y) - 1./coords->g_22(x,y))/SQ(dy);
        yp += val;
        c -= 2.*val;
        ym += val;
        // Non-uniform mesh correction
        val = A(x, y)*(coords->g22(x, y) - 1./coords->g_22(x,y))
          *coords->d1_dy(x, y)/(2.*dy);
        yp += val;
        ym -= val;

        // 2*A*g12*d2dfdxdy
        val = A(x, y)*coords->g12(x, y)/(2.*dx*dy);
        xpyp = val;
        xpym = -val;
        xmyp = -val;
        xmym = val;

        // g22*dAdy*dfdy
        val = (coords->g22(x, y) - 1./coords->g_22(x,y))*dAdy/(2.*dy);
        yp += val;
        ym -= val;

        // g12*(dAdx*dfdy + dAdy*dfdx)
        val = coords->g12(x, y)*dAdx/(2.*dy);
        yp += val;
        ym -= val;
        val = coords->g12(x, y)*dAdy/(2.*dx);
        xp += val;
        xm -= val;
      }

      /////////////////////////////////////////////////
      // Now have a 9-point stencil for the Laplacian

      int row = globalIndex(x,y);

      // Set the centre (diagonal)
      MatSetValues(MatA,1,&row,1,&row,&c,INSERT_VALUES);

      // X + 1
      int col = globalIndex(x+1, y);
      MatSetValues(MatA,1,&row,1,&col,&xp,INSERT_VALUES);

      // X - 1
      col = globalIndex(x-1, y);
      MatSetValues(MatA,1,&row,1,&col,&xm,INSERT_VALUES);

      if( include_y_derivs ) {
        // Y + 1
        col = globalIndex(x, y+1);
        MatSetValues(MatA,1,&row,1,&col,&yp,INSERT_VALUES);

        // Y - 1
        col = globalIndex(x, y-1);
        MatSetValues(MatA,1,&row,1,&col,&ym,INSERT_VALUES);

        // X + 1, Y + 1
        col = globalIndex(x+1, y+1);
        MatSetValues(MatA,1,&row,1,&col,&xpyp,INSERT_VALUES);

        // X + 1, Y - 1
        col = globalIndex(x+1, y-1);
        MatSetValues(MatA,1,&row,1,&col,&xpym,INSERT_VALUES);

        // X - 1, Y + 1
        col = globalIndex(x-1, y+1);
        MatSetValues(MatA,1,&row,1,&col,&xmyp,INSERT_VALUES);

        // X - 1, Y - 1
        col = globalIndex(x-1, y-1);
        MatSetValues(MatA,1,&row,1,&col,&xmym,INSERT_VALUES);
      }
    }
  }
}

LaplaceXY::~LaplaceXY() {
  PetscBool is_finalised;
  PetscFinalized(&is_finalised);

  if (!is_finalised) {
    // PetscFinalize may already have destroyed this object
    KSPDestroy(&ksp);
  }

  VecDestroy(&xs);
  VecDestroy(&bs);
  MatDestroy(&MatA);
}

const Field2D LaplaceXY::solve(const Field2D& rhs, const Field2D& x0) {
  Timer timer("invert");

  ASSERT1(rhs.getMesh() == localmesh);
  ASSERT1(x0.getMesh() == localmesh);
  ASSERT1(rhs.getLocation() == location);
  ASSERT1(x0.getLocation() == location);

  // Load initial guess x0 into xs and rhs into bs

  for (int x = localmesh->xstart; x <= localmesh->xend; x++) {
    for (int y = localmesh->ystart; y <= localmesh->yend; y++) {
      int ind = globalIndex(x, y);

      PetscScalar val = x0(x, y);
      VecSetValues(xs, 1, &ind, &val, INSERT_VALUES);

      val = rhs(x, y);
      VecSetValues(bs, 1, &ind, &val, INSERT_VALUES);
    }
  }

  if (finite_volume) {
    solveFiniteVolume(x0);
  } else {
    solveFiniteDifference(x0);
  }

  // Assemble RHS Vector
  VecAssemblyBegin(bs);
  VecAssemblyEnd(bs);

  // Assemble Trial Solution Vector
  VecAssemblyBegin(xs);
  VecAssemblyEnd(xs);

  // Solve the system
  KSPSolve(ksp, bs, xs);

  KSPConvergedReason reason;
  KSPGetConvergedReason(ksp, &reason);

  if (reason <= 0) {
    throw BoutException("LaplaceXY failed to converge. Reason {:d}", reason);
  }

  if (save_performance) {
    // Update performance monitoring information
    n_calls++;

    int iterations = 0;
    KSPGetIterationNumber(ksp, &iterations);

    average_iterations = BoutReal(n_calls - 1) / BoutReal(n_calls) * average_iterations
                         + BoutReal(iterations) / BoutReal(n_calls);
  }

  //////////////////////////
  // Copy data into result

  Field2D result;
  result.allocate();
  result.setLocation(location);

  for (int x = localmesh->xstart; x <= localmesh->xend; x++) {
    for (int y = localmesh->ystart; y <= localmesh->yend; y++) {
      int ind = globalIndex(x, y);

      PetscScalar val;
      VecGetValues(xs, 1, &ind, &val);
      result(x, y) = val;
    }
  }

  // Inner X boundary
  if (localmesh->firstX()) {
    for (int y = localmesh->ystart; y <= localmesh->yend; y++) {
      int ind = globalIndex(localmesh->xstart - 1, y);
      PetscScalar val;
      VecGetValues(xs, 1, &ind, &val);
      for (int x = localmesh->xstart - 1; x >= 0; x--)
        result(x, y) = val;
    }
  }

  // Outer X boundary
  if (localmesh->lastX()) {
    for (int y = localmesh->ystart; y <= localmesh->yend; y++) {
      int ind = globalIndex(localmesh->xend + 1, y);
      PetscScalar val;
      VecGetValues(xs, 1, &ind, &val);
      for (int x = localmesh->xend + 1; x < localmesh->LocalNx; x++)
        result(x, y) = val;
    }
  }

  // Lower Y boundary
  for (RangeIterator it = localmesh->iterateBndryLowerY(); !it.isDone(); it++) {
    if (
         // Should not go into corner cells, finite-volume LaplaceXY stencil does not include
         // them
         (finite_volume and (it.ind < localmesh->xstart or it.ind > localmesh->xend))

         // Only go into first corner cell for finite-difference
         or (it.ind < localmesh->xstart - 1 or it.ind > localmesh->xend + 1)
       ) {
      continue;
    }
    int ind = globalIndex(it.ind, localmesh->ystart - 1);
    PetscScalar val;
    VecGetValues(xs, 1, &ind, &val);
    for (int y = localmesh->ystart - 1; y >= 0; y--)
      result(it.ind, y) = val;
  }

  // Upper Y boundary
  for (RangeIterator it = localmesh->iterateBndryUpperY(); !it.isDone(); it++) {
    if (
         // Should not go into corner cells, finite-volume LaplaceXY stencil does not include
         // them
         (finite_volume and (it.ind < localmesh->xstart or it.ind > localmesh->xend))

         // Only go into first corner cell for finite-difference
         or (it.ind < localmesh->xstart - 1 or it.ind > localmesh->xend + 1)
       ) {
      continue;
    }
    int ind = globalIndex(it.ind, localmesh->yend + 1);
    PetscScalar val;
    VecGetValues(xs, 1, &ind, &val);
    for (int y = localmesh->yend + 1; y < localmesh->LocalNy; y++)
      result(it.ind, y) = val;
  }

  return result;
}

void LaplaceXY::solveFiniteVolume(const Field2D& x0) {
  // Use original LaplaceXY implementation of passing boundary values for backward
  // compatibility
  if (localmesh->firstX()) {
    if (x_inner_dirichlet) {
      for (int y = localmesh->ystart; y <= localmesh->yend; y++) {
        int ind = globalIndex(localmesh->xstart - 1, y);

        PetscScalar val = x0(localmesh->xstart - 1, y);
        VecSetValues(xs, 1, &ind, &val, INSERT_VALUES);

        val = 0.5 * (x0(localmesh->xstart - 1, y) + x0(localmesh->xstart, y));
        VecSetValues(bs, 1, &ind, &val, INSERT_VALUES);
      }
    } else {
      // Inner X boundary (Neumann)
      for (int y = localmesh->ystart; y <= localmesh->yend; y++) {
        int ind = globalIndex(localmesh->xstart - 1, y);

        PetscScalar val = x0(localmesh->xstart - 1, y);
        VecSetValues(xs, 1, &ind, &val, INSERT_VALUES);

        val = 0.0; // x0(localmesh->xstart-1,y) - x0(localmesh->xstart,y);
        VecSetValues(bs, 1, &ind, &val, INSERT_VALUES);
      }
    }
  }

  // Outer X boundary (Dirichlet)
  if (localmesh->lastX()) {
    for (int y = localmesh->ystart; y <= localmesh->yend; y++) {
      int ind = globalIndex(localmesh->xend + 1, y);

      PetscScalar val = x0(localmesh->xend + 1, y);
      VecSetValues(xs, 1, &ind, &val, INSERT_VALUES);

      val = 0.5 * (x0(localmesh->xend, y) + x0(localmesh->xend + 1, y));
      VecSetValues(bs, 1, &ind, &val, INSERT_VALUES);
    }
  }

  if (y_bndry == "dirichlet") {
    for (RangeIterator it = localmesh->iterateBndryLowerY(); !it.isDone(); it++) {
      // Should not go into corner cells, LaplaceXY stencil does not include them
      if (it.ind < localmesh->xstart or it.ind > localmesh->xend) {
        continue;
      }
      int ind = globalIndex(it.ind, localmesh->ystart - 1);

      PetscScalar val = x0(it.ind, localmesh->ystart - 1);
      VecSetValues(xs, 1, &ind, &val, INSERT_VALUES);

      val = 0.5 * (x0(it.ind, localmesh->ystart - 1) + x0(it.ind, localmesh->ystart));
      VecSetValues(bs, 1, &ind, &val, INSERT_VALUES);
    }

    for (RangeIterator it = localmesh->iterateBndryUpperY(); !it.isDone(); it++) {
      // Should not go into corner cells, LaplaceXY stencil does not include them
      if (it.ind < localmesh->xstart or it.ind > localmesh->xend) {
        continue;
      }
      int ind = globalIndex(it.ind, localmesh->yend + 1);

      PetscScalar val = x0(it.ind, localmesh->yend + 1);
      VecSetValues(xs, 1, &ind, &val, INSERT_VALUES);

      val = 0.5 * (x0(it.ind, localmesh->yend + 1) + x0(it.ind, localmesh->yend));
      VecSetValues(bs, 1, &ind, &val, INSERT_VALUES);
    }
  } else if (y_bndry == "neumann" or y_bndry == "free_o3") {
    // Y boundaries Neumann
    for (RangeIterator it = localmesh->iterateBndryLowerY(); !it.isDone(); it++) {
      // Should not go into corner cells, LaplaceXY stencil does not include them
      if (it.ind < localmesh->xstart or it.ind > localmesh->xend) {
        continue;
      }
      int ind = globalIndex(it.ind, localmesh->ystart - 1);

      PetscScalar val = x0(it.ind, localmesh->ystart - 1);
      VecSetValues(xs, 1, &ind, &val, INSERT_VALUES);

      val = 0.0;
      VecSetValues(bs, 1, &ind, &val, INSERT_VALUES);
    }

    for (RangeIterator it = localmesh->iterateBndryUpperY(); !it.isDone(); it++) {
      // Should not go into corner cells, LaplaceXY stencil does not include them
      if (it.ind < localmesh->xstart or it.ind > localmesh->xend) {
        continue;
      }
      int ind = globalIndex(it.ind, localmesh->yend + 1);

      PetscScalar val = x0(it.ind, localmesh->yend + 1);
      VecSetValues(xs, 1, &ind, &val, INSERT_VALUES);

      val = 0.0;
      VecSetValues(bs, 1, &ind, &val, INSERT_VALUES);
    }
  } else {
    throw BoutException("Unsupported option for y_bndry");
  }
}

void LaplaceXY::solveFiniteDifference(const Field2D& x0) {
  // For finite-difference implementation pass boundary values in the same way as for
  // the 'Laplacian' solvers - the value to use (for Dirichlet boundary conditions) on
  // the boundary (which is half way between grid cell and boundary cell) is passed as
  // the value in the first boundary cell.
  if (localmesh->firstX()) {
    if (x_inner_dirichlet) {
      for (int y = localmesh->ystart; y <= localmesh->yend; y++) {
        int ind = globalIndex(localmesh->xstart - 1, y);

        // For the boundary value of the initial guess, use the value that would be set by
        // applying the boundary condition to the initial guess
        PetscScalar val = 2. * x0(localmesh->xstart - 1, y) - x0(localmesh->xstart, y);
        VecSetValues(xs, 1, &ind, &val, INSERT_VALUES);

        // Pass the value from boundary cell of x0 as the boundary condition to the rhs
        val = x0(localmesh->xstart - 1, y);
        VecSetValues(bs, 1, &ind, &val, INSERT_VALUES);
      }
    } else {
      // Inner X boundary (Neumann)
      for (int y = localmesh->ystart; y <= localmesh->yend; y++) {
        int ind = globalIndex(localmesh->xstart - 1, y);

        // For the boundary value of the initial guess, use the value that would be set by
        // applying the boundary condition to the initial guess
        PetscScalar val = x0(localmesh->xstart, y);
        VecSetValues(xs, 1, &ind, &val, INSERT_VALUES);

        val = 0.0;
        VecSetValues(bs, 1, &ind, &val, INSERT_VALUES);
      }
    }
  }

  // Outer X boundary (Dirichlet)
  if (localmesh->lastX()) {
    for (int y = localmesh->ystart; y <= localmesh->yend; y++) {
      int ind = globalIndex(localmesh->xend + 1, y);

      // For the boundary value of the initial guess, use the value that would be set by
      // applying the boundary condition to the initial guess
      PetscScalar val = 2. * x0(localmesh->xend + 1, y) - x0(localmesh->xend, y);
      VecSetValues(xs, 1, &ind, &val, INSERT_VALUES);

      // Pass the value from boundary cell of x0 as the boundary condition to the rhs
      val = x0(localmesh->xend + 1, y);
      VecSetValues(bs, 1, &ind, &val, INSERT_VALUES);
    }
  }

  if (y_bndry == "dirichlet") {
    for (RangeIterator it = localmesh->iterateBndryLowerY(); !it.isDone(); it++) {
      // Should not go into corner cells, they are treated specially below
      if (it.ind < localmesh->xstart or it.ind > localmesh->xend) {
        continue;
      }
      int ind = globalIndex(it.ind, localmesh->ystart - 1);

      // For the boundary value of the initial guess, use the value that would be set by
      // applying the boundary condition to the initial guess
      PetscScalar val =
          2. * x0(it.ind, localmesh->ystart - 1) - x0(it.ind, localmesh->ystart);
      VecSetValues(xs, 1, &ind, &val, INSERT_VALUES);

      // Pass the value from boundary cell of x0 as the boundary condition to the rhs
      val = x0(it.ind, localmesh->ystart - 1);
      VecSetValues(bs, 1, &ind, &val, INSERT_VALUES);
    }

    for (RangeIterator it = localmesh->iterateBndryUpperY(); !it.isDone(); it++) {
      // Should not go into corner cells, they are treated specially below
      if (it.ind < localmesh->xstart or it.ind > localmesh->xend) {
        continue;
      }
      int ind = globalIndex(it.ind, localmesh->yend + 1);

      // For the boundary value of the initial guess, use the value that would be set by
      // applying the boundary condition to the initial guess
      PetscScalar val =
          2. * x0(it.ind, localmesh->yend + 1) - x0(it.ind, localmesh->yend);
      VecSetValues(xs, 1, &ind, &val, INSERT_VALUES);

      // Pass the value from boundary cell of x0 as the boundary condition to the rhs
      val = x0(it.ind, localmesh->yend + 1);
      VecSetValues(bs, 1, &ind, &val, INSERT_VALUES);
    }

    // Use free_o3 for the corner boundary cells
    if (localmesh->hasBndryLowerY()) {
      if (localmesh->firstX()) {
        int ind = globalIndex(localmesh->xstart - 1, localmesh->ystart - 1);

        // For the boundary value of the initial guess, use the value that would be set by
        // applying the boundary condition to the initial guess
        PetscScalar val = 3. * x0(localmesh->xstart - 1, localmesh->ystart)
                          - 3. * x0(localmesh->xstart - 1, localmesh->ystart + 1)
                          + x0(localmesh->xstart - 1, localmesh->ystart + 2);
        VecSetValues(xs, 1, &ind, &val, INSERT_VALUES);

        // Set the value for the rhs of the boundary condition to zero
        val = 0.0;
        VecSetValues(bs, 1, &ind, &val, INSERT_VALUES);
      }
      if (localmesh->lastX()) {
        int ind = globalIndex(localmesh->xend + 1, localmesh->ystart - 1);

        // For the boundary value of the initial guess, use the value that would be set by
        // applying the boundary condition to the initial guess
        PetscScalar val = 3. * x0(localmesh->xend + 1, localmesh->ystart)
                          - 3. * x0(localmesh->xend + 1, localmesh->ystart + 1)
                          + x0(localmesh->xend + 1, localmesh->ystart + 2);
        VecSetValues(xs, 1, &ind, &val, INSERT_VALUES);

        // Set the value for the rhs of the boundary condition to zero
        val = 0.0;
        VecSetValues(bs, 1, &ind, &val, INSERT_VALUES);
      }
    }
    if (localmesh->hasBndryUpperY()) {
      if (localmesh->firstX()) {
        int ind = globalIndex(localmesh->xstart - 1, localmesh->yend + 1);

        // For the boundary value of the initial guess, use the value that would be set by
        // applying the boundary condition to the initial guess
        PetscScalar val = 3. * x0(localmesh->xstart - 1, localmesh->yend)
                          - 3. * x0(localmesh->xstart - 1, localmesh->yend - 1)
                          + x0(localmesh->xstart - 1, localmesh->yend - 2);
        VecSetValues(xs, 1, &ind, &val, INSERT_VALUES);

        // Set the value for the rhs of the boundary condition to zero
        val = 0.0;
        VecSetValues(bs, 1, &ind, &val, INSERT_VALUES);
      }
      if (localmesh->lastX()) {
        int ind = globalIndex(localmesh->xend + 1, localmesh->yend + 1);

        // For the boundary value of the initial guess, use the value that would be set by
        // applying the boundary condition to the initial guess
        PetscScalar val = 3. * x0(localmesh->xend + 1, localmesh->yend)
                          - 3. * x0(localmesh->xend + 1, localmesh->yend - 1)
                          + x0(localmesh->xend + 1, localmesh->yend - 2);
        VecSetValues(xs, 1, &ind, &val, INSERT_VALUES);

        // Set the value for the rhs of the boundary condition to zero
        val = 0.0;
        VecSetValues(bs, 1, &ind, &val, INSERT_VALUES);
      }
    }
  } else if (y_bndry == "neumann") {
    // Y boundaries Neumann
    for (RangeIterator it = localmesh->iterateBndryLowerY(); !it.isDone(); it++) {
      // Should not go into corner cells, they are treated specially below
      if (it.ind < localmesh->xstart or it.ind > localmesh->xend) {
        continue;
      }
      int ind = globalIndex(it.ind, localmesh->ystart - 1);

      // For the boundary value of the initial guess, use the value that would be set by
      // applying the boundary condition to the initial guess
      PetscScalar val = x0(it.ind, localmesh->ystart);
      VecSetValues(xs, 1, &ind, &val, INSERT_VALUES);

      // Set the value for the rhs of the boundary condition to zero
      val = 0.0;
      VecSetValues(bs, 1, &ind, &val, INSERT_VALUES);
    }
    if (localmesh->hasBndryLowerY()) {
      if (localmesh->firstX()) {
        int ind = globalIndex(localmesh->xstart - 1, localmesh->ystart - 1);

        // For the boundary value of the initial guess, use the value that would be set by
        // applying the boundary condition to the initial guess
        PetscScalar val = x0(localmesh->xstart - 1, localmesh->ystart);
        VecSetValues(xs, 1, &ind, &val, INSERT_VALUES);

        // Set the value for the rhs of the boundary condition to zero
        val = 0.0;
        VecSetValues(bs, 1, &ind, &val, INSERT_VALUES);
      }
      if (localmesh->lastX()) {
        int ind = globalIndex(localmesh->xend + 1, localmesh->ystart - 1);

        // For the boundary value of the initial guess, use the value that would be set by
        // applying the boundary condition to the initial guess
        PetscScalar val = x0(localmesh->xend + 1, localmesh->ystart);
        VecSetValues(xs, 1, &ind, &val, INSERT_VALUES);

        // Set the value for the rhs of the boundary condition to zero
        val = 0.0;
        VecSetValues(bs, 1, &ind, &val, INSERT_VALUES);
      }
    }

    for (RangeIterator it = localmesh->iterateBndryUpperY(); !it.isDone(); it++) {
      // Should not go into corner cells, they are treated specially below
      if (it.ind < localmesh->xstart or it.ind > localmesh->xend) {
        continue;
      }
      int ind = globalIndex(it.ind, localmesh->yend + 1);

      // For the boundary value of the initial guess, use the value that would be set by
      // applying the boundary condition to the initial guess
      PetscScalar val = x0(it.ind, localmesh->yend);
      VecSetValues(xs, 1, &ind, &val, INSERT_VALUES);

      // Set the value for the rhs of the boundary condition to zero
      val = 0.0;
      VecSetValues(bs, 1, &ind, &val, INSERT_VALUES);
    }
    if (localmesh->hasBndryUpperY()) {
      if (localmesh->firstX()) {
        int ind = globalIndex(localmesh->xstart - 1, localmesh->yend + 1);

        // For the boundary value of the initial guess, use the value that would be set by
        // applying the boundary condition to the initial guess
        PetscScalar val = x0(localmesh->xstart - 1, localmesh->yend);
        VecSetValues(xs, 1, &ind, &val, INSERT_VALUES);

        // Set the value for the rhs of the boundary condition to zero
        val = 0.0;
        VecSetValues(bs, 1, &ind, &val, INSERT_VALUES);
      }
      if (localmesh->lastX()) {
        int ind = globalIndex(localmesh->xend + 1, localmesh->yend + 1);

        // For the boundary value of the initial guess, use the value that would be set by
        // applying the boundary condition to the initial guess
        PetscScalar val = x0(localmesh->xend + 1, localmesh->yend);
        VecSetValues(xs, 1, &ind, &val, INSERT_VALUES);

        // Set the value for the rhs of the boundary condition to zero
        val = 0.0;
        VecSetValues(bs, 1, &ind, &val, INSERT_VALUES);
      }
    }
  } else if (y_bndry == "free_o3") {
    // Y boundaries free_o3
    for (RangeIterator it = localmesh->iterateBndryLowerY(); !it.isDone(); it++) {
      // Should not go into corner cells, they are treated specially below
      if (it.ind < localmesh->xstart or it.ind > localmesh->xend) {
        continue;
      }
      int ind = globalIndex(it.ind, localmesh->ystart - 1);

      // For the boundary value of the initial guess, use the value that would be set by
      // applying the boundary condition to the initial guess
      PetscScalar val = 3. * x0(it.ind, localmesh->ystart)
                        - 3. * x0(it.ind, localmesh->ystart + 1)
                        + x0(it.ind, localmesh->ystart + 2);
      VecSetValues(xs, 1, &ind, &val, INSERT_VALUES);

      // Set the value for the rhs of the boundary condition to zero
      val = 0.0;
      VecSetValues(bs, 1, &ind, &val, INSERT_VALUES);
    }
    if (localmesh->hasBndryLowerY()) {
      if (localmesh->firstX()) {
        int ind = globalIndex(localmesh->xstart - 1, localmesh->ystart - 1);

        // For the boundary value of the initial guess, use the value that would be set by
        // applying the boundary condition to the initial guess
        PetscScalar val = 3. * x0(localmesh->xstart - 1, localmesh->ystart)
                          - 3. * x0(localmesh->xstart - 1, localmesh->ystart + 1)
                          + x0(localmesh->xstart - 1, localmesh->ystart + 2);
        VecSetValues(xs, 1, &ind, &val, INSERT_VALUES);

        // Set the value for the rhs of the boundary condition to zero
        val = 0.0;
        VecSetValues(bs, 1, &ind, &val, INSERT_VALUES);
      }
      if (localmesh->lastX()) {
        int ind = globalIndex(localmesh->xend + 1, localmesh->ystart - 1);

        // For the boundary value of the initial guess, use the value that would be set by
        // applying the boundary condition to the initial guess
        PetscScalar val = 3. * x0(localmesh->xend + 1, localmesh->ystart)
                          - 3. * x0(localmesh->xend + 1, localmesh->ystart + 1)
                          + x0(localmesh->xend + 1, localmesh->ystart + 2);
        VecSetValues(xs, 1, &ind, &val, INSERT_VALUES);

        // Set the value for the rhs of the boundary condition to zero
        val = 0.0;
        VecSetValues(bs, 1, &ind, &val, INSERT_VALUES);
      }
    }

    for (RangeIterator it = localmesh->iterateBndryUpperY(); !it.isDone(); it++) {
      // Should not go into corner cells, they are treated specially below
      if (it.ind < localmesh->xstart or it.ind > localmesh->xend) {
        continue;
      }
      int ind = globalIndex(it.ind, localmesh->yend + 1);

      // For the boundary value of the initial guess, use the value that would be set by
      // applying the boundary condition to the initial guess
      PetscScalar val = 3. * x0(it.ind, localmesh->yend)
                        - 3. * x0(it.ind, localmesh->yend - 1)
                        + x0(it.ind, localmesh->yend - 2);
      VecSetValues(xs, 1, &ind, &val, INSERT_VALUES);

      // Set the value for the rhs of the boundary condition to zero
      val = 0.0;
      VecSetValues(bs, 1, &ind, &val, INSERT_VALUES);
    }
    if (localmesh->hasBndryUpperY()) {
      if (localmesh->firstX()) {
        int ind = globalIndex(localmesh->xstart - 1, localmesh->yend + 1);

        // For the boundary value of the initial guess, use the value that would be set by
        // applying the boundary condition to the initial guess
        PetscScalar val = 3. * x0(localmesh->xstart - 1, localmesh->yend)
                          - 3. * x0(localmesh->xstart - 1, localmesh->yend - 1)
                          + x0(localmesh->xstart - 1, localmesh->yend - 2);
        VecSetValues(xs, 1, &ind, &val, INSERT_VALUES);

        // Set the value for the rhs of the boundary condition to zero
        val = 0.0;
        VecSetValues(bs, 1, &ind, &val, INSERT_VALUES);
      }
      if (localmesh->lastX()) {
        int ind = globalIndex(localmesh->xend + 1, localmesh->yend + 1);

        // For the boundary value of the initial guess, use the value that would be set by
        // applying the boundary condition to the initial guess
        PetscScalar val = 3. * x0(localmesh->xend + 1, localmesh->yend)
                          - 3. * x0(localmesh->xend + 1, localmesh->yend - 1)
                          + x0(localmesh->xend + 1, localmesh->yend - 2);
        VecSetValues(xs, 1, &ind, &val, INSERT_VALUES);

        // Set the value for the rhs of the boundary condition to zero
        val = 0.0;
        VecSetValues(bs, 1, &ind, &val, INSERT_VALUES);
      }
    }
  } else {
    throw BoutException("Unsupported option for y_bndry");
  }
}

/*! Preconditioner
 * NOTE: For generality, this routine does use globalIndex() in the inner loop, although
 * this may be slightly less efficient than incrementing an integer for the global index,
 * the finite-volume and finite-difference implementations have slightly different
 * indexing patterns, so incrementing an integer would be tricky.
 */
int LaplaceXY::precon(Vec input, Vec result) {
  
  for(auto itdwn=localmesh->iterateBndryLowerY(); !itdwn.isDone(); itdwn++) {
    // Should not go into corner cells, LaplaceXY stencil does not include them
    if (itdwn.ind < localmesh->xstart or itdwn.ind > localmesh->xend) {
      continue;
    }
    const int ind = globalIndex(itdwn.ind, localmesh->ystart-1);
    PetscScalar val;
    VecGetValues(input, 1, &ind, &val );
    VecSetValues(result, 1, &ind, &val, INSERT_VALUES );
  }
  for(auto itup=localmesh->iterateBndryUpperY(); !itup.isDone(); itup++) {
    // Should not go into corner cells, LaplaceXY stencil does not include them
    if (itup.ind < localmesh->xstart or itup.ind > localmesh->xend) {
      continue;
    }
    const int ind = globalIndex(itup.ind, localmesh->yend+1);
    PetscScalar val;
    VecGetValues(input, 1, &ind, &val );
    VecSetValues(result, 1, &ind, &val, INSERT_VALUES );
  }
    
  // Load vector x into bvals array
  for(int x=xstart; x<=xend; x++) {
    for(int y=localmesh->ystart; y<=localmesh->yend; y++) {
      const int ind = globalIndex(x, y);
      PetscScalar val;
      VecGetValues(input, 1, &ind, &val );
      bvals(y - localmesh->ystart, x - xstart) = val;
    }
  }
  
  // Solve tridiagonal systems using CR solver
  cr->solve(bvals, xvals);

  // Save result xvals into y array
  for(int x=xstart; x<=xend; x++) {
    for(int y=localmesh->ystart; y<=localmesh->yend; y++) {
      const int ind = globalIndex(x, y);
      PetscScalar val = xvals(y - localmesh->ystart, x - xstart);
      VecSetValues(result, 1, &ind, &val, INSERT_VALUES );
    }
  }
  VecAssemblyBegin(result);
  VecAssemblyEnd(result);
  return 0;
}

///////////////////////////////////////////////////////////////

int LaplaceXY::localSize() {
  
  // Bulk of points
  const int nx = localmesh->xend - localmesh->xstart + 1;
  const int ny = localmesh->yend - localmesh->ystart + 1;
  
  int n = nx * ny;  
  
  // X boundaries
  if(localmesh->firstX())
    n += ny;
  if(localmesh->lastX())
    n += ny;
  
  // Y boundaries
  for(RangeIterator it=localmesh->iterateBndryLowerY(); !it.isDone(); it++) {
    // Should not go into corner cells, LaplaceXY stencil does not include them
    if (it.ind < localmesh->xstart or it.ind > localmesh->xend) {
      continue;
    }
    n++;
  }
  if ((not finite_volume) and localmesh->hasBndryLowerY()) {
    if (localmesh->firstX()) {
      n++;
    }
    if (localmesh->lastX()) {
      n++;
    }
  }
  for(RangeIterator it=localmesh->iterateBndryUpperY(); !it.isDone(); it++) {
    // Should not go into corner cells, LaplaceXY stencil does not include them
    if (it.ind < localmesh->xstart or it.ind > localmesh->xend) {
      continue;
    }
    n++;
  }
  if ((not finite_volume) and localmesh->hasBndryUpperY()) {
    if (localmesh->firstX()) {
      n++;
    }
    if (localmesh->lastX()) {
      n++;
    }
  }
  
  return n;
}

int LaplaceXY::globalIndex(int x, int y) {
  if( (x < 0) || (x >= localmesh->LocalNx) ||
      (y < 0) || (y >= localmesh->LocalNy) )
    return -1; // Out of range
 
  // Get the index from a Field2D, round to integer
  return static_cast<int>(std::round(indexXY(x, y)));
}

void LaplaceXY::savePerformance(Datafile& output_file, Solver& solver,
                                std::string name) {
  // set flag so that performance monitoring values are calculated
  save_performance = true;

  // add values to be saved to the output
  if (name == "") {
    name = default_prefix;
  }
  output_file.addRepeat(output_average_iterations, name + "_average_iterations");

  // add monitor to reset counters/averages for new output timestep
  // monitor added to back of queue, so that values are reset after being saved
  solver.addMonitor(&monitor, Solver::BACK);
}
#endif // BOUT_HAS_PETSC<|MERGE_RESOLUTION|>--- conflicted
+++ resolved
@@ -290,94 +290,6 @@
   if(localmesh->firstX()) {
     // Lower X boundary
     for(int y=localmesh->ystart;y<=localmesh->yend;y++) {
-<<<<<<< HEAD
-      for(int z=0;z<=localmesh->LocalNz;z++){
-	// stencil entries
-	PetscScalar c, xm, xp, ym, yp;
-	
-	// XX component
-	
-	// Metrics on x+1/2 boundary
-	BoutReal J = 0.5*(coords->J(x,y,z) + coords->J(x+1,y,z));
-	BoutReal g11 = 0.5*(coords->g11(x,y,z) + coords->g11(x+1,y,z));
-	BoutReal dx = 0.5*(coords->dx(x,y,z) + coords->dx(x+1,y,z));
-	BoutReal Acoef = 0.5*(A(x,y) + A(x+1,y));
-	
-	BoutReal val = Acoef * J * g11 / (coords->J(x,y,z) * dx * coords->dx(x,y,z));
-	xp = val;
-	c  = -val;
-	
-	// Metrics on x-1/2 boundary
-	J = 0.5*(coords->J(x,y,z) + coords->J(x-1,y,z));
-	g11 = 0.5*(coords->g11(x,y,z) + coords->g11(x-1,y,z));
-	dx = 0.5*(coords->dx(x,y,z) + coords->dx(x-1,y,z));
-	Acoef = 0.5*(A(x,y) + A(x-1,y));
-	
-	val = Acoef * J * g11 / (coords->J(x,y,z) * dx * coords->dx(x,y,z));
-	xm = val;
-	c  -= val;
-	
-	c += B(x,y);
-	
-	// Put values into the preconditioner, X derivatives only
-	acoef(y - localmesh->ystart, x - xstart) = xm;
-	bcoef(y - localmesh->ystart, x - xstart) = c;
-	ccoef(y - localmesh->ystart, x - xstart) = xp;
-
-	if( include_y_derivs ) {
-	  // YY component
-	  // Metrics at y+1/2
-	  J = 0.5*(coords->J(x,y,z) + coords->J(x,y+1,z));
-	  BoutReal g_22 = 0.5*(coords->g_22(x,y,z) + coords->g_22(x,y+1,z));
-	  BoutReal g23  = 0.5*(coords->g23(x,y,z) + coords->g23(x,y+1,z));
-	  BoutReal g_23 = 0.5*(coords->g_23(x,y,z) + coords->g_23(x,y+1,z));
-	  BoutReal dy   = 0.5*(coords->dy(x,y,z) + coords->dy(x,y+1,z));
-	  Acoef = 0.5*(A(x,y+1) + A(x,y));
-	  
-	  val = -Acoef * J * g23 * g_23 / (g_22 * coords->J(x,y,z) * dy * coords->dy(x,y,z));
-	  yp = val;
-	  c -= val;
-	  
-	  // Metrics at y-1/2
-	  J    = 0.5*(coords->J(x,y,z)    + coords->J(x,y-1,z));
-	  g_22 = 0.5*(coords->g_22(x,y,z) + coords->g_22(x,y-1,z));
-	  g23  = 0.5*(coords->g23(x,y,z)  + coords->g23(x,y-1,z));
-	  g_23 = 0.5*(coords->g_23(x,y,z) + coords->g_23(x,y-1,z));
-	  dy   = 0.5*(coords->dy(x,y,z)   + coords->dy(x,y-1,z));
-	  Acoef = 0.5*(A(x,y-1) + A(x,y));
-	  
-	  val = -Acoef * J * g23 * g_23 / (g_22 * coords->J(x,y,z) * dy * coords->dy(x,y,z));
-	  ym = val;
-	  c -= val;
-	
-	}      
-	/////////////////////////////////////////////////
-	// Now have a 5-point stencil for the Laplacian
-	
-	int row = globalIndex(x,y);
-	
-	// Set the centre (diagonal)
-	MatSetValues(MatA,1,&row,1,&row,&c,INSERT_VALUES);
-	
-	// X + 1
-	int col = globalIndex(x+1, y);
-	MatSetValues(MatA,1,&row,1,&col,&xp,INSERT_VALUES);
-	
-	// X - 1
-	col = globalIndex(x-1, y);
-	MatSetValues(MatA,1,&row,1,&col,&xm,INSERT_VALUES);
-	
-	if( include_y_derivs ) {
-	  // Y + 1
-	  col = globalIndex(x, y+1);
-	  MatSetValues(MatA,1,&row,1,&col,&yp,INSERT_VALUES);
-	  
-	  // Y - 1
-	  col = globalIndex(x, y-1);
-	  MatSetValues(MatA,1,&row,1,&col,&ym,INSERT_VALUES);
-	}
-      }
-=======
       const int localIndex = globalIndex(localmesh->xstart - 1, y);
       ASSERT1( (localIndex >= 0) && (localIndex < localN) );
 
@@ -391,7 +303,6 @@
       ASSERT1( (localIndex >= 0) && (localIndex < localN) );
       d_nnz[localIndex] -= 1;
       o_nnz[localIndex] += 1;
->>>>>>> aa09b98a
     }
   }
   if(localmesh->lastX()) {
