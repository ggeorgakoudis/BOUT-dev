/*!
 * \file cyclic.cxx
 *
 * \brief FFT + Tridiagonal solver in serial or parallel
 *
 * Not particularly optimised: Each y slice is solved sequentially
 *
 * CHANGELOG
 * =========
 *
 * Jan 2014: Brendan Shanahan <bws502@york.ac.uk>
 *         * Added DST option
 *
 **************************************************************************
 * Copyright 2013 B.D.Dudson
 *
 * Contact: Ben Dudson, benjamin.dudson@york.ac.uk
 *
 * This file is part of BOUT++.
 *
 * BOUT++ is free software: you can redistribute it and/or modify
 * it under the terms of the GNU Lesser General Public License as published by
 * the Free Software Foundation, either version 3 of the License, or
 * (at your option) any later version.
 *
 * BOUT++ is distributed in the hope that it will be useful,
 * but WITHOUT ANY WARRANTY; without even the implied warranty of
 * MERCHANTABILITY or FITNESS FOR A PARTICULAR PURPOSE.  See the
 * GNU Lesser General Public License for more details.
 *
 * You should have received a copy of the GNU Lesser General Public License
 * along with BOUT++.  If not, see <http://www.gnu.org/licenses/>.
 *
 */

#include "cyclic_laplace.hxx"
#include "bout/build_config.hxx"

#if not BOUT_USE_METRIC_3D

#include <globals.hxx>
#include <boutexception.hxx>
#include <bout/mesh.hxx>
#include <utils.hxx>
#include <fft.hxx>
#include <bout/sys/timer.hxx>
#include <bout/constants.hxx>
#include <output.hxx>

<<<<<<< HEAD
#include "cyclic_laplace.hxx"

LaplaceCyclic::LaplaceCyclic(Options *opt, const CELL_LOC loc, Mesh *mesh_in,
                             Solver *solver, Datafile *dump)
=======
LaplaceCyclic::LaplaceCyclic(Options *opt, const CELL_LOC loc, Mesh *mesh_in)
>>>>>>> b5c15b70
    : Laplacian(opt, loc, mesh_in), Acoef(0.0), C1coef(1.0), C2coef(1.0), Dcoef(1.0) {

  Acoef.setLocation(location);
  C1coef.setLocation(location);
  C2coef.setLocation(location);
  Dcoef.setLocation(location);

  // Get options

  OPTION(opt, dst, false);

  if(dst) {
    nmode = localmesh->LocalNz-2;
  }else
    nmode = maxmode+1; // Number of Z modes. maxmode set in invert_laplace.cxx from options

  // Note nmode == nsys of cyclic_reduction

  // Allocate arrays

  xs = localmesh->xstart; // Starting X index
  if(localmesh->firstX() && !localmesh->periodicX){ // Only want to include guard cells at boundaries (unless periodic in x)
	  xs = 0;
  }
  xe = localmesh->xend;   // Last X index
  if(localmesh->lastX() && !localmesh->periodicX){ // Only want to include guard cells at boundaries (unless periodic in x)
	  xe = localmesh->LocalNx-1;
  }
  int n = xe - xs + 1;  // Number of X points on this processor,
                        // including boundaries but not guard cells

  a.reallocate(nmode, n);
  b.reallocate(nmode, n);
  c.reallocate(nmode, n);
  xcmplx.reallocate(nmode, n);
  bcmplx.reallocate(nmode, n);

  // Create a cyclic reduction object, operating on dcomplex values
  cr = new CyclicReduce<dcomplex>(localmesh->getXcomm(), n);
  cr->setPeriodic(localmesh->periodicX);
}

LaplaceCyclic::~LaplaceCyclic() {
  // Delete tridiagonal solver
  delete cr;
}

FieldPerp LaplaceCyclic::solve(const FieldPerp& rhs, const FieldPerp& x0) {
  ASSERT1(localmesh == rhs.getMesh() && localmesh == x0.getMesh());
  ASSERT1(rhs.getLocation() == location);
  ASSERT1(x0.getLocation() == location);

  FieldPerp x{emptyFrom(rhs)}; // Result

  int jy = rhs.getIndex();  // Get the Y index
  x.setIndex(jy);

  // Get the width of the boundary

  // If the flags to assign that only one guard cell should be used is set
  int inbndry = localmesh->xstart, outbndry=localmesh->xstart;
  if((global_flags & INVERT_BOTH_BNDRY_ONE) || (localmesh->xstart < 2))  {
    inbndry = outbndry = 1;
  }
  if(inner_boundary_flags & INVERT_BNDRY_ONE)
    inbndry = 1;
  if(outer_boundary_flags & INVERT_BNDRY_ONE)
    outbndry = 1;

  if(dst) {
    BOUT_OMP(parallel) {
      /// Create a local thread-scope working array
      auto k1d =
          Array<dcomplex>(localmesh->LocalNz); // ZFFT routine expects input of this length

      // Loop over X indices, including boundaries but not guard cells. (unless periodic
      // in x)
      BOUT_OMP(for)
      for (int ix = xs; ix <= xe; ix++) {
        // Take DST in Z direction and put result in k1d

        if (((ix < inbndry) && (inner_boundary_flags & INVERT_SET) && localmesh->firstX()) ||
            ((localmesh->LocalNx - ix - 1 < outbndry) && (outer_boundary_flags & INVERT_SET) &&
             localmesh->lastX())) {
          // Use the values in x0 in the boundary
          DST(x0[ix] + 1, localmesh->LocalNz - 2, std::begin(k1d));
        } else {
          DST(rhs[ix] + 1, localmesh->LocalNz - 2, std::begin(k1d));
        }

        // Copy into array, transposing so kz is first index
        for (int kz = 0; kz < nmode; kz++)
          bcmplx(kz, ix - xs) = k1d[kz];
      }

      // Get elements of the tridiagonal matrix
      // including boundary conditions
      BoutReal zlen = getUniform(coords->dz) * (localmesh->LocalNz - 3);
      BOUT_OMP(for nowait)
      for (int kz = 0; kz < nmode; kz++) {
        BoutReal kwave =
            kz * 2.0 * PI / (2. * zlen); // wave number is 1/[rad]; DST has extra 2.

        tridagMatrix(&a(kz, 0), &b(kz, 0), &c(kz, 0), &bcmplx(kz, 0), jy,
                     kz,    // wave number index
                     kwave, // kwave (inverse wave length)
                     global_flags, inner_boundary_flags, outer_boundary_flags, &Acoef,
                     &C1coef, &C2coef, &Dcoef,
                     false); // Don't include guard cells in arrays
      }
    }

    // Solve tridiagonal systems
    cr->setCoefs(a, b, c);
    cr->solve(bcmplx, xcmplx);

    // FFT back to real space
    BOUT_OMP(parallel) {
      /// Create a local thread-scope working array
      auto k1d =
          Array<dcomplex>(localmesh->LocalNz); // ZFFT routine expects input of this length

      BOUT_OMP(for nowait)
      for (int ix = xs; ix <= xe; ix++) {
        for (int kz = 0; kz < nmode; kz++)
          k1d[kz] = xcmplx(kz, ix - xs);

        for (int kz = nmode; kz < (localmesh->LocalNz); kz++)
          k1d[kz] = 0.0; // Filtering out all higher harmonics

        DST_rev(std::begin(k1d), localmesh->LocalNz - 2, x[ix] + 1);

        x(ix, 0) = -x(ix, 2);
        x(ix, localmesh->LocalNz - 1) = -x(ix, localmesh->LocalNz - 3);
      }
    }
  }else {
    BOUT_OMP(parallel)
    {
      /// Create a local thread-scope working array
      auto k1d = Array<dcomplex>((localmesh->LocalNz) / 2 +
                                 1); // ZFFT routine expects input of this length

      // Loop over X indices, including boundaries but not guard cells (unless periodic in
      // x)
      BOUT_OMP(for)
      for (int ix = xs; ix <= xe; ix++) {
        // Take FFT in Z direction, apply shift, and put result in k1d

        if (((ix < inbndry) && (inner_boundary_flags & INVERT_SET) && localmesh->firstX()) ||
            ((localmesh->LocalNx - ix - 1 < outbndry) && (outer_boundary_flags & INVERT_SET) &&
             localmesh->lastX())) {
          // Use the values in x0 in the boundary
          rfft(x0[ix], localmesh->LocalNz, std::begin(k1d));
        } else {
          rfft(rhs[ix], localmesh->LocalNz, std::begin(k1d));
        }

        // Copy into array, transposing so kz is first index
        for (int kz = 0; kz < nmode; kz++)
          bcmplx(kz, ix - xs) = k1d[kz];
      }

      // Get elements of the tridiagonal matrix
      // including boundary conditions
      const BoutReal zlength = getUniform(coords->zlength());
      BOUT_OMP(for nowait)
      for (int kz = 0; kz < nmode; kz++) {
        BoutReal kwave = kz * 2.0 * PI / zlength; // wave number is 1/[rad]
        tridagMatrix(&a(kz, 0), &b(kz, 0), &c(kz, 0), &bcmplx(kz, 0), jy,
                     kz,    // True for the component constant (DC) in Z
                     kwave, // Z wave number
                     global_flags, inner_boundary_flags, outer_boundary_flags, &Acoef,
                     &C1coef, &C2coef, &Dcoef,
                     false); // Don't include guard cells in arrays
      }
    }

    // Solve tridiagonal systems
    cr->setCoefs(a, b, c);
    cr->solve(bcmplx, xcmplx);

    // FFT back to real space
    BOUT_OMP(parallel)
    {
      /// Create a local thread-scope working array
      auto k1d = Array<dcomplex>((localmesh->LocalNz) / 2 +
                                 1); // ZFFT routine expects input of this length

      const bool zero_DC = global_flags & INVERT_ZERO_DC;

      BOUT_OMP(for nowait)
      for (int ix = xs; ix <= xe; ix++) {
        if (zero_DC) {
          k1d[0] = 0.;
        }

        for (int kz = zero_DC; kz < nmode; kz++)
          k1d[kz] = xcmplx(kz, ix - xs);

        for (int kz = nmode; kz < (localmesh->LocalNz) / 2 + 1; kz++)
          k1d[kz] = 0.0; // Filtering out all higher harmonics

        irfft(std::begin(k1d), localmesh->LocalNz, x[ix]);
      }
    }
  }

  checkData(x);

  return x;
}

Field3D LaplaceCyclic::solve(const Field3D& rhs, const Field3D& x0) {
  TRACE("LaplaceCyclic::solve(Field3D, Field3D)");

  ASSERT1(rhs.getLocation() == location);
  ASSERT1(x0.getLocation() == location);
  ASSERT1(localmesh == rhs.getMesh() && localmesh == x0.getMesh());

  Timer timer("invert");

  Field3D x{emptyFrom(rhs)}; // Result

  // Get the width of the boundary

  // If the flags to assign that only one guard cell should be used is set
  int inbndry = localmesh->xstart, outbndry = localmesh->xstart;
  if ((global_flags & INVERT_BOTH_BNDRY_ONE) || (localmesh->xstart < 2)) {
    inbndry = outbndry = 1;
  }
  if (inner_boundary_flags & INVERT_BNDRY_ONE)
    inbndry = 1;
  if (outer_boundary_flags & INVERT_BNDRY_ONE)
    outbndry = 1;

  int nx = xe - xs + 1; // Number of X points on this processor

  // Get range of Y indices
  int ys = localmesh->ystart, ye = localmesh->yend;

  if (localmesh->hasBndryLowerY()) {
    if (include_yguards)
      ys = 0; // Mesh contains a lower boundary and we are solving in the guard cells

    ys += extra_yguards_lower;
  }
  if (localmesh->hasBndryUpperY()) {
    if (include_yguards)
      ye = localmesh->LocalNy -
           1; // Contains upper boundary and we are solving in the guard cells

    ye -= extra_yguards_upper;
  }

  const int ny = (ye - ys + 1); // Number of Y points
  const int nsys = nmode * ny;  // Number of systems of equations to solve
  const int nxny = nx * ny;     // Number of points in X-Y

  auto a3D = Matrix<dcomplex>(nsys, nx);
  auto b3D = Matrix<dcomplex>(nsys, nx);
  auto c3D = Matrix<dcomplex>(nsys, nx);

  auto xcmplx3D = Matrix<dcomplex>(nsys, nx);
  auto bcmplx3D = Matrix<dcomplex>(nsys, nx);

  if (dst) {
    BOUT_OMP(parallel) {
      /// Create a local thread-scope working array
      auto k1d =
          Array<dcomplex>(localmesh->LocalNz); // ZFFT routine expects input of this length

      // Loop over X and Y indices, including boundaries but not guard cells.
      // (unless periodic in x)
      BOUT_OMP(for)
      for (int ind = 0; ind < nxny; ++ind) {
        // ind = (ix - xs)*(ye - ys + 1) + (iy - ys)
        int ix = xs + ind / ny;
        int iy = ys + ind % ny;

        // Take DST in Z direction and put result in k1d

        if (((ix < inbndry) && (inner_boundary_flags & INVERT_SET) && localmesh->firstX()) ||
            ((localmesh->LocalNx - ix - 1 < outbndry) && (outer_boundary_flags & INVERT_SET) &&
             localmesh->lastX())) {
          // Use the values in x0 in the boundary
          DST(x0(ix, iy) + 1, localmesh->LocalNz - 2, std::begin(k1d));
        } else {
          DST(rhs(ix, iy) + 1, localmesh->LocalNz - 2, std::begin(k1d));
        }

        // Copy into array, transposing so kz is first index
        for (int kz = 0; kz < nmode; kz++) {
          bcmplx3D((iy - ys) * nmode + kz, ix - xs) = k1d[kz];
        }
      }

      // Get elements of the tridiagonal matrix
      // including boundary conditions
      const BoutReal zlen = getUniform(coords->dz) * (localmesh->LocalNz - 3);
      BOUT_OMP(for nowait)
      for (int ind = 0; ind < nsys; ind++) {
        // ind = (iy - ys) * nmode + kz
        int iy = ys + ind / nmode;
        int kz = ind % nmode;

        BoutReal kwave =
            kz * 2.0 * PI / (2. * zlen); // wave number is 1/[rad]; DST has extra 2.

        tridagMatrix(&a3D(ind, 0), &b3D(ind, 0), &c3D(ind, 0), &bcmplx3D(ind, 0), iy,
                     kz,    // wave number index
                     kwave, // kwave (inverse wave length)
                     global_flags, inner_boundary_flags, outer_boundary_flags, &Acoef,
                     &C1coef, &C2coef, &Dcoef,
                     false); // Don't include guard cells in arrays
      }
    }

    // Solve tridiagonal systems
    cr->setCoefs(a3D, b3D, c3D);
    cr->solve(bcmplx3D, xcmplx3D);

    // FFT back to real space
    BOUT_OMP(parallel) {
      /// Create a local thread-scope working array
      auto k1d =
          Array<dcomplex>(localmesh->LocalNz); // ZFFT routine expects input of this length

      BOUT_OMP(for nowait)
      for (int ind = 0; ind < nxny; ++ind) { // Loop over X and Y
        // ind = (ix - xs)*(ye - ys + 1) + (iy - ys)
        int ix = xs + ind / ny;
        int iy = ys + ind % ny;

        for (int kz = 0; kz < nmode; kz++) {
          k1d[kz] = xcmplx3D((iy - ys) * nmode + kz, ix - xs);
        }

        for (int kz = nmode; kz < localmesh->LocalNz; kz++)
          k1d[kz] = 0.0; // Filtering out all higher harmonics

        DST_rev(std::begin(k1d), localmesh->LocalNz - 2, &x(ix, iy, 1));

        x(ix, iy, 0) = -x(ix, iy, 2);
        x(ix, iy, localmesh->LocalNz - 1) = -x(ix, iy, localmesh->LocalNz - 3);
      }
    }
  } else {
    BOUT_OMP(parallel) {
      /// Create a local thread-scope working array
      auto k1d = Array<dcomplex>(localmesh->LocalNz / 2 +
                                 1); // ZFFT routine expects input of this length

      // Loop over X and Y indices, including boundaries but not guard cells
      // (unless periodic in x)

      BOUT_OMP(for)
      for (int ind = 0; ind < nxny; ++ind) {
        // ind = (ix - xs)*(ye - ys + 1) + (iy - ys)
        int ix = xs + ind / ny;
        int iy = ys + ind % ny;

        // Take FFT in Z direction, apply shift, and put result in k1d

        if (((ix < inbndry) && (inner_boundary_flags & INVERT_SET) && localmesh->firstX()) ||
            ((localmesh->LocalNx - ix - 1 < outbndry) && (outer_boundary_flags & INVERT_SET) &&
             localmesh->lastX())) {
          // Use the values in x0 in the boundary
          rfft(x0(ix, iy), localmesh->LocalNz, std::begin(k1d));
        } else {
          rfft(rhs(ix, iy), localmesh->LocalNz, std::begin(k1d));
        }

        // Copy into array, transposing so kz is first index
        for (int kz = 0; kz < nmode; kz++)
          bcmplx3D((iy - ys) * nmode + kz, ix - xs) = k1d[kz];
      }

      // Get elements of the tridiagonal matrix
      // including boundary conditions
      const BoutReal zlength = getUniform(coords->zlength());
      BOUT_OMP(for nowait)
      for (int ind = 0; ind < nsys; ind++) {
        // ind = (iy - ys) * nmode + kz
        int iy = ys + ind / nmode;
        int kz = ind % nmode;

        BoutReal kwave = kz * 2.0 * PI / zlength; // wave number is 1/[rad]
        tridagMatrix(&a3D(ind, 0), &b3D(ind, 0), &c3D(ind, 0), &bcmplx3D(ind, 0), iy,
                     kz,    // True for the component constant (DC) in Z
                     kwave, // Z wave number
                     global_flags, inner_boundary_flags, outer_boundary_flags, &Acoef,
                     &C1coef, &C2coef, &Dcoef,
                     false); // Don't include guard cells in arrays
      }
    }

    // Solve tridiagonal systems
    cr->setCoefs(a3D, b3D, c3D);
    cr->solve(bcmplx3D, xcmplx3D);
    // verify_solution(a3D,b3D,c3D,bcmplx3D,xcmplx3D,nsys);

    // FFT back to real space
    BOUT_OMP(parallel) {
      /// Create a local thread-scope working array
      auto k1d = Array<dcomplex>((localmesh->LocalNz) / 2 +
                                 1); // ZFFT routine expects input of this length

      const bool zero_DC = global_flags & INVERT_ZERO_DC;

      BOUT_OMP(for nowait)
      for (int ind = 0; ind < nxny; ++ind) { // Loop over X and Y
        // ind = (ix - xs)*(ye - ys + 1) + (iy - ys)
        int ix = xs + ind / ny;
        int iy = ys + ind % ny;

        if (zero_DC) {
          k1d[0] = 0.;
        }

        for (int kz = zero_DC; kz < nmode; kz++)
          k1d[kz] = xcmplx3D((iy - ys) * nmode + kz, ix - xs);

        for (int kz = nmode; kz < localmesh->LocalNz / 2 + 1; kz++)
          k1d[kz] = 0.0; // Filtering out all higher harmonics

        irfft(std::begin(k1d), localmesh->LocalNz, x(ix, iy));
      }
    }
  }

  checkData(x);

  return x;
}

void LaplaceCyclic ::verify_solution(const Matrix<dcomplex>& a_ver,
                                     const Matrix<dcomplex>& b_ver,
                                     const Matrix<dcomplex>& c_ver,
                                     const Matrix<dcomplex>& r_ver,
                                     const Matrix<dcomplex>& x_sol, const int nsys) {
  output.write("Verify solution\n");
  const int nx = xe - xs + 1; // Number of X points on this processor,
                              // including boundaries but not guard cells
  const int xproc = localmesh->getXProcIndex();
  const int yproc = localmesh->getYProcIndex();
  const int nprocs = localmesh->getNXPE();
  const int myrank = yproc * nprocs + xproc;
  Matrix<dcomplex> y_ver(nsys, nx + 2);
  Matrix<dcomplex> error(nsys, nx + 2);

  MPI_Status status;
  Array<MPI_Request> request(4);
  Array<dcomplex> sbufup(nsys);
  Array<dcomplex> sbufdown(nsys);
  Array<dcomplex> rbufup(nsys);
  Array<dcomplex> rbufdown(nsys);

  // nsys = nmode * ny;  // Number of systems of equations to solve
  Matrix<dcomplex> x_ver(nsys, nx + 2);

  for (int kz = 0; kz < nsys; kz++) {
    for (int ix = 0; ix < nx; ix++) {
      x_ver(kz, ix + 1) = x_sol(kz, ix);
    }
  }

  if (xproc > 0) {
    MPI_Irecv(&rbufdown[0], nsys, MPI_DOUBLE_COMPLEX, myrank - 1, 901, MPI_COMM_WORLD,
              &request[1]);
    for (int kz = 0; kz < nsys; kz++) {
      sbufdown[kz] = x_ver(kz, 1);
    }
    MPI_Isend(&sbufdown[0], nsys, MPI_DOUBLE_COMPLEX, myrank - 1, 900, MPI_COMM_WORLD,
              &request[0]);
  }
  if (xproc < nprocs - 1) {
    MPI_Irecv(&rbufup[0], nsys, MPI_DOUBLE_COMPLEX, myrank + 1, 900, MPI_COMM_WORLD,
              &request[3]);
    for (int kz = 0; kz < nsys; kz++) {
      sbufup[kz] = x_ver(kz, nx);
    }
    MPI_Isend(&sbufup[0], nsys, MPI_DOUBLE_COMPLEX, myrank + 1, 901, MPI_COMM_WORLD,
              &request[2]);
  }

  if (xproc > 0) {
    MPI_Wait(&request[0], &status);
    MPI_Wait(&request[1], &status);
    for (int kz = 0; kz < nsys; kz++) {
      x_ver(kz, 0) = rbufdown[kz];
    }
  }
  if (xproc < nprocs - 1) {
    MPI_Wait(&request[2], &status);
    MPI_Wait(&request[3], &status);
    for (int kz = 0; kz < nsys; kz++) {
      x_ver(kz, nx + 1) = rbufup[kz];
    }
  }

  BoutReal max_error = 0.0;
  for (int kz = 0; kz < nsys; kz++) {
    for (int i = 0; i < nx; i++) {
      y_ver(kz, i) = a_ver(kz, i) * x_ver(kz, i) + b_ver(kz, i) * x_ver(kz, i + 1)
                     + c_ver(kz, i) * x_ver(kz, i + 2);
      error(kz, i) = y_ver(kz, i) - r_ver(kz, i);
      max_error = std::max(max_error, std::abs(error(kz, i)));
      output.write("abs error {}, r={}, y={}, kz {}, i {},  a={}, b={}, c={}, x-= {}, "
                   "x={}, x+ = {}\n",
                   error(kz, i).real(), r_ver(kz, i).real(), y_ver(kz, i).real(), kz, i,
                   a_ver(kz, i).real(), b_ver(kz, i).real(), c_ver(kz, i).real(),
                   x_ver(kz, i).real(), x_ver(kz, i + 1).real(), x_ver(kz, i + 2).real());
    }
  }
  output.write("max abs error {}\n", max_error);
}

#endif // BOUT_USE_METRIC_3D<|MERGE_RESOLUTION|>--- conflicted
+++ resolved
@@ -47,14 +47,10 @@
 #include <bout/constants.hxx>
 #include <output.hxx>
 
-<<<<<<< HEAD
 #include "cyclic_laplace.hxx"
 
 LaplaceCyclic::LaplaceCyclic(Options *opt, const CELL_LOC loc, Mesh *mesh_in,
                              Solver *solver, Datafile *dump)
-=======
-LaplaceCyclic::LaplaceCyclic(Options *opt, const CELL_LOC loc, Mesh *mesh_in)
->>>>>>> b5c15b70
     : Laplacian(opt, loc, mesh_in), Acoef(0.0), C1coef(1.0), C2coef(1.0), Dcoef(1.0) {
 
   Acoef.setLocation(location);
