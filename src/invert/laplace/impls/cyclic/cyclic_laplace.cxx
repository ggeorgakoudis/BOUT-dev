/*!
 * \file cyclic.cxx
 *
 * \brief FFT + Tridiagonal solver in serial or parallel
 *
 * Not particularly optimised: Each y slice is solved sequentially
 *
 * CHANGELOG
 * =========
 *
 * Jan 2014: Brendan Shanahan <bws502@york.ac.uk>
 *         * Added DST option
 *
 **************************************************************************
 * Copyright 2013 B.D.Dudson
 *
 * Contact: Ben Dudson, benjamin.dudson@york.ac.uk
 *
 * This file is part of BOUT++.
 *
 * BOUT++ is free software: you can redistribute it and/or modify
 * it under the terms of the GNU Lesser General Public License as published by
 * the Free Software Foundation, either version 3 of the License, or
 * (at your option) any later version.
 *
 * BOUT++ is distributed in the hope that it will be useful,
 * but WITHOUT ANY WARRANTY; without even the implied warranty of
 * MERCHANTABILITY or FITNESS FOR A PARTICULAR PURPOSE.  See the
 * GNU Lesser General Public License for more details.
 *
 * You should have received a copy of the GNU Lesser General Public License
 * along with BOUT++.  If not, see <http://www.gnu.org/licenses/>.
 *
 */

#include "cyclic_laplace.hxx"
#include "bout/build_config.hxx"

#if not BOUT_USE_METRIC_3D

#include <bout/constants.hxx>
#include <bout/mesh.hxx>
#include <bout/sys/timer.hxx>
#include <boutexception.hxx>
#include <fft.hxx>
#include <globals.hxx>
#include <output.hxx>
#include <utils.hxx>

#include "cyclic_laplace.hxx"

LaplaceCyclic::LaplaceCyclic(Options* opt, const CELL_LOC loc, Mesh* mesh_in,
                             Solver* UNUSED(solver), Datafile* UNUSED(dump))
    : Laplacian(opt, loc, mesh_in), Acoef(0.0), C1coef(1.0), C2coef(1.0), Dcoef(1.0) {

  Acoef.setLocation(location);
  C1coef.setLocation(location);
  C2coef.setLocation(location);
  Dcoef.setLocation(location);

  // Get options

  dst = (*opt)["dst"]
            .doc("Use Discrete Sine Transform in Z to enforce Dirichlet boundaries in Z")
            .withDefault<bool>(false);

  if (dst) {
    nmode = localmesh->LocalNz - 2;
  } else {
    // Number of Z modes. maxmode set in invert_laplace.cxx from options
    nmode = maxmode + 1;
  }

  // Note nmode == nsys of cyclic_reduction

  // Allocate arrays

  xs = localmesh->xstart; // Starting X index
  if (localmesh->firstX()
      && !localmesh->periodicX) { // Only want to include guard cells at boundaries
                                  // (unless periodic in x)
    xs = 0;
  }
  xe = localmesh->xend; // Last X index
  if (localmesh->lastX()
      && !localmesh->periodicX) { // Only want to include guard cells at boundaries
                                  // (unless periodic in x)
    xe = localmesh->LocalNx - 1;
  }
  int n = xe - xs + 1; // Number of X points on this processor,
                       // including boundaries but not guard cells

  a.reallocate(nmode, n);
  b.reallocate(nmode, n);
  c.reallocate(nmode, n);
  xcmplx.reallocate(nmode, n);
  bcmplx.reallocate(nmode, n);

  // Create a cyclic reduction object, operating on dcomplex values
  cr = new CyclicReduce<dcomplex>(localmesh->getXcomm(), n);
  cr->setPeriodic(localmesh->periodicX);
}

LaplaceCyclic::~LaplaceCyclic() {
  // Delete tridiagonal solver
  delete cr;
}

FieldPerp LaplaceCyclic::solve(const FieldPerp& rhs, const FieldPerp& x0) {
  ASSERT1(localmesh == rhs.getMesh() && localmesh == x0.getMesh());
  ASSERT1(rhs.getLocation() == location);
  ASSERT1(x0.getLocation() == location);

  FieldPerp x{emptyFrom(rhs)}; // Result

  int jy = rhs.getIndex(); // Get the Y index
  x.setIndex(jy);

  // Get the width of the boundary

  // If the flags to assign that only one guard cell should be used is set
  int inbndry = localmesh->xstart, outbndry = localmesh->xstart;
  if (((global_flags & INVERT_BOTH_BNDRY_ONE) != 0) || (localmesh->xstart < 2)) {
    inbndry = outbndry = 1;
  }
  if ((inner_boundary_flags & INVERT_BNDRY_ONE) != 0) {
    inbndry = 1;
  }
  if ((outer_boundary_flags & INVERT_BNDRY_ONE) != 0) {
    outbndry = 1;
  }

  if (dst) {
    BOUT_OMP(parallel) {
      /// Create a local thread-scope working array
      auto k1d = Array<dcomplex>(
          localmesh->LocalNz); // ZFFT routine expects input of this length

      // Loop over X indices, including boundaries but not guard cells. (unless periodic
      // in x)
      BOUT_OMP(for)
      for (int ix = xs; ix <= xe; ix++) {
        // Take DST in Z direction and put result in k1d

        if (((ix < inbndry) && (inner_boundary_flags & INVERT_SET) && localmesh->firstX())
            || ((localmesh->LocalNx - ix - 1 < outbndry)
                && (outer_boundary_flags & INVERT_SET) && localmesh->lastX())) {
          // Use the values in x0 in the boundary
          DST(x0[ix] + 1, localmesh->LocalNz - 2, std::begin(k1d));
        } else {
          DST(rhs[ix] + 1, localmesh->LocalNz - 2, std::begin(k1d));
        }

        // Copy into array, transposing so kz is first index
        for (int kz = 0; kz < nmode; kz++)
          bcmplx(kz, ix - xs) = k1d[kz];
      }

      // Get elements of the tridiagonal matrix
      // including boundary conditions
      BoutReal zlen = getUniform(coords->dz) * (localmesh->LocalNz - 3);
      BOUT_OMP(for nowait)
      for (int kz = 0; kz < nmode; kz++) {
        // wave number is 1/[rad]; DST has extra 2.
        BoutReal kwave = kz * 2.0 * PI / (2. * zlen);

        tridagMatrix(&a(kz, 0), &b(kz, 0), &c(kz, 0), &bcmplx(kz, 0), jy,
                     kz,    // wave number index
                     kwave, // kwave (inverse wave length)
                     global_flags, inner_boundary_flags, outer_boundary_flags, &Acoef,
                     &C1coef, &C2coef, &Dcoef,
                     false); // Don't include guard cells in arrays
      }
    }

    // Solve tridiagonal systems
    cr->setCoefs(a, b, c);
    cr->solve(bcmplx, xcmplx);

    // FFT back to real space
    BOUT_OMP(parallel) {
      /// Create a local thread-scope working array

      // ZFFT routine expects input of this length
      auto k1d = Array<dcomplex>(localmesh->LocalNz);

      BOUT_OMP(for nowait)
      for (int ix = xs; ix <= xe; ix++) {
        for (int kz = 0; kz < nmode; kz++) {
          k1d[kz] = xcmplx(kz, ix - xs);
        }

        for (int kz = nmode; kz < (localmesh->LocalNz); kz++) {
          k1d[kz] = 0.0; // Filtering out all higher harmonics
        }

        DST_rev(std::begin(k1d), localmesh->LocalNz - 2, x[ix] + 1);

        x(ix, 0) = -x(ix, 2);
        x(ix, localmesh->LocalNz - 1) = -x(ix, localmesh->LocalNz - 3);
      }
    }
<<<<<<< HEAD
  } else {
    BOUT_OMP(parallel) {
=======
  }else {
    const BoutReal zlength = getUniform(coords->zlength());
    BOUT_OMP(parallel)
    {
>>>>>>> d746cdab
      /// Create a local thread-scope working array
      // ZFFT routine expects input of this length
      auto k1d = Array<dcomplex>((localmesh->LocalNz) / 2 + 1);

      // Loop over X indices, including boundaries but not guard
      // cells (unless periodic in x)
      BOUT_OMP(for)
      for (int ix = xs; ix <= xe; ix++) {
        // Take FFT in Z direction, apply shift, and put result in k1d

        if (((ix < inbndry) && (inner_boundary_flags & INVERT_SET) && localmesh->firstX())
            || ((localmesh->LocalNx - ix - 1 < outbndry)
                && (outer_boundary_flags & INVERT_SET) && localmesh->lastX())) {
          // Use the values in x0 in the boundary
          rfft(x0[ix], localmesh->LocalNz, std::begin(k1d));
        } else {
          rfft(rhs[ix], localmesh->LocalNz, std::begin(k1d));
        }

        // Copy into array, transposing so kz is first index
        for (int kz = 0; kz < nmode; kz++) {
          bcmplx(kz, ix - xs) = k1d[kz];
        }
      }

      // Get elements of the tridiagonal matrix
      // including boundary conditions
      BOUT_OMP(for nowait)
      for (int kz = 0; kz < nmode; kz++) {
        BoutReal kwave = kz * 2.0 * PI / zlength; // wave number is 1/[rad]
        tridagMatrix(&a(kz, 0), &b(kz, 0), &c(kz, 0), &bcmplx(kz, 0), jy,
                     kz,    // True for the component constant (DC) in Z
                     kwave, // Z wave number
                     global_flags, inner_boundary_flags, outer_boundary_flags, &Acoef,
                     &C1coef, &C2coef, &Dcoef,
                     false); // Don't include guard cells in arrays
      }
    }

    // Solve tridiagonal systems
    cr->setCoefs(a, b, c);
    cr->solve(bcmplx, xcmplx);

    // FFT back to real space
    BOUT_OMP(parallel) {
      /// Create a local thread-scope working array
      // ZFFT routine expects input of this length
      auto k1d = Array<dcomplex>((localmesh->LocalNz) / 2 + 1);

      const bool zero_DC = (global_flags & INVERT_ZERO_DC) != 0;

      BOUT_OMP(for nowait)
      for (int ix = xs; ix <= xe; ix++) {
        if (zero_DC) {
          k1d[0] = 0.;
        }

        for (int kz = static_cast<int>(zero_DC); kz < nmode; kz++) {
          k1d[kz] = xcmplx(kz, ix - xs);
        }

        for (int kz = nmode; kz < (localmesh->LocalNz) / 2 + 1; kz++) {
          k1d[kz] = 0.0; // Filtering out all higher harmonics
        }

        irfft(std::begin(k1d), localmesh->LocalNz, x[ix]);
      }
    }
  }

  checkData(x);

  return x;
}

Field3D LaplaceCyclic::solve(const Field3D& rhs, const Field3D& x0) {
  TRACE("LaplaceCyclic::solve(Field3D, Field3D)");

  ASSERT1(rhs.getLocation() == location);
  ASSERT1(x0.getLocation() == location);
  ASSERT1(localmesh == rhs.getMesh() && localmesh == x0.getMesh());

  Timer timer("invert");

  Field3D x{emptyFrom(rhs)}; // Result

  // Get the width of the boundary

  // If the flags to assign that only one guard cell should be used is set
  int inbndry = localmesh->xstart, outbndry = localmesh->xstart;
  if (((global_flags & INVERT_BOTH_BNDRY_ONE) != 0) || (localmesh->xstart < 2)) {
    inbndry = outbndry = 1;
  }
  if ((inner_boundary_flags & INVERT_BNDRY_ONE) != 0){
    inbndry = 1;
  }
  if ((outer_boundary_flags & INVERT_BNDRY_ONE) != 0) {
    outbndry = 1;
  }

  int nx = xe - xs + 1; // Number of X points on this processor

  // Get range of Y indices
  int ys = localmesh->ystart, ye = localmesh->yend;

  if (localmesh->hasBndryLowerY()) {
    if (include_yguards) {
      ys = 0; // Mesh contains a lower boundary and we are solving in the guard cells
    }

    ys += extra_yguards_lower;
  }
  if (localmesh->hasBndryUpperY()) {
    if (include_yguards) {
      // Contains upper boundary and we are solving in the guard cells
      ye = localmesh->LocalNy - 1;
    }
    ye -= extra_yguards_upper;
  }

  const int ny = (ye - ys + 1); // Number of Y points
  const int nsys = nmode * ny;  // Number of systems of equations to solve
  const int nxny = nx * ny;     // Number of points in X-Y

  auto a3D = Matrix<dcomplex>(nsys, nx);
  auto b3D = Matrix<dcomplex>(nsys, nx);
  auto c3D = Matrix<dcomplex>(nsys, nx);

  auto xcmplx3D = Matrix<dcomplex>(nsys, nx);
  auto bcmplx3D = Matrix<dcomplex>(nsys, nx);

  if (dst) {
    BOUT_OMP(parallel) {
      /// Create a local thread-scope working array
      // ZFFT routine expects input of this length
      auto k1d = Array<dcomplex>(localmesh->LocalNz);

      // Loop over X and Y indices, including boundaries but not guard cells.
      // (unless periodic in x)
      BOUT_OMP(for)
      for (int ind = 0; ind < nxny; ++ind) {
        // ind = (ix - xs)*(ye - ys + 1) + (iy - ys)
        int ix = xs + ind / ny;
        int iy = ys + ind % ny;

        // Take DST in Z direction and put result in k1d

        if (((ix < inbndry) && ((inner_boundary_flags & INVERT_SET) != 0)
             && localmesh->firstX())
            || ((localmesh->LocalNx - ix - 1 < outbndry)
                && ((outer_boundary_flags & INVERT_SET) != 0) && localmesh->lastX())) {
          // Use the values in x0 in the boundary
          DST(x0(ix, iy) + 1, localmesh->LocalNz - 2, std::begin(k1d));
        } else {
          DST(rhs(ix, iy) + 1, localmesh->LocalNz - 2, std::begin(k1d));
        }

        // Copy into array, transposing so kz is first index
        for (int kz = 0; kz < nmode; kz++) {
          bcmplx3D((iy - ys) * nmode + kz, ix - xs) = k1d[kz];
        }
      }

      // Get elements of the tridiagonal matrix
      // including boundary conditions
      const BoutReal zlen = getUniform(coords->dz) * (localmesh->LocalNz - 3);
      BOUT_OMP(for nowait)
      for (int ind = 0; ind < nsys; ind++) {
        // ind = (iy - ys) * nmode + kz
        int iy = ys + ind / nmode;
        int kz = ind % nmode;

        // wave number is 1/[rad]; DST has extra 2.
        BoutReal kwave = kz * 2.0 * PI / (2. * zlen);

        tridagMatrix(&a3D(ind, 0), &b3D(ind, 0), &c3D(ind, 0), &bcmplx3D(ind, 0), iy,
                     kz,    // wave number index
                     kwave, // kwave (inverse wave length)
                     global_flags, inner_boundary_flags, outer_boundary_flags, &Acoef,
                     &C1coef, &C2coef, &Dcoef,
                     false); // Don't include guard cells in arrays
      }
    }

    // Solve tridiagonal systems
    cr->setCoefs(a3D, b3D, c3D);
    cr->solve(bcmplx3D, xcmplx3D);

    // FFT back to real space
    BOUT_OMP(parallel) {
      /// Create a local thread-scope working array
      // ZFFT routine expects input of length LocalNz
      auto k1d = Array<dcomplex>(localmesh->LocalNz);

      BOUT_OMP(for nowait)
      for (int ind = 0; ind < nxny; ++ind) { // Loop over X and Y
        // ind = (ix - xs)*(ye - ys + 1) + (iy - ys)
        int ix = xs + ind / ny;
        int iy = ys + ind % ny;

        for (int kz = 0; kz < nmode; kz++) {
          k1d[kz] = xcmplx3D((iy - ys) * nmode + kz, ix - xs);
        }

        for (int kz = nmode; kz < localmesh->LocalNz; kz++) {
          k1d[kz] = 0.0; // Filtering out all higher harmonics
        }

        DST_rev(std::begin(k1d), localmesh->LocalNz - 2, &x(ix, iy, 1));

        x(ix, iy, 0) = -x(ix, iy, 2);
        x(ix, iy, localmesh->LocalNz - 1) = -x(ix, iy, localmesh->LocalNz - 3);
      }
    }
  } else {
    const BoutReal zlength = getUniform(coords->zlength());
    BOUT_OMP(parallel) {
      /// Create a local thread-scope working array
      // ZFFT routine expects input of this length
      auto k1d = Array<dcomplex>(localmesh->LocalNz / 2 + 1);

      // Loop over X and Y indices, including boundaries but not guard cells
      // (unless periodic in x)

      BOUT_OMP(for)
      for (int ind = 0; ind < nxny; ++ind) {
        // ind = (ix - xs)*(ye - ys + 1) + (iy - ys)
        int ix = xs + ind / ny;
        int iy = ys + ind % ny;

        // Take FFT in Z direction, apply shift, and put result in k1d

        if (((ix < inbndry) && ((inner_boundary_flags & INVERT_SET) != 0) && localmesh->firstX())
            || ((localmesh->LocalNx - ix - 1 < outbndry)
                && ((outer_boundary_flags & INVERT_SET) != 0) && localmesh->lastX())) {
          // Use the values in x0 in the boundary
          rfft(x0(ix, iy), localmesh->LocalNz, std::begin(k1d));
        } else {
          rfft(rhs(ix, iy), localmesh->LocalNz, std::begin(k1d));
        }

        // Copy into array, transposing so kz is first index
        for (int kz = 0; kz < nmode; kz++) {
          bcmplx3D((iy - ys) * nmode + kz, ix - xs) = k1d[kz];
        }
      }

      // Get elements of the tridiagonal matrix
      // including boundary conditions
      BOUT_OMP(for nowait)
      for (int ind = 0; ind < nsys; ind++) {
        // ind = (iy - ys) * nmode + kz
        int iy = ys + ind / nmode;
        int kz = ind % nmode;

        BoutReal kwave = kz * 2.0 * PI / zlength; // wave number is 1/[rad]
        tridagMatrix(&a3D(ind, 0), &b3D(ind, 0), &c3D(ind, 0), &bcmplx3D(ind, 0), iy,
                     kz,    // True for the component constant (DC) in Z
                     kwave, // Z wave number
                     global_flags, inner_boundary_flags, outer_boundary_flags, &Acoef,
                     &C1coef, &C2coef, &Dcoef,
                     false); // Don't include guard cells in arrays
      }
    }

    // Solve tridiagonal systems
    cr->setCoefs(a3D, b3D, c3D);
    cr->solve(bcmplx3D, xcmplx3D);
    // verify_solution(a3D,b3D,c3D,bcmplx3D,xcmplx3D,nsys);

    // FFT back to real space
    BOUT_OMP(parallel) {
      /// Create a local thread-scope working array
      auto k1d = Array<dcomplex>((localmesh->LocalNz) / 2
                                 + 1); // ZFFT routine expects input of this length

      const bool zero_DC = (global_flags & INVERT_ZERO_DC) != 0;

      BOUT_OMP(for nowait)
      for (int ind = 0; ind < nxny; ++ind) { // Loop over X and Y
        // ind = (ix - xs)*(ye - ys + 1) + (iy - ys)
        int ix = xs + ind / ny;
        int iy = ys + ind % ny;

        if (zero_DC) {
          k1d[0] = 0.;
        }

        for (int kz = static_cast<int>(zero_DC); kz < nmode; kz++) {
          k1d[kz] = xcmplx3D((iy - ys) * nmode + kz, ix - xs);
        }

        for (int kz = nmode; kz < localmesh->LocalNz / 2 + 1; kz++) {
          k1d[kz] = 0.0; // Filtering out all higher harmonics
        }

        irfft(std::begin(k1d), localmesh->LocalNz, x(ix, iy));
      }
    }
  }

  checkData(x);

  return x;
}

void LaplaceCyclic ::verify_solution(const Matrix<dcomplex>& a_ver,
                                     const Matrix<dcomplex>& b_ver,
                                     const Matrix<dcomplex>& c_ver,
                                     const Matrix<dcomplex>& r_ver,
                                     const Matrix<dcomplex>& x_sol, const int nsys) {
  output.write("Verify solution\n");
  const int nx = xe - xs + 1; // Number of X points on this processor,
                              // including boundaries but not guard cells
  const int xproc = localmesh->getXProcIndex();
  const int yproc = localmesh->getYProcIndex();
  const int nprocs = localmesh->getNXPE();
  const int myrank = yproc * nprocs + xproc;
  Matrix<dcomplex> y_ver(nsys, nx + 2);
  Matrix<dcomplex> error(nsys, nx + 2);

  MPI_Status status;
  Array<MPI_Request> request(4);
  Array<dcomplex> sbufup(nsys);
  Array<dcomplex> sbufdown(nsys);
  Array<dcomplex> rbufup(nsys);
  Array<dcomplex> rbufdown(nsys);

  // nsys = nmode * ny;  // Number of systems of equations to solve
  Matrix<dcomplex> x_ver(nsys, nx + 2);

  for (int kz = 0; kz < nsys; kz++) {
    for (int ix = 0; ix < nx; ix++) {
      x_ver(kz, ix + 1) = x_sol(kz, ix);
    }
  }

  if (xproc > 0) {
    MPI_Irecv(&rbufdown[0], nsys, MPI_DOUBLE_COMPLEX, myrank - 1, 901, MPI_COMM_WORLD,
              &request[1]);
    for (int kz = 0; kz < nsys; kz++) {
      sbufdown[kz] = x_ver(kz, 1);
    }
    MPI_Isend(&sbufdown[0], nsys, MPI_DOUBLE_COMPLEX, myrank - 1, 900, MPI_COMM_WORLD,
              &request[0]);
  }
  if (xproc < nprocs - 1) {
    MPI_Irecv(&rbufup[0], nsys, MPI_DOUBLE_COMPLEX, myrank + 1, 900, MPI_COMM_WORLD,
              &request[3]);
    for (int kz = 0; kz < nsys; kz++) {
      sbufup[kz] = x_ver(kz, nx);
    }
    MPI_Isend(&sbufup[0], nsys, MPI_DOUBLE_COMPLEX, myrank + 1, 901, MPI_COMM_WORLD,
              &request[2]);
  }

  if (xproc > 0) {
    MPI_Wait(&request[0], &status);
    MPI_Wait(&request[1], &status);
    for (int kz = 0; kz < nsys; kz++) {
      x_ver(kz, 0) = rbufdown[kz];
    }
  }
  if (xproc < nprocs - 1) {
    MPI_Wait(&request[2], &status);
    MPI_Wait(&request[3], &status);
    for (int kz = 0; kz < nsys; kz++) {
      x_ver(kz, nx + 1) = rbufup[kz];
    }
  }

  BoutReal max_error = 0.0;
  for (int kz = 0; kz < nsys; kz++) {
    for (int i = 0; i < nx; i++) {
      y_ver(kz, i) = a_ver(kz, i) * x_ver(kz, i) + b_ver(kz, i) * x_ver(kz, i + 1)
                     + c_ver(kz, i) * x_ver(kz, i + 2);
      error(kz, i) = y_ver(kz, i) - r_ver(kz, i);
      max_error = std::max(max_error, std::abs(error(kz, i)));
      output.write("abs error {}, r={}, y={}, kz {}, i {},  a={}, b={}, c={}, x-= {}, "
                   "x={}, x+ = {}\n",
                   error(kz, i).real(), r_ver(kz, i).real(), y_ver(kz, i).real(), kz, i,
                   a_ver(kz, i).real(), b_ver(kz, i).real(), c_ver(kz, i).real(),
                   x_ver(kz, i).real(), x_ver(kz, i + 1).real(), x_ver(kz, i + 2).real());
    }
  }
  output.write("max abs error {}\n", max_error);
}

#endif // BOUT_USE_METRIC_3D<|MERGE_RESOLUTION|>--- conflicted
+++ resolved
@@ -200,15 +200,9 @@
         x(ix, localmesh->LocalNz - 1) = -x(ix, localmesh->LocalNz - 3);
       }
     }
-<<<<<<< HEAD
   } else {
-    BOUT_OMP(parallel) {
-=======
-  }else {
     const BoutReal zlength = getUniform(coords->zlength());
-    BOUT_OMP(parallel)
-    {
->>>>>>> d746cdab
+    BOUT_OMP(parallel) {
       /// Create a local thread-scope working array
       // ZFFT routine expects input of this length
       auto k1d = Array<dcomplex>((localmesh->LocalNz) / 2 + 1);
