/*!
 * \file spt.cxx
 *
 * \brief Simple Parallel Tridiagonal solver
 *
 * Changelog
 * ---------
 * 
 * 2014-06  Ben Dudson <benjamin.dudson@york.ac.uk>
 *     * Removed static variables in functions, changing to class members.
 *
 **************************************************************************
 * Copyright 2010 B.D.Dudson, S.Farley, M.V.Umansky, X.Q.Xu
 *
 * Contact: Ben Dudson, bd512@york.ac.uk
 * 
 * This file is part of BOUT++.
 *
 * BOUT++ is free software: you can redistribute it and/or modify
 * it under the terms of the GNU Lesser General Public License as published by
 * the Free Software Foundation, either version 3 of the License, or
 * (at your option) any later version.
 *
 * BOUT++ is distributed in the hope that it will be useful,
 * but WITHOUT ANY WARRANTY; without even the implied warranty of
 * MERCHANTABILITY or FITNESS FOR A PARTICULAR PURPOSE.  See the
 * GNU Lesser General Public License for more details.
 *
 * You should have received a copy of the GNU Lesser General Public License
 * along with BOUT++.  If not, see <http://www.gnu.org/licenses/>.
 *
 */

#include <bout/boutexception.hxx>
#include <bout/constants.hxx>
#include <bout/fft.hxx>
#include <bout/globals.hxx>
#include <bout/mesh.hxx>
#include <bout/openmpwrap.hxx>
#include <bout/sys/timer.hxx>
#include <bout/utils.hxx>

#include "spt.hxx"

LaplaceSPT::LaplaceSPT(Options* opt, const CELL_LOC loc, Mesh* mesh_in,
                       Solver* UNUSED(solver))
    : Laplacian(opt, loc, mesh_in), Acoef(0.0), Ccoef(1.0), Dcoef(1.0) {
  Acoef.setLocation(location);
  Ccoef.setLocation(location);
  Dcoef.setLocation(location);

  if (localmesh->periodicX) {
    throw BoutException("LaplaceSPT does not work with periodicity in the x direction "
                        "(localmesh->PeriodicX == true). Change boundary conditions or "
                        "use serial-tri or cyclic solver instead");
  }

  // Get start and end indices
  ys = localmesh->ystart;
  ye = localmesh->yend;
  if (localmesh->hasBndryLowerY() && include_yguards) {
    ys = 0; // Mesh contains a lower boundary
  }
  if (localmesh->hasBndryUpperY() && include_yguards) {
    ye = localmesh->LocalNy - 1; // Contains upper boundary
  }

  alldata = new SPT_data[ye - ys + 1];
  alldata -= ys; // Re-number indices to start at ys
  for (int jy = ys; jy <= ye; jy++) {
    alldata[jy].comm_tag = SPT_DATA + jy; // Give each one a different tag
  }

  // Temporary array for taking FFTs
  int ncz = localmesh->LocalNz;
  dc1d.reallocate(ncz / 2 + 1);
}

LaplaceSPT::~LaplaceSPT() {
  alldata += ys; // Return to index from 0
  delete[] alldata;
}

FieldPerp LaplaceSPT::solve(const FieldPerp& b) { return solve(b, b); }

FieldPerp LaplaceSPT::solve(const FieldPerp& b, const FieldPerp& x0) {
  ASSERT1(localmesh == b.getMesh() && localmesh == x0.getMesh());
  ASSERT1(b.getLocation() == location);
  ASSERT1(x0.getLocation() == location);

  FieldPerp x{emptyFrom(b)};

  if ((inner_boundary_flags & INVERT_SET) || (outer_boundary_flags & INVERT_SET)) {
    FieldPerp bs = copy(b);

    int xbndry = localmesh->xstart;
    // If the flags to assign that only one guard cell should be used is set
    if ((global_flags & INVERT_BOTH_BNDRY_ONE) || (localmesh->xstart < 2)) {
      xbndry = 1;
    }
    if ((inner_boundary_flags & INVERT_SET) && localmesh->firstX()) {
      // Copy x0 inner boundary into bs
      for (int ix = 0; ix < xbndry; ix++) {
        for (int iz = 0; iz < localmesh->LocalNz; iz++) {
          bs[ix][iz] = x0[ix][iz];
        }
      }
    }
    if ((outer_boundary_flags & INVERT_SET) && localmesh->lastX()) {
      // Copy x0 outer boundary into bs
      for (int ix = localmesh->LocalNx - 1; ix >= localmesh->LocalNx - xbndry; ix--) {
        for (int iz = 0; iz < localmesh->LocalNz; iz++) {
          bs[ix][iz] = x0[ix][iz];
        }
      }
    }
    start(bs, slicedata);
  } else {
    start(b, slicedata);
  }
  finish(slicedata, x);

  checkData(x);

  return x;
}

/// Extracts perpendicular slices from 3D fields and inverts separately
/*!
 * In parallel (localmesh->NXPE > 1) this tries to overlap computation and communication.
 * This is done at the expense of more memory useage. Setting low_mem
 * in the config file uses less memory, and less communication overlap
 */
Field3D LaplaceSPT::solve(const Field3D& b) {

  ASSERT1(b.getLocation() == location);
  ASSERT1(localmesh == b.getMesh());

  Timer timer("invert");
  Field3D x{emptyFrom(b)};

  for (int jy = ys; jy <= ye; jy++) {
    // And start another one going
    start(sliceXZ(b, jy), alldata[jy]);

    // Move each calculation along one processor
    for (int jy2 = ys; jy2 < jy; jy2++) {
      next(alldata[jy2]);
    }
  }

  bool running = true;
  do {
    // Move each calculation along until the last one is finished
    for (int jy = ys; jy <= ye; jy++) {
      running = next(alldata[jy]) == 0;
    }
  } while (running);

  FieldPerp xperp(localmesh);
  xperp.setLocation(location);
  xperp.allocate();

  // All calculations finished. Get result
  for (int jy = ys; jy <= ye; jy++) {
    finish(alldata[jy], xperp);
    x = xperp;
  }

  return x;
}

Field3D LaplaceSPT::solve(const Field3D& b, const Field3D& x0) {
  ASSERT1(localmesh == b.getMesh() && localmesh == x0.getMesh());

  if (((inner_boundary_flags & INVERT_SET) && localmesh->firstX())
      || ((outer_boundary_flags & INVERT_SET) && localmesh->lastX())) {
    Field3D bs = copy(b);

    int xbndry = localmesh->xstart;
    // If the flags to assign that only one guard cell should be used is set
    if ((global_flags & INVERT_BOTH_BNDRY_ONE) || (localmesh->xstart < 2)) {
      xbndry = 1;
    }

    if ((inner_boundary_flags & INVERT_SET) && localmesh->firstX()) {
      // Copy x0 inner boundary into bs
      for (int ix = 0; ix < xbndry; ix++) {
        for (int iy = 0; iy < localmesh->LocalNy; iy++) {
          for (int iz = 0; iz < localmesh->LocalNz; iz++) {
            bs(ix, iy, iz) = x0(ix, iy, iz);
          }
        }
      }
    }
    if ((outer_boundary_flags & INVERT_SET) && localmesh->lastX()) {
      // Copy x0 outer boundary into bs
      for (int ix = localmesh->LocalNx - 1; ix >= localmesh->LocalNx - xbndry; ix--) {
        for (int iy = 0; iy < localmesh->LocalNy; iy++) {
          for (int iz = 0; iz < localmesh->LocalNz; iz++) {
            bs(ix, iy, iz) = x0(ix, iy, iz);
          }
        }
      }
    }
    return solve(bs);
  }

  return solve(b);
}

/// This is the first half of the Thomas algorithm for parallel calculations
/*!
 * Two complex quantities have to be propagated between processors: bet and u[-1].
 * This routine takes bet and um from the last processor (if start == false),
 * and returns the values to be passed to the next processor in the same variables.
 *
 * @param[in]  a    Vector of matrix coefficients (Left of diagonal)
 * @param[in]  b    Vector of matrix coefficients (Diagonal)
 * @param[in]  c    Vector of matrix coefficients (Right of diagonal)
 * @param[in]  r    RHS vector
 * @param[in]  u    Result vector (Au = r)
 * @param[in]  n    Size of the matrix
 * @param[out] gam  Intermediate values used for backsolve stage
 * @param[inout] bet
 * @param[inout] um
 * @param[in] start
 */
void LaplaceSPT::tridagForward(dcomplex* a, dcomplex* b, dcomplex* c, dcomplex* r,
                               dcomplex* u, int n, dcomplex* gam, dcomplex& bet,
                               dcomplex& um, bool start) {
  int j;

  if (start) {
    bet = b[0];
    u[0] = r[0] / bet;
  } else {
    gam[0] = c[-1] / bet; // NOTE: ASSUMES C NOT CHANGING
    bet = b[0] - a[0] * gam[0];
    u[0] = (r[0] - a[0] * um) / bet;
  }

  for (j = 1; j < n; j++) {
    gam[j] = c[j - 1] / bet;
    bet = b[j] - a[j] * gam[j];
    if (bet == 0.0) {
      throw BoutException("Tridag: Zero pivot\n");
    }

    u[j] = (r[j] - a[j] * u[j - 1]) / bet;
  }

  um = u[n - 1];
}

/// Second (backsolve) part of the Thomas algorithm
/*!
 * @param[inout] u    Result to be solved (Au = r)
 * @param[in]    n    Size of the problem
 * @param[in]    gam  Intermediate values produced by the forward part
 * @param[inout] gp   gam from the processor localmesh->PE_XIND + 1, and returned to localmesh->PE_XIND - 1
 * @param[inout] up   u from processor localmesh->PE_XIND + 1, and returned to localmesh->PE_XIND - 1
 */
void LaplaceSPT::tridagBack(dcomplex* u, int n, dcomplex* gam, dcomplex& gp,
                            dcomplex& up) {
  int j;

  u[n - 1] = u[n - 1] - gp * up;

  for (j = n - 2; j >= 0; j--) {
    u[j] = u[j] - gam[j + 1] * u[j + 1];
  }
  gp = gam[0];
  up = u[0];
}

/// Simple parallelisation of the Thomas tridiagonal solver algorithm
/// (serial code)
///
/// This is a reference code which performs the same operations as the
/// serial code.  To invert a single XZ slice (FieldPerp object), data
/// must pass from the innermost processor (localmesh->PE_XIND = 0) to the
/// outermost (localmesh->PE_XIND = localmesh->NXPE-1) and back again.
///
/// Some parallelism is achieved by running several inversions
/// simultaneously, so while processor #1 is inverting Y=0, processor
/// #0 is starting on Y=1. This works ok as long as the number of
/// slices to be inverted is greater than the number of X processors
/// (MYSUB > localmesh->NXPE).  If MYSUB < localmesh->NXPE then not all
/// processors can be busy at once, and so efficiency will fall
/// sharply.
///
/// @param[in]    b      RHS values (Ax = b)
/// @param[out]   data   Structure containing data needed for second half of inversion
int LaplaceSPT::start(const FieldPerp& b, SPT_data& data) {
  if (localmesh->firstX() && localmesh->lastX()) {
    throw BoutException("Error: SPT method only works for localmesh->NXPE > 1\n");
  }

  ASSERT1(b.getLocation() == location);

  data.jy = b.getIndex();

  int mm = localmesh->LocalNz / 2 + 1;
  data.allocate(
      mm,
      localmesh
          ->LocalNx); // Make sure data is allocated. Already allocated -> does nothing

  /// Take FFTs of data

  int ncz = localmesh->LocalNz;

  for (int ix = 0; ix < localmesh->LocalNx; ix++) {
    rfft(b[ix], ncz, std::begin(dc1d));
    for (int kz = 0; kz <= maxmode; kz++) {
      data.bk(kz, ix) = dc1d[kz];
    }
  }

  BoutReal kwaveFactor = 2.0 * PI / getUniform(coords->zlength());

  /// Set matrix elements
  for (int kz = 0; kz <= maxmode; kz++) {
    tridagMatrix(&data.avec(kz, 0), &data.bvec(kz, 0), &data.cvec(kz, 0), &data.bk(kz, 0),
                 data.jy, kz, kz * kwaveFactor, global_flags, inner_boundary_flags,
                 outer_boundary_flags, &Acoef, &Ccoef, &Dcoef);
  }

  data.proc = 0; //< Starts at processor 0
  data.dir = 1;

  if (localmesh->firstX()) {
    BOUT_OMP(parallel for)
    for (int kz = 0; kz <= maxmode; kz++) {
      dcomplex bet, u0;
      // Start tridiagonal solve
      tridagForward(&data.avec(kz, 0), &data.bvec(kz, 0), &data.cvec(kz, 0),
                    &data.bk(kz, 0), &data.xk(kz, 0), localmesh->xend + 1,
                    &data.gam(kz, 0), bet, u0, true);
      // Load intermediate values into buffers
      data.buffer[4 * kz] = bet.real();
      data.buffer[4 * kz + 1] = bet.imag();
      data.buffer[4 * kz + 2] = u0.real();
      data.buffer[4 * kz + 3] = u0.imag();
    }

    // Send data
    localmesh->sendXOut(std::begin(data.buffer), 4 * (maxmode + 1), data.comm_tag);

  } else if (localmesh->PE_XIND == 1) {
    // Post a receive
    data.recv_handle =
        localmesh->irecvXIn(std::begin(data.buffer), 4 * (maxmode + 1), data.comm_tag);
  }

  data.proc++; // Now moved onto the next processor
  if (localmesh->NXPE == 2) {
    data.dir = -1; // Special case. Otherwise reversal handled in spt_continue
  }

  return 0;
}

/// Shifts the parallelised Thomas algorithm along one processor.
/*!
  Returns non-zero when the calculation is complete.

  @param[inout] data  Structure which keeps track of the calculation
*/
int LaplaceSPT::next(SPT_data& data) {
  if (data.proc < 0) { // Already finished
    return 1;
  }

  if (localmesh->PE_XIND == data.proc) {
    /// This processor's turn to do inversion

    // Wait for data to arrive
    localmesh->wait(data.recv_handle);

    if (localmesh->lastX()) {
      // Last processor, turn-around

      BOUT_OMP(parallel for)
      for (int kz = 0; kz <= maxmode; kz++) {
        dcomplex bet, u0;
        dcomplex gp, up;
        bet = dcomplex(data.buffer[4 * kz], data.buffer[4 * kz + 1]);
        u0 = dcomplex(data.buffer[4 * kz + 2], data.buffer[4 * kz + 3]);
        tridagForward(&data.avec(kz, localmesh->xstart),
                      &data.bvec(kz, localmesh->xstart),
                      &data.cvec(kz, localmesh->xstart), &data.bk(kz, localmesh->xstart),
                      &data.xk(kz, localmesh->xstart), localmesh->xend + 1,
                      &data.gam(kz, localmesh->xstart), bet, u0);

        // Back-substitute
        gp = 0.0;
        up = 0.0;
        tridagBack(&data.xk(kz, localmesh->xstart),
                   localmesh->LocalNx - localmesh->xstart,
                   &data.gam(kz, localmesh->xstart), gp, up);
        data.buffer[4 * kz] = gp.real();
        data.buffer[4 * kz + 1] = gp.imag();
        data.buffer[4 * kz + 2] = up.real();
        data.buffer[4 * kz + 3] = up.imag();
      }

    } else if (data.dir > 0) {
      // In the middle of X, forward direction

      BOUT_OMP(parallel for)
      for (int kz = 0; kz <= maxmode; kz++) {
        dcomplex bet, u0;
        bet = dcomplex(data.buffer[4 * kz], data.buffer[4 * kz + 1]);
        u0 = dcomplex(data.buffer[4 * kz + 2], data.buffer[4 * kz + 3]);
        tridagForward(
            &data.avec(kz, localmesh->xstart), &data.bvec(kz, localmesh->xstart),
            &data.cvec(kz, localmesh->xstart), &data.bk(kz, localmesh->xstart),
            &data.xk(kz, localmesh->xstart), localmesh->xend - localmesh->xstart + 1,
            &data.gam(kz, localmesh->xstart), bet, u0);
        // Load intermediate values into buffers
        data.buffer[4 * kz] = bet.real();
        data.buffer[4 * kz + 1] = bet.imag();
        data.buffer[4 * kz + 2] = u0.real();
        data.buffer[4 * kz + 3] = u0.imag();
      }

    } else if (localmesh->firstX()) {
      // Back to the start

<<<<<<< HEAD
BOUT_OMP(parallel for)
for (int kz = 0; kz <= maxmode; kz++) {
  dcomplex gp, up;
  gp = dcomplex(data.buffer[4 * kz], data.buffer[4 * kz + 1]);
  up = dcomplex(data.buffer[4 * kz + 2], data.buffer[4 * kz + 3]);
=======
      BOUT_OMP(parallel for)
      for (int kz = 0; kz <= maxmode; kz++) {
        dcomplex gp, up;
        gp = dcomplex(data.buffer[4 * kz], data.buffer[4 * kz + 1]);
        up = dcomplex(data.buffer[4 * kz + 2], data.buffer[4 * kz + 3]);
>>>>>>> a47e6172

  tridagBack(&data.xk(kz, 0), localmesh->xend + 1, &data.gam(kz, 0), gp, up);
}

    } else {
<<<<<<< HEAD
// Middle of X, back-substitution stage
=======
      // Middle of X, back-substitution stage
>>>>>>> a47e6172

      BOUT_OMP(parallel for)
      for (int kz = 0; kz <= maxmode; kz++) {
        dcomplex gp = dcomplex(data.buffer[4 * kz], data.buffer[4 * kz + 1]);
        dcomplex up = dcomplex(data.buffer[4 * kz + 2], data.buffer[4 * kz + 3]);

        tridagBack(&data.xk(kz, localmesh->xstart),
                   localmesh->xend - localmesh->xstart + 1,
                   &data.gam(kz, localmesh->xstart), gp, up);

        data.buffer[4 * kz] = gp.real();
        data.buffer[4 * kz + 1] = gp.imag();
        data.buffer[4 * kz + 2] = up.real();
        data.buffer[4 * kz + 3] = up.imag();
      }
    }

    if (localmesh->PE_XIND != 0) { // If not finished yet
      /// Send data

      if (data.dir > 0) {
        localmesh->sendXOut(std::begin(data.buffer), 4 * (maxmode + 1), data.comm_tag);
      } else {
        localmesh->sendXIn(std::begin(data.buffer), 4 * (maxmode + 1), data.comm_tag);
      }
    }

  } else if (localmesh->PE_XIND == data.proc + data.dir) {
    // This processor is next, post receive

    if (data.dir > 0) {
      data.recv_handle =
          localmesh->irecvXIn(std::begin(data.buffer), 4 * (maxmode + 1), data.comm_tag);
    } else {
      data.recv_handle =
          localmesh->irecvXOut(std::begin(data.buffer), 4 * (maxmode + 1), data.comm_tag);
    }
  }

  data.proc += data.dir;

  if (data.proc == localmesh->NXPE - 1) {
    data.dir = -1; // Reverses direction at the end
  }

  return 0;
}

/// Finishes the parallelised Thomas algorithm
///
/// @param[inout] data   Structure keeping track of calculation
/// @param[out]   x      The result
void LaplaceSPT::finish(SPT_data& data, FieldPerp& x) {
  int ncx = localmesh->LocalNx - 1;
  int ncz = localmesh->LocalNz;

  ASSERT1(x.getLocation() == location);

  x.allocate();
  x.setIndex(data.jy);

  // Make sure calculation has finished
  while (next(data) == 0) {
  }

  // Have result in Fourier space. Convert back to real space

  for (int ix = 0; ix <= ncx; ix++) {

    for (int kz = 0; kz <= maxmode; kz++) {
      dc1d[kz] = data.xk(kz, ix);
    }
    for (int kz = maxmode + 1; kz <= ncz / 2; kz++) {
      dc1d[kz] = 0.0;
    }

    if (global_flags & INVERT_ZERO_DC) {
      dc1d[0] = 0.0;
    }

    irfft(std::begin(dc1d), ncz, x[ix]);
  }

  if (!localmesh->firstX()) {
    // Set left boundary to zero (Prevent unassigned values in corners)
    for (int ix = 0; ix < localmesh->xstart; ix++) {
      for (int kz = 0; kz < localmesh->LocalNz; kz++) {
        x(ix, kz) = 0.0;
      }
    }
  }
  if (!localmesh->lastX()) {
    // Same for right boundary
    for (int ix = localmesh->xend + 1; ix < localmesh->LocalNx; ix++) {
      for (int kz = 0; kz < localmesh->LocalNz; kz++) {
        x(ix, kz) = 0.0;
      }
    }
  }
}

//////////////////////////////////////////////////////////////////////
// SPT_data helper class

void LaplaceSPT::SPT_data::allocate(int mm, int nx) {
  bk.reallocate(mm, nx);
  xk.reallocate(mm, nx);

  gam.reallocate(mm, nx);

  // Matrix to be solved
  avec.reallocate(mm, nx);
  bvec.reallocate(mm, nx);
  cvec.reallocate(mm, nx);

  buffer.reallocate(4 * mm);
}<|MERGE_RESOLUTION|>--- conflicted
+++ resolved
@@ -429,29 +429,17 @@
     } else if (localmesh->firstX()) {
       // Back to the start
 
-<<<<<<< HEAD
-BOUT_OMP(parallel for)
-for (int kz = 0; kz <= maxmode; kz++) {
-  dcomplex gp, up;
-  gp = dcomplex(data.buffer[4 * kz], data.buffer[4 * kz + 1]);
-  up = dcomplex(data.buffer[4 * kz + 2], data.buffer[4 * kz + 3]);
-=======
       BOUT_OMP(parallel for)
       for (int kz = 0; kz <= maxmode; kz++) {
         dcomplex gp, up;
         gp = dcomplex(data.buffer[4 * kz], data.buffer[4 * kz + 1]);
         up = dcomplex(data.buffer[4 * kz + 2], data.buffer[4 * kz + 3]);
->>>>>>> a47e6172
-
-  tridagBack(&data.xk(kz, 0), localmesh->xend + 1, &data.gam(kz, 0), gp, up);
-}
+
+        tridagBack(&data.xk(kz, 0), localmesh->xend + 1, &data.gam(kz, 0), gp, up);
+      }
 
     } else {
-<<<<<<< HEAD
-// Middle of X, back-substitution stage
-=======
       // Middle of X, back-substitution stage
->>>>>>> a47e6172
 
       BOUT_OMP(parallel for)
       for (int kz = 0; kz <= maxmode; kz++) {
