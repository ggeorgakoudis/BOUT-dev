--- conflicted
+++ resolved
@@ -175,17 +175,10 @@
 const Field3D interpolate(const Field3D &f, const Field3D &delta_x,
                           const Field3D &delta_z) {
   TRACE("Interpolating 3D field");
-<<<<<<< HEAD
-  
-  Mesh * mesh = f.getMesh();
-  ASSERT1(mesh==delta_x.getMesh());
-  ASSERT1(mesh==delta_z.getMesh());
-=======
 
   Mesh *mesh = f.getMesh();
   ASSERT1(mesh == delta_x.getMesh());
   ASSERT1(mesh == delta_z.getMesh());
->>>>>>> 62b573ab
   Field3D result(mesh);
   result.allocate();
 
@@ -255,15 +248,9 @@
 
 const Field3D interpolate(const Field2D &f, const Field3D &delta_x) {
   TRACE("interpolate(Field2D, Field3D)");
-<<<<<<< HEAD
-  
-  Mesh * mesh = f.getMesh();
-  ASSERT1(mesh==delta_x.getMesh());
-=======
 
   Mesh *mesh = f.getMesh();
   ASSERT1(mesh == delta_x.getMesh());
->>>>>>> 62b573ab
   Field3D result(mesh);
   result.allocate();
 
