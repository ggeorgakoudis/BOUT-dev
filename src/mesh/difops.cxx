--- conflicted
+++ resolved
@@ -539,11 +539,7 @@
 
   result /= (metric->J*sqrt(metric->g_22));
 
-<<<<<<< HEAD
-#ifdef TRACK
-=======
 #if BOUT_USE_TRACK
->>>>>>> 6416e197
   result.name = "b0xGrad_dot_Grad("+p.name+","+A.name+")";
 #endif
 
@@ -644,7 +640,7 @@
     if(!solver)
       throw BoutException("CTU method requires access to the solver");
 
-#ifndef COORDINATES_USE_3D
+#if not(BOUT_USE_METRIC_3D)
     const int ncz = mesh->LocalNz;
 
     for(int x=mesh->xstart;x<=mesh->xend;x++)
@@ -684,7 +680,7 @@
   case BRACKET_ARAKAWA: {
     // Arakawa scheme for perpendicular flow. Here as a test
 
-#ifndef COORDINATES_USE_3D
+#if not(BOUT_USE_METRIC_3D)
     const int ncz = mesh->LocalNz;
 
     BOUT_FOR(j2D, result.getRegion2D("RGN_NOBNDRY")) {
@@ -755,7 +751,7 @@
     break;
   }
   case BRACKET_ARAKAWA_OLD: {
-#ifndef COORDINATES_USE_3D
+#if not(BOUT_USE_METRIC_3D)
     const int ncz = mesh->LocalNz;
     BOUT_OMP(parallel for)
     for(int jx=mesh->xstart;jx<=mesh->xend;jx++){
@@ -870,7 +866,7 @@
   case BRACKET_CTU: {
     // First order Corner Transport Upwind method
     // P.Collela JCP 87, 171-200 (1990)
-#ifndef COORDINATES_USE_3D
+#if not(BOUT_USE_METRIC_3D)
     if(!solver)
       throw BoutException("CTU method requires access to the solver");
 
@@ -977,7 +973,7 @@
     Field3D g_temp = g;
 
     BOUT_FOR(j2D, result.getRegion2D("RGN_NOBNDRY")) {
-#ifndef COORDINATES_USE_3D
+#if not(BOUT_USE_METRIC_3D)
       const BoutReal spacingFactor = 1.0 / (12 * metric->dz[j2D] * metric->dx[j2D]);
 #endif
       const int jy = j2D.y(), jx = j2D.x();
@@ -994,7 +990,7 @@
         const int jz = 0;
         const int jzp = 1;
         const int jzm = ncz - 1;
-#ifdef COORDINATES_USE_3D
+#if BOUT_USE_METRIC_3D
         const BoutReal spacingFactor =
             1.0 / (12 * metric->dz(jx, jy, jz) * metric->dx(jx, jy, jz));
 #endif
@@ -1017,7 +1013,7 @@
       }
 
       for (int jz = 1; jz < mesh->LocalNz - 1; jz++) {
-#ifdef COORDINATES_USE_3D
+#if BOUT_USE_METRIC_3D
         const BoutReal spacingFactor =
             1.0 / (12 * metric->dz(jx, jy, jz) * metric->dx(jx, jy, jz));
 #endif
@@ -1045,7 +1041,7 @@
         const int jz = ncz - 1;
         const int jzp = 0;
         const int jzm = ncz - 2;
-#ifdef COORDINATES_USE_3D
+#if BOUT_USE_METRIC_3D
         const BoutReal spacingFactor =
             1.0 / (12 * metric->dz(jx, jy, jz) * metric->dx(jx, jy, jz));
 #endif
@@ -1082,7 +1078,7 @@
     BOUT_OMP(parallel for)
     for(int jx=mesh->xstart;jx<=mesh->xend;jx++){
       for(int jy=mesh->ystart;jy<=mesh->yend;jy++){
-#ifndef COORDINATES_USE_3D
+#if not(BOUT_USE_METRIC_3D)
         const BoutReal spacingFactor =
             1.0 / (12 * metric->dz(jx, jy) * metric->dx(jx, jy));
 #endif
@@ -1093,7 +1089,7 @@
         const BoutReal *Gx  = g_temp(jx,   jy);
         const BoutReal *Gxp = g_temp(jx+1, jy);
         for (int jz = 0; jz < mesh->LocalNz; jz++) {
-#ifdef COORDINATES_USE_3D
+#if BOUT_USE_METRIC_3D
           const BoutReal spacingFactor =
               1.0 / (12 * metric->dz(jx, jy, jz) * metric->dx(jx, jy, jz));
 #endif
