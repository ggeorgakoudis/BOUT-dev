/**************************************************************************
 * Implementation of the Mesh class, handling input files compatible with
 * BOUT / BOUT-06.
 *
 * Changelog
 * ---------
 *
 * 2015-01 Ben Dudson <benjamin.dudson@york.ac.uk>
 *      *
 *
 * 2010-05 Ben Dudson <bd512@york.ac.uk>
 *      * Initial version, adapted from grid.cpp and topology.cpp
 *
 **************************************************************************
 * Copyright 2010 B.D.Dudson, S.Farley, M.V.Umansky, X.Q.Xu
 *
 * Contact: Ben Dudson, bd512@york.ac.uk
 *
 * This file is part of BOUT++.
 *
 * BOUT++ is free software: you can redistribute it and/or modify
 * it under the terms of the GNU Lesser General Public License as published by
 * the Free Software Foundation, either version 3 of the License, or
 * (at your option) any later version.
 *
 * BOUT++ is distributed in the hope that it will be useful,
 * but WITHOUT ANY WARRANTY; without even the implied warranty of
 * MERCHANTABILITY or FITNESS FOR A PARTICULAR PURPOSE.  See the
 * GNU Lesser General Public License for more details.
 *
 * You should have received a copy of the GNU Lesser General Public License
 * along with BOUT++.  If not, see <http://www.gnu.org/licenses/>.
 *
 **************************************************************************/

#include "boutmesh.hxx"

#include <bout/constants.hxx>
#include <bout/sys/timer.hxx>
#include <boutcomm.hxx>
#include <boutexception.hxx>
#include <dcomplex.hxx>
#include <derivs.hxx>
#include <fft.hxx>
#include <msg_stack.hxx>
#include <options.hxx>
#include <output.hxx>
#include <utils.hxx>

#include <algorithm>
#include <iterator>
#include <set>

/// MPI type of BoutReal for communications
#define PVEC_REAL_MPI_TYPE MPI_DOUBLE

BoutMesh::BoutMesh(GridDataSource *s, Options *opt) : Mesh(s, opt) {
  OPTION(options, symmetricGlobalX, true);
  if (!options->isSet("symmetricGlobalY")) {
    std::string optionfile = Options::root()["optionfile"].withDefault("BOUT.inp");
    output_warn << "WARNING: The default of this option has changed in release 4.1.\n\
If you want the old setting, you have to specify mesh:symmetricGlobalY=false in "
                << optionfile << "\n";
  }
  OPTION(options, symmetricGlobalY, true);

  comm_x = MPI_COMM_NULL;
  comm_inner = MPI_COMM_NULL;
  comm_middle = MPI_COMM_NULL;
  comm_outer = MPI_COMM_NULL;

  mpi = bout::globals::mpi;
}

BoutMesh::~BoutMesh() {
  // Delete the communication handles
  clear_handles();

  // Delete the boundary regions
  for (const auto& bndry : boundary) {
    delete bndry;
  }
  for (const auto& bndry : par_boundary) {
    delete bndry;
  }

  if (comm_x != MPI_COMM_NULL) {
    MPI_Comm_free(&comm_x);
  }
  if (comm_inner != MPI_COMM_NULL) {
    MPI_Comm_free(&comm_inner);
  }
  if (comm_outer != MPI_COMM_NULL) {
    MPI_Comm_free(&comm_outer);
  }
}

BoutMesh::YDecompositionIndices
BoutMesh::setYDecompositionIndices(const BoutMesh::YDecompositionIndices& indices) {
  setYDecompositionIndices(indices.jyseps1_1, indices.jyseps2_1, indices.jyseps1_2,
                           indices.jyseps2_2, indices.ny_inner);

  return {jyseps1_1, jyseps2_1, jyseps1_2, jyseps2_2, ny_inner};
}

void BoutMesh::setYDecompositionIndices(int jyseps1_1_, int jyseps2_1_, int jyseps1_2_,
                                        int jyseps2_2_, int ny_inner_) {
  // Set member variables
  jyseps1_1 = jyseps1_1_;
  jyseps2_1 = jyseps2_1_;
  jyseps1_2 = jyseps1_2_;
  jyseps2_2 = jyseps2_2_;
  ny_inner = ny_inner_;

  // Check inputs
  if (jyseps1_1 < -1) {
    output_warn.write("\tWARNING: jyseps1_1 ({:d}) must be >= -1. Setting to -1\n",
                      jyseps1_1);
    jyseps1_1 = -1;
  }

  if (jyseps2_1 < jyseps1_1) {
    output_warn.write(
        "\tWARNING: jyseps2_1 ({:d}) must be >= jyseps1_1 ({:d}). Setting to {:d}\n",
        jyseps2_1, jyseps1_1, jyseps1_1 + 1);
    jyseps2_1 = jyseps1_1 + 1;
  }
  if (jyseps1_2 < jyseps2_1) {
    output_warn.write(
        "\tWARNING: jyseps1_2 ({:d}) must be >= jyseps2_1 ({:d}). Setting to {:d}\n",
        jyseps1_2, jyseps2_1, jyseps2_1);
    jyseps1_2 = jyseps2_1;
  }
  if (jyseps2_2 >= ny) {
    output_warn.write(
        "\tWARNING: jyseps2_2 ({:d}) must be < ny ({:d}). Setting to {:d}\n", jyseps2_2,
        ny, ny - 1);
    jyseps2_2 = ny - 1;
  }
  if (jyseps2_2 < jyseps1_2) {
    if (jyseps1_2 >= ny) {
      throw BoutException("jyseps1_2 ({:d}) must be < ny ({:d}).", jyseps1_2, ny);
    }
    output_warn.write(
        "\tWARNING: jyseps2_2 ({:d}) must be >= jyseps1_2 ({:d}). Setting to {:d}\n",
        jyseps2_2, jyseps1_2, jyseps1_2);
    jyseps2_2 = jyseps1_2;
  }

  if (jyseps1_1 < 0 and jyseps2_2 >= ny - 1) {
    numberOfXPoints = 0;
  } else if (jyseps2_1 == jyseps1_2) {
    numberOfXPoints = 1;
  } else {
    numberOfXPoints = 2;
  }
}

void BoutMesh::setXDecompositionIndices(const XDecompositionIndices& indices) {
  ixseps1 = indices.ixseps1;
  ixseps2 = indices.ixseps2;
}

namespace bout {
CheckMeshResult checkBoutMeshYDecomposition(int num_y_processors, int ny,
                                            int num_y_guards, int jyseps1_1,
                                            int jyseps2_1, int jyseps1_2, int jyseps2_2,
                                            int ny_inner) {

  const int num_local_y_points = ny / num_y_processors;

  // Check size of Y mesh if we've got multiple processors in Y
  if (num_local_y_points < num_y_guards and num_y_processors != 1) {
    return {false,
            fmt::format(_("\t -> ny/NYPE ({:d}/{:d} = {:d}) must be >= MYG ({:d})\n"), ny,
                        num_y_processors, num_local_y_points, num_y_guards)};
  }
  // Check branch cuts
  if ((jyseps1_1 + 1) % num_local_y_points != 0) {
    return {false, fmt::format(_("\t -> Leg region jyseps1_1+1 ({:d}) must be a "
                                 "multiple of MYSUB ({:d})\n"),
                               jyseps1_1 + 1, num_local_y_points)};
  }

  if (jyseps2_1 != jyseps1_2) {
    // Double Null

    if ((jyseps2_1 - jyseps1_1) % num_local_y_points != 0) {
      return {
          false,
          fmt::format(_("\t -> Core region jyseps2_1-jyseps1_1 ({:d}-{:d} = {:d}) must "
                        "be a multiple of MYSUB ({:d})\n"),
                      jyseps2_1, jyseps1_1, jyseps2_1 - jyseps1_1, num_local_y_points)};
    }

    if ((jyseps2_2 - jyseps1_2) % num_local_y_points != 0) {
      return {
          false,
          fmt::format(_("\t -> Core region jyseps2_2-jyseps1_2 ({:d}-{:d} = {:d}) must "
                        "be a multiple of MYSUB ({:d})\n"),
                      jyseps2_2, jyseps1_2, jyseps2_2 - jyseps1_2, num_local_y_points)};
    }

    // Check upper legs
    if ((ny_inner - jyseps2_1 - 1) % num_local_y_points != 0) {
      return {
          false,
          fmt::format(_("\t -> leg region ny_inner-jyseps2_1-1 ({:d}-{:d}-1 = {:d}) must "
                        "be a multiple of MYSUB ({:d})\n"),
                      ny_inner, jyseps2_1, ny_inner - jyseps2_1 - 1, num_local_y_points)};
    }
    if ((jyseps1_2 - ny_inner + 1) % num_local_y_points != 0) {
      return {
          false,
          fmt::format(_("\t -> leg region jyseps1_2-ny_inner+1 ({:d}-{:d}+1 = {:d}) must "
                        "be a multiple of MYSUB ({:d})\n"),
                      jyseps1_2, ny_inner, jyseps1_2 - ny_inner + 1, num_local_y_points)};
    }
  } else {
    // Single Null
    if ((jyseps2_2 - jyseps1_1) % num_local_y_points != 0) {
      return {
          false,
          fmt::format(_("\t -> Core region jyseps2_2-jyseps1_1 ({:d}-{:d} = {:d}) must "
                        "be a multiple of MYSUB ({:d})\n"),
                      jyseps2_2, jyseps1_1, jyseps2_2 - jyseps1_1, num_local_y_points)};
    }
  }

  if ((ny - jyseps2_2 - 1) % num_local_y_points != 0) {
    return {false, fmt::format(
                       _("\t -> leg region ny-jyseps2_2-1 ({:d}-{:d}-1 = {:d}) must be a "
                         "multiple of MYSUB ({:d})\n"),
                       ny, jyseps2_2, ny - jyseps2_2 - 1, num_local_y_points)};
  }

  return {true, ""};
}
} // namespace bout

void BoutMesh::chooseProcessorSplit(Options& options) {
  // Possible issues:
  // - can set both NXPE and NYPE, but only NXPE is used
  // - can set NXPE > nx
  // - can set NYPE > ny (if only one processor)

  if (options.isSet("NXPE")) {
    NXPE = options["NXPE"]
               .doc("Decomposition in the radial direction. If not given then calculated "
                    "automatically.")
               .withDefault(1);
    if ((NPES % NXPE) != 0) {
      throw BoutException(
          _("Number of processors ({:d}) not divisible by NPs in x direction ({:d})\n"),
          NPES, NXPE);
    }

    NYPE = NPES / NXPE;
  } else {
    // NXPE not set, but NYPE is
    NYPE = options["NYPE"]
               .doc("Decomposition in the parallel direction. Can be given instead of "
                    "NXPE. If neither is given, then calculated automatically.")
               .withDefault(1);
    if ((NPES % NYPE) != 0) {
      throw BoutException(
          _("Number of processors ({:d}) not divisible by NPs in y direction ({:d})\n"),
          NPES, NYPE);
    }

    NXPE = NPES / NYPE;
  }

  auto result = bout::checkBoutMeshYDecomposition(NYPE, ny, MYG, jyseps1_1, jyseps2_1,
                                                  jyseps1_2, jyseps2_2, ny_inner);

  if (not result.success) {
    throw BoutException(result.reason);
  }
}

void BoutMesh::findProcessorSplit() {
  MX = nx - 2 * MXG;

  NXPE = -1; // Best option

  // Results in square domains
  const BoutReal ideal = sqrt(MX * NPES / static_cast<BoutReal>(ny));

  output_info.write(_("Finding value for NXPE (ideal = {:f})\n"), ideal);

  for (int i = 1; i <= NPES; i++) { // Loop over all possibilities
    if ((NPES % i == 0) &&          // Processors divide equally
        (MX % i == 0) &&            // Mesh in X divides equally
        (ny % (NPES / i) == 0)) {   // Mesh in Y divides equally

      output_info.write(_("\tCandidate value: {:d}\n"), i);

      const int nyp = NPES / i;

      auto result = bout::checkBoutMeshYDecomposition(nyp, ny, MYG, jyseps1_1, jyseps2_1,
                                                      jyseps1_2, jyseps2_2, ny_inner);

      if (not result.success) {
        output_info.write(result.reason);
        continue;
      }

      output_info.write(_("\t -> Good value\n"));
      // Found an acceptable value
      if ((NXPE < 1) || (fabs(ideal - i) < fabs(ideal - NXPE))) {
        NXPE = i; // Keep value nearest to the ideal
      }
    }
  }

  if (NXPE < 1) {
    throw BoutException(_("Could not find a valid value for NXPE. Try a different "
                          "number of processors."));
  }

  NYPE = NPES / NXPE;

  output_progress.write(_("\tDomain split (NXPE={:d}, NYPE={:d}) into domains "
                          "(localNx={:d}, localNy={:d})\n"),
                        NXPE, NYPE, MX / NXPE, ny / NYPE);
}

void BoutMesh::setDerivedGridSizes() {
  // Check that nx is large enough
  if (nx <= 2 * MXG) {
    throw BoutException(_("Error: nx must be greater than 2 times MXG (2 * {:d})"), MXG);
  }

  GlobalNx = nx;
  GlobalNy = ny + 2 * MYG;
  GlobalNz = nz;

  // If we've got a second pair of diverator legs, we need an extra
  // pair of boundary regions
  if (jyseps1_2 != jyseps2_1) {
    GlobalNy += 2 * MYG;
  }

  // Set global grid sizes, excluding boundary points
  GlobalNxNoBoundaries = nx - 2*MXG;
  GlobalNyNoBoundaries = ny;
  GlobalNzNoBoundaries = nz;

  // Split MX points between NXPE processors
  // MXG at each end needed for edge boundary regions
  MX = nx - 2 * MXG;
  MXSUB = MX / NXPE;
  if ((MX % NXPE) != 0) {
    throw BoutException(_("Cannot split {:d} X points equally between {:d} processors\n"),
                        MX, NXPE);
  }

  // NOTE: No grid data reserved for Y boundary cells - copy from neighbours
  MY = ny;
  MYSUB = MY / NYPE;
  if ((MY % NYPE) != 0) {
    throw BoutException(
        _("\tERROR: Cannot split {:d} Y points equally between {:d} processors\n"), MY,
        NYPE);
  }

  MZ = nz;
  MZSUB = MZ / NZPE;
  if ((MZ % NZPE) != 0) {
    throw BoutException(
        _("\tERROR: Cannot split {:d} Z points equally between {:d} processors\n"), MZ,
        NZPE);
  }

  // Set global offsets
  OffsetX = PE_XIND * MXSUB;
  OffsetY = PE_YIND * MYSUB;
  OffsetZ = 0;

  // Number of grid cells on this processor is ng* = M*SUB + guard/boundary cells
  LocalNx = MXSUB + 2 * MXG;
  LocalNy = MYSUB + 2 * MYG;
  LocalNz = MZSUB + 2 * MZG;

  // Set local index ranges
  xstart = MXG;
  xend = MXG + MXSUB - 1;

  ystart = MYG;
  yend = MYG + MYSUB - 1;

  zstart = MZG;
  zend = MZG + MZSUB - 1;
}

int BoutMesh::load() {
  TRACE("BoutMesh::load()");

  output_progress << _("Loading mesh") << endl;

  // Use root level options
  auto& options = Options::root();

  //////////////
  // Number of processors

  MPI_Comm_size(BoutComm::get(), &NPES);
  MPI_Comm_rank(BoutComm::get(), &MYPE);

  //////////////
  // Grid sizes

  if (Mesh::get(nx, "nx") != 0) {
    throw BoutException(_("Mesh must contain nx"));
  }

  if (Mesh::get(ny, "ny") != 0) {
    throw BoutException(_("Mesh must contain ny"));
  }

  if (Mesh::get(nz, "nz") != 0) {
    // No "nz" variable in the grid file. Instead read MZ from options

    OPTION(options, MZ, 64);
    OPTION(options, nz, MZ);
    ASSERT0(nz == MZ);
    if (!is_pow2(nz)) {
      // Should be a power of 2 for efficient FFTs
      output_warn.write(
          _("WARNING: Number of toroidal points should be 2^n for efficient "
            "FFT performance -- consider changing MZ ({:d}) if using FFTs\n"),
          nz);
    }
  } else {
    MZ = nz;
    output_info.write(_("\tRead nz from input grid file\n"));
  }

  output_info << _("\tGrid size: ") << nx << " x " << ny << " x " << nz << endl;

  // Get guard cell sizes
  // Try to read from grid file first, then if not found
  // get from options
  if (Mesh::get(MXG, "MXG") != 0) {
    // Error code returned
    MXG = options["MXG"].doc("Number of guard cells on each side in X").withDefault(2);
  }
  ASSERT0(MXG >= 0);

  if (Mesh::get(MYG, "MYG") != 0) {
    MYG = options["MYG"].doc("Number of guard cells on each side in Y").withDefault(2);
  }
  ASSERT0(MYG >= 0);

  // For now only support no z-guard cells
  MZG = 0;
  ASSERT0(MZG >= 0);

  // For now don't parallelise z
  NZPE = 1;

  output_info << _("\tGuard cells (x,y,z): ") << MXG << ", " << MYG << ", " << MZG
              << std::endl;

  // separatrix location
  Mesh::get(ixseps1, "ixseps1", nx);
  Mesh::get(ixseps2, "ixseps2", nx);
  Mesh::get(jyseps1_1, "jyseps1_1", -1);
  Mesh::get(jyseps1_2, "jyseps1_2", ny / 2);
  Mesh::get(jyseps2_1, "jyseps2_1", jyseps1_2);
  Mesh::get(jyseps2_2, "jyseps2_2", ny - 1);
  Mesh::get(ny_inner, "ny_inner", jyseps2_1);

  // Check inputs
  setYDecompositionIndices(jyseps1_1, jyseps2_1, jyseps1_2, jyseps2_2, ny_inner);

  if (options.isSet("NXPE") or options.isSet("NYPE")) {
    chooseProcessorSplit(options);
  } else {
    findProcessorSplit();
  }

  // Get X and Y processor indices
  PE_YIND = MYPE / NXPE;
  PE_XIND = MYPE % NXPE;

  // Set the other grid sizes from nx, ny, nz
  setDerivedGridSizes();

  /// Get mesh options
  OPTION(options, IncIntShear, false);
  periodicX = options["periodicX"].doc("Make grid periodic in X?").withDefault(false);

  async_send = options["async_send"]
                   .doc("Whether to use asyncronous MPI sends")
                   .withDefault(false);

  if (options.isSet("zperiod")) {
    OPTION(options, zperiod, 1);
    ZMIN = 0.0;
    ZMAX = 1.0 / static_cast<BoutReal>(zperiod);
  } else {
    OPTION(options, ZMIN, 0.0);
    OPTION(options, ZMAX, 1.0);

    zperiod = ROUND(1.0 / (ZMAX - ZMIN));
  }

  ///////////////////// TOPOLOGY //////////////////////////
  /// Call topology to set layout of grid
  topology();

  TwistShift = options["twistshift"]
                   .doc("Apply a Twist-Shift boundary using ShiftAngle?")
                   .withDefault(false);

  // Try to read the shift angle from the grid file
  // NOTE: All processors should know the twist-shift angle (for invert_parderiv)
  // NOTE: Always read ShiftAngle as Coordinates will use hasBranchCutLower and
  //       hasBranchCutUpper to set zShift for ShiftedMetric

  ShiftAngle.resize(LocalNx);

  if (!source->get(this, ShiftAngle, "ShiftAngle", LocalNx, getGlobalXIndex(0))) {
    ShiftAngle.clear();
  }

  if (TwistShift) {
    output_info.write("Applying Twist-Shift condition. Interpolation: FFT\n");
    if (ShiftAngle.empty()) {
      throw BoutException("ERROR: Twist-shift angle 'ShiftAngle' not found. "
          "Required when TwistShift==true.");
    }
  }

  //////////////////////////////////////////////////////
  /// Communicator

  createCommunicators();
  output_debug << "Got communicators" << endl;

  //////////////////////////////////////////////////////
  // Boundary regions
  createXBoundaries();
  createYBoundaries();

  auto possible_boundaries = getPossibleBoundaries();
  if (possible_boundaries.empty()) {
    output_info.write(_("No boundary regions; domain is periodic\n"));
  } else {
    output_info.write(_("Possible boundary regions are: "));
    for (const auto& boundary : possible_boundaries) {
      output_info.write("{}, ", boundary);
    }
  }

  if (!boundary.empty()) {
    output_info << _("Boundary regions in this processor: ");
    for (const auto &bndry : boundary) {
      output_info << bndry->label << ", ";
    }
    output_info << endl;
  } else {
    output_info << _("No boundary regions in this processor") << endl;
  }

  output_info << _("Constructing default regions") << endl;
  createDefaultRegions();

  // Add boundary regions
  addBoundaryRegions();

  // Initialize default coordinates
  getCoordinates();

  output_info.write(_("\tdone\n"));

  return 0;
}

void BoutMesh::createCommunicators() {
  MPI_Group group_world{};
  MPI_Comm_group(BoutComm::get(), &group_world); // Get the entire group

  //////////////////////////////////////////////////////
  /// Communicator in X

  MPI_Group group{};
  MPI_Comm comm_tmp{};

  int proc[3]; // Processor range

  for (int yp = 0; yp < NYPE; yp++) {
    proc[0] = PROC_NUM(0, yp);        // First
    proc[1] = PROC_NUM(NXPE - 1, yp); // Last
    proc[2] = 1;                      // stride

    output_debug << "XCOMM " << proc[0] << ", " << proc[1] << endl;

    if (MPI_Group_range_incl(group_world, 1, &proc, &group) != MPI_SUCCESS) {
      throw BoutException(
          "Could not create X communication group for yp={:d} (xind={:d},yind={:d})\n",
          yp, PE_XIND, PE_YIND);
    }
    if (MPI_Comm_create(BoutComm::get(), group, &comm_tmp) != MPI_SUCCESS) {
      throw BoutException(
          "Could not create X communicator for yp={:d} (xind={:d},yind={:d})\n", yp,
          PE_XIND, PE_YIND);
    }
    MPI_Group_free(&group);

    if (yp == PE_YIND) {
      // Should be in this group
      if (comm_tmp == MPI_COMM_NULL) {
        throw BoutException("X communicator null");
      }

      comm_x = comm_tmp;
    } else {
      if (comm_tmp != MPI_COMM_NULL) {
        throw BoutException("X communicator should be null");
      }
    }
  }

  //////////////////////////////////////////////////////
  /// Communicators for Y gather/scatter

  MPI_Group group_tmp1{};
  MPI_Group group_tmp2{};

  proc[2] = NXPE; // Stride in processor rank

  // Outer SOL regions
  if (jyseps1_2 == jyseps2_1) {
    // Single-null. All processors with same PE_XIND
    TRACE("Creating Outer SOL communicators for Single Null operation");

    for (int i = 0; i < NXPE; i++) {
      proc[0] = PROC_NUM(i, 0);
      proc[1] = PROC_NUM(i, NYPE - 1);

      output_debug << "Outer SOL " << proc[0] << ", " << proc[1] << endl;

      MPI_Group_range_incl(group_world, 1, &proc, &group);
      MPI_Comm_create(BoutComm::get(), group, &comm_tmp);
      if (i == PE_XIND) {
        // Should be part of this communicator
        if (comm_tmp == MPI_COMM_NULL) {
          // error
          throw BoutException("Single null outer SOL not correct\n");
        }
        comm_outer = comm_tmp;
      } else if (comm_tmp != MPI_COMM_NULL) {
        // Not part of this communicator so should be NULL
        throw BoutException("Single null outer SOL not correct\n");
      }
      MPI_Group_free(&group);
    }
  } else {
    // Double null
    TRACE("Creating Outer SOL communicators for Double Null operation");

    for (int i = 0; i < NXPE; i++) {
      // Inner SOL
      proc[0] = PROC_NUM(i, 0);
      proc[1] = PROC_NUM(i, YPROC(ny_inner - 1));

      output_debug << "Double Null inner SOL " << proc[0] << ", " << proc[1] << endl;

      if (MPI_Group_range_incl(group_world, 1, &proc, &group) != MPI_SUCCESS) {
        throw BoutException("MPI_Group_range_incl failed for xp = {:d}", NXPE);
      }
      MPI_Comm_create(BoutComm::get(), group, &comm_tmp);
      if (comm_tmp != MPI_COMM_NULL) {
        comm_outer = comm_tmp;
      }
      MPI_Group_free(&group);

      // Outer SOL
      proc[0] = PROC_NUM(i, YPROC(ny_inner));
      proc[1] = PROC_NUM(i, NYPE - 1);

      output_debug << "Double Null outer SOL " << proc[0] << ", " << proc[1] << endl;

      MPI_Group_range_incl(group_world, 1, &proc, &group);
      MPI_Comm_create(BoutComm::get(), group, &comm_tmp);
      if (comm_tmp != MPI_COMM_NULL) {
        comm_outer = comm_tmp;
      }
      MPI_Group_free(&group);
    }
  }

  for (int i = 0; i < NXPE; i++) {
    // Lower PF region

    if ((jyseps1_1 >= 0) || (jyseps2_2 + 1 < ny)) {
      // A lower PF region exists
      TRACE("Creating lower PF communicators for xp={:d}", i);

      output_debug << "Creating lower PF communicators for xp = " << i << endl;

      if (jyseps1_1 >= 0) {
        proc[0] = PROC_NUM(i, 0);
        proc[1] = PROC_NUM(i, YPROC(jyseps1_1));

        output_debug << "PF1 " << proc[0] << ", " << proc[1] << endl;

        MPI_Group_range_incl(group_world, 1, &proc, &group_tmp1);
      } else {
        group_tmp1 = MPI_GROUP_EMPTY;
      }

      if (jyseps2_2 + 1 < ny) {
        proc[0] = PROC_NUM(i, YPROC(jyseps2_2 + 1));
        proc[1] = PROC_NUM(i, NYPE - 1);

        output_debug << "PF2 " << proc[0] << ", " << proc[1] << endl;

        MPI_Group_range_incl(group_world, 1, &proc, &group_tmp2);
      } else {
        group_tmp2 = MPI_GROUP_EMPTY;
      }

      MPI_Group_union(group_tmp1, group_tmp2, &group);
      MPI_Comm_create(BoutComm::get(), group, &comm_tmp);
      if (comm_tmp != MPI_COMM_NULL) {
        comm_inner = comm_tmp;
        if (ixseps_lower == ixseps_outer) {
          // Between the separatrices is still in the PF region

          output_debug << "-> Inner and middle\n";

          comm_middle = comm_inner;
        } else {

          output_debug << "-> Outer and middle\n";

          comm_middle = comm_outer;
        }
      }

      output_debug << "Freeing\n";

      MPI_Group_free(&group);
      if (group_tmp1 != MPI_GROUP_EMPTY) {
        MPI_Group_free(&group_tmp1);
      }
      if (group_tmp2 != MPI_GROUP_EMPTY) {
        MPI_Group_free(&group_tmp2);
      }

      output_debug << "done lower PF\n";
    }

    if (jyseps2_1 != jyseps1_2) {
      // Upper PF region
      // Note need to order processors so that a continuous surface is formed
      TRACE("Creating upper PF communicators for xp={:d}", i);

      output_debug << "Creating upper PF communicators for xp = " << i << endl;

      proc[0] = PROC_NUM(i, YPROC(ny_inner));
      proc[1] = PROC_NUM(i, YPROC(jyseps1_2));

      output_debug << "PF3 " << proc[0] << ", " << proc[1] << endl;

      MPI_Group_range_incl(group_world, 1, &proc, &group_tmp1);
      proc[0] = PROC_NUM(i, YPROC(jyseps2_1 + 1));
      proc[1] = PROC_NUM(i, YPROC(ny_inner - 1));

      output_debug << "PF4 " << proc[0] << ", " << proc[1] << endl;

      MPI_Group_range_incl(group_world, 1, &proc, &group_tmp2);
      MPI_Group_union(group_tmp1, group_tmp2, &group);
      MPI_Comm_create(BoutComm::get(), group, &comm_tmp);
      if (comm_tmp != MPI_COMM_NULL) {
        comm_inner = comm_tmp;
        if (ixseps_upper == ixseps_outer) {

          output_debug << "-> Inner and middle\n";

          comm_middle = comm_inner;
        } else {

          output_debug << "-> Outer and middle\n";

          comm_middle = comm_outer;
          // MPI_Comm_dup(comm_outer, &comm_middle);
        }
      }

      output_debug << "Freeing\n";

      MPI_Group_free(&group);
      if (group_tmp1 != MPI_GROUP_EMPTY) {
        MPI_Group_free(&group_tmp1);
      }
      if (group_tmp2 != MPI_GROUP_EMPTY) {
        MPI_Group_free(&group_tmp2);
      }

      output_debug << "done upper PF\n";
    }

    // Core region
    TRACE("Creating core communicators");
    if (jyseps2_1 > jyseps1_1) {
      proc[0] = PROC_NUM(i, YPROC(jyseps1_1 + 1));
      proc[1] = PROC_NUM(i, YPROC(jyseps2_1));

      output_debug << "CORE1 " << proc[0] << ", " << proc[1] << endl;

      if ((proc[0] < 0) || (proc[1] < 0)) {
        throw BoutException("Invalid processor range for core processors");
      }
      MPI_Group_range_incl(group_world, 1, &proc, &group_tmp1);
    } else {
      // no core region between jyseps1_1 and jyseps2_1
      group_tmp1 = MPI_GROUP_EMPTY;
    }

    if (jyseps2_2 > jyseps1_2) {
      proc[0] = PROC_NUM(i, YPROC(jyseps1_2 + 1));
      proc[1] = PROC_NUM(i, YPROC(jyseps2_2));

      output_debug << "CORE2 " << proc[0] << ", " << proc[1] << endl;

      if ((proc[0] < 0) || (proc[1] < 0)) {
        group_tmp2 = MPI_GROUP_EMPTY;
      } else {
        MPI_Group_range_incl(group_world, 1, &proc, &group_tmp2);
      }
    } else {
      // no core region between jyseps1_2 and jyseps2_2
      group_tmp2 = MPI_GROUP_EMPTY;
    }

    MPI_Group_union(group_tmp1, group_tmp2, &group);
    MPI_Comm_create(BoutComm::get(), group, &comm_tmp);
    if (comm_tmp != MPI_COMM_NULL) {
      comm_inner = comm_tmp;

      if (ixseps_inner == ixseps_outer) {
        MPI_Comm_dup(comm_inner, &comm_middle);
      }
    }

    if (group_tmp1 != MPI_GROUP_EMPTY) {
      MPI_Group_free(&group_tmp1);
    }
    if (group_tmp2 != MPI_GROUP_EMPTY) {
      MPI_Group_free(&group_tmp2);
    }
    MPI_Group_free(&group);
  }

  if (ixseps_inner == ixseps_outer) {
    // Balanced null, so no middle
    MPI_Comm_dup(comm_inner, &comm_middle);
  } else {
    // Need to handle unbalanced double-null case

    output_debug << "Unbalanced " << endl;

    if (ixseps_upper > ixseps_lower) {
      // middle is connected to the bottom
      TRACE("Creating unbalanced lower communicators");

      for (int i = 0; i < NXPE; i++) {
        proc[0] = PROC_NUM(i, 0);
        proc[1] = PROC_NUM(i, YPROC(jyseps2_1));
        MPI_Group_range_incl(group_world, 1, &proc, &group_tmp1);
        proc[0] = PROC_NUM(i, YPROC(jyseps1_2 + 1));
        proc[1] = PROC_NUM(i, NYPE - 1);
        MPI_Group_range_incl(group_world, 1, &proc, &group_tmp2);
        MPI_Group_union(group_tmp1, group_tmp2, &group);
        MPI_Comm_create(BoutComm::get(), group, &comm_tmp);
        if (comm_tmp != MPI_COMM_NULL) {
          comm_middle = comm_tmp;
        }

        if (group_tmp1 != MPI_GROUP_EMPTY) {
          MPI_Group_free(&group_tmp1);
        }
        if (group_tmp2 != MPI_GROUP_EMPTY) {
          MPI_Group_free(&group_tmp2);
        }
        MPI_Group_free(&group);
      }
    } else {
      // middle is connected to the top
      TRACE("Creating unbalanced upper communicators");

      for (int i = 0; i < NXPE; i++) {
        proc[0] = PROC_NUM(i, YPROC(ny_inner));
        proc[1] = PROC_NUM(i, YPROC(jyseps2_2));
        MPI_Group_range_incl(group_world, 1, &proc, &group_tmp1);
        proc[0] = PROC_NUM(i, YPROC(jyseps1_1 + 1));
        proc[1] = PROC_NUM(i, YPROC(ny_inner - 1));
        MPI_Group_range_incl(group_world, 1, &proc, &group_tmp2);
        MPI_Group_union(group_tmp1, group_tmp2, &group);
        MPI_Comm_create(BoutComm::get(), group, &comm_tmp);
        if (comm_tmp != MPI_COMM_NULL) {
          comm_middle = comm_tmp;
        }

        if (group_tmp1 != MPI_GROUP_EMPTY) {
          MPI_Group_free(&group_tmp1);
        }
        if (group_tmp2 != MPI_GROUP_EMPTY) {
          MPI_Group_free(&group_tmp2);
        }
        MPI_Group_free(&group);
      }
    }
  }
  MPI_Group_free(&group_world);
  // Now have communicators for all regions.
}

void BoutMesh::createXBoundaries() {
  // Need boundaries in X if not periodic and have X guard cells
  if (periodicX) {
    return;
  }
  if (MXG <= 0) {
    return;
  }

  if (PE_XIND == 0) {
    // Inner either core or PF

    // Get a global index in this processor
    const int yg = getGlobalYIndexNoBoundaries(MYG);

    if (((yg > jyseps1_1) and (yg <= jyseps2_1))
        or ((yg > jyseps1_2) and (yg <= jyseps2_2))) {
      // Core
      boundary.push_back(new BoundaryRegionXIn("core", ystart, yend, this));
    } else {
      // PF region
      boundary.push_back(new BoundaryRegionXIn("pf", ystart, yend, this));
    }
  }

  if (PE_XIND == (NXPE - 1)) {
    // Outer SOL
    boundary.push_back(new BoundaryRegionXOut("sol", ystart, yend, this));
  }
}

void BoutMesh::createYBoundaries() {
  if (MYG <= 0) {
    return;
  }
  // Need boundaries in Y

  // Alter x-limits so that y-boundary conditions set corner-boundary cells
  // i.e. if there is an x-boundary, include corner cells. If
  // include_corner_cells==false, this modification is disabled to match the behaviour
  // of BOUT++ up to v4.
  // Note that including the corner cells requires that the x-boundary conditions are
  // applied before the y-boundary conditions. This is ensured here in the
  // BOUT++-applied boundary conditions because the y-boundaries are added to the
  // 'boundary' vector after the x-boundaries, but beware **THE ORDER IS IMPORTANT**
  const int yboundary_xstart = (include_corner_cells and IDATA_DEST == -1) ? 0 : xstart;
  const int yboundary_xend =
      (include_corner_cells and ODATA_DEST == -1) ? LocalNx - 1 : xend;

  if ((UDATA_INDEST < 0) && (UDATA_XSPLIT > yboundary_xstart)) {
    boundary.push_back(
        new BoundaryRegionYUp("upper_target", yboundary_xstart, UDATA_XSPLIT - 1, this));
  }
  if ((UDATA_OUTDEST < 0) && (UDATA_XSPLIT <= yboundary_xend)) {
    boundary.push_back(
        new BoundaryRegionYUp("upper_target", UDATA_XSPLIT, yboundary_xend, this));
  }

  if ((DDATA_INDEST < 0) && (DDATA_XSPLIT > yboundary_xstart)) {
    boundary.push_back(new BoundaryRegionYDown("lower_target", yboundary_xstart,
                                               DDATA_XSPLIT - 1, this));
  }
  if ((DDATA_OUTDEST < 0) && (DDATA_XSPLIT <= yboundary_xend)) {
    boundary.push_back(
        new BoundaryRegionYDown("lower_target", DDATA_XSPLIT, yboundary_xend, this));
  }
}

std::set<std::string> BoutMesh::getPossibleBoundaries() const {
  // Result set: set so it automatically takes care of duplicates
  std::set<std::string> all_boundaries{};
  WithQuietOutput quiet_info(output_info);
  WithQuietOutput quiet_warn(output_warn);

  // Lambda that modifies `all_boundaries`
  const auto get_boundaries_on_different_rank = [mesh = this, &all_boundaries](
                                                    int x_rank, int y_rank) {
    // Don't try to check boundaries on unphysical processors
    if (x_rank < 0 or x_rank >= mesh->NXPE) {
      return;
    }
    if (y_rank < 0 or y_rank >= mesh->NYPE) {
      return;
    }

    // Make a copy of this mesh, EXCEPT we change the (X, Y) rank of the processor
    BoutMesh mesh_copy{mesh->GlobalNx, mesh->GlobalNyNoBoundaries, mesh->GlobalNz,
                       mesh->MXG, mesh->MYG, mesh->NXPE, mesh->NYPE, x_rank, y_rank,
                       mesh->symmetricGlobalX, mesh->symmetricGlobalY, mesh->periodicX,
                       mesh->ixseps1, mesh->ixseps2, mesh->jyseps1_1, mesh->jyseps2_1,
                       mesh->jyseps1_2, mesh->jyseps2_2, mesh->ny_inner, false};
    // We need to create the boundaries
    mesh_copy.createXBoundaries();
    mesh_copy.createYBoundaries();

    // Get the boundaries and shove their names into the set
    auto boundaries = mesh_copy.getBoundaries();
    std::transform(boundaries.begin(), boundaries.end(),
                   std::inserter(all_boundaries, all_boundaries.begin()),
                   [](BoundaryRegionBase* boundary) { return boundary->label; });
  };

  // This is sufficient to get the SOL boundary, if it exists
  get_boundaries_on_different_rank(NXPE - 1, 0);

  // Now we need to work out which Y rank at each of the possible
  // targets and branch cuts. This makes sure we get a processor on
  // each possible boundary. We only need to do this at PE_XIND==0, as
  // the other X boundary is covered by the case above
  for (const auto& y_index :
       {0, jyseps1_1, jyseps1_2, ny_inner - 1, ny_inner, jyseps2_1, jyseps2_2, ny - 1}) {
    get_boundaries_on_different_rank(0, YPROC(y_index));
  }

  return all_boundaries;
}

void BoutMesh::setShiftAngle(const std::vector<BoutReal>& shift_angle) {
  if (shift_angle.size() != static_cast<std::size_t>(LocalNx)) {
    throw BoutException("shift_angle vector wrong size: got {}, expected {}",
                        shift_angle.size(), LocalNx);
  }
  TwistShift = true;
  ShiftAngle = shift_angle;
}

/****************************************************************
 *                 COMMUNICATIONS
 ****************************************************************/

const int IN_SENT_UP = 0;    ///< Data lower in X than branch-cut, at upper boundary in Y
const int OUT_SENT_UP = 1;   ///< Data higher in X than branch-cut, at upper boundary in Y
const int IN_SENT_DOWN = 2;  ///< Data lower in X than branch-cut, at lower boundary in Y
const int OUT_SENT_DOWN = 3; ///< Data higher in X than branch-cut, at lower boundary in Y
// X communication signals
const int IN_SENT_OUT = 4; ///< Data going in positive X direction (in to out)
const int OUT_SENT_IN = 5; ///< Data going in negative X direction (out to in)

void BoutMesh::post_receiveX(CommHandle &ch) {
  /// Post receive data from left (x-1)

  if (IDATA_DEST != -1) {
    mpi->MPI_Irecv(std::begin(ch.imsg_recvbuff),
                   msg_len(ch.var_list.get(), 0, MXG, 0,
                           ch.include_x_corners ? LocalNy : MYSUB),
                   PVEC_REAL_MPI_TYPE, IDATA_DEST, OUT_SENT_IN, BoutComm::get(),
                   &ch.request[4]);
  }

  // Post receive data from right (x+1)

  if (ODATA_DEST != -1) {
    mpi->MPI_Irecv(std::begin(ch.omsg_recvbuff),
                   msg_len(ch.var_list.get(), 0, MXG, 0,
                           ch.include_x_corners ? LocalNy : MYSUB),
                   PVEC_REAL_MPI_TYPE, ODATA_DEST, IN_SENT_OUT, BoutComm::get(),
                   &ch.request[5]);
  }
}

void BoutMesh::post_receiveY(CommHandle &ch) {
  BoutReal *inbuff;
  int len;

  /// Post receive data from above (y+1)

  len = 0;
  if (UDATA_INDEST != -1) {
    len = msg_len(ch.var_list.get(), 0, UDATA_XSPLIT, 0, MYG);
    mpi->MPI_Irecv(std::begin(ch.umsg_recvbuff), len, PVEC_REAL_MPI_TYPE, UDATA_INDEST,
                   IN_SENT_DOWN, BoutComm::get(), &ch.request[0]);
  }
  if (UDATA_OUTDEST != -1) {
    inbuff = &ch.umsg_recvbuff[len]; // pointer to second half of the buffer
    mpi->MPI_Irecv(inbuff, msg_len(ch.var_list.get(), UDATA_XSPLIT, LocalNx, 0, MYG),
                   PVEC_REAL_MPI_TYPE, UDATA_OUTDEST, OUT_SENT_DOWN, BoutComm::get(),
                   &ch.request[1]);
  }

  /// Post receive data from below (y-1)

  len = 0;

  if (DDATA_INDEST != -1) { // If sending & recieving data from a processor
    len = msg_len(ch.var_list.get(), 0, DDATA_XSPLIT, 0, MYG);
    mpi->MPI_Irecv(std::begin(ch.dmsg_recvbuff), len, PVEC_REAL_MPI_TYPE, DDATA_INDEST,
                   IN_SENT_UP, BoutComm::get(), &ch.request[2]);
  }
  if (DDATA_OUTDEST != -1) {
    inbuff = &ch.dmsg_recvbuff[len];
    mpi->MPI_Irecv(inbuff, msg_len(ch.var_list.get(), DDATA_XSPLIT, LocalNx, 0, MYG),
                   PVEC_REAL_MPI_TYPE, DDATA_OUTDEST, OUT_SENT_UP, BoutComm::get(),
                   &ch.request[3]);
  }
}

comm_handle BoutMesh::send(FieldGroup &g) {
  /// Start timer
  Timer timer("comms");

  if (include_corner_cells) {
    throw BoutException("Cannot use send() when include_corner_cells==true as it sends "
                        "in x- and y-directions simultaneously. Use sendX() and sendY() "
                        "instead.");
  }

  /// Work out length of buffer needed
  int xlen = msg_len(g.get(), 0, MXG, 0, MYSUB);
  int ylen = msg_len(g.get(), 0, LocalNx, 0, MYG);

  /// Get a communications handle of (at least) the needed size
  CommHandle *ch = get_handle(xlen, ylen);
  ch->var_list = g; // Group of fields to send

  sendX(g, ch, true);
  sendY(g, ch);

  return static_cast<void *>(ch);
}

comm_handle BoutMesh::sendX(FieldGroup &g, comm_handle handle, bool disable_corners) {
  /// Start timer
  Timer timer("comms");

  const bool with_corners = include_corner_cells and not disable_corners;

  CommHandle* ch = nullptr;
  if (handle == nullptr) {
    /// Work out length of buffer needed
    int xlen = msg_len(g.get(), 0, MXG, 0, with_corners ? LocalNy : MYSUB);

    /// Get a communications handle of (at least) the needed size
    ch = get_handle(xlen, 0);
    ch->var_list = g; // Group of fields to send
  } else {
    ch = static_cast<CommHandle*>(handle);
  }

  ch->include_x_corners = with_corners;

  /// Post receives
  post_receiveX(*ch);

  //////////////////////////////////////////////////

  /// Send to the left (x-1)

  if (IDATA_DEST != -1) {
    int len = pack_data(ch->var_list.get(), MXG, 2 * MXG, ch->include_x_corners ? 0 : MYG,
                        ch->include_x_corners ? LocalNy : MYG + MYSUB,
                        std::begin(ch->imsg_sendbuff));
    if (async_send) {
      mpi->MPI_Isend(std::begin(ch->imsg_sendbuff), len, PVEC_REAL_MPI_TYPE, IDATA_DEST,
                     IN_SENT_OUT, BoutComm::get(), &(ch->sendreq[4]));
    } else {
      mpi->MPI_Send(std::begin(ch->imsg_sendbuff), len, PVEC_REAL_MPI_TYPE, IDATA_DEST,
                    IN_SENT_OUT, BoutComm::get());
    }
  }

  /// Send to the right (x+1)

  if (ODATA_DEST != -1) {
    int len = pack_data(ch->var_list.get(), MXSUB, MXSUB + MXG, ch->include_x_corners ? 0 :
                        MYG, ch->include_x_corners ? LocalNy : MYG + MYSUB,
                        std::begin(ch->omsg_sendbuff));
    if (async_send) {
      mpi->MPI_Isend(std::begin(ch->omsg_sendbuff), len, PVEC_REAL_MPI_TYPE, ODATA_DEST,
                     OUT_SENT_IN, BoutComm::get(), &(ch->sendreq[5]));
    } else {
      mpi->MPI_Send(std::begin(ch->omsg_sendbuff), len, PVEC_REAL_MPI_TYPE, ODATA_DEST,
                    OUT_SENT_IN, BoutComm::get());
    }
  }

  /// Mark communication handle as in progress
  ch->in_progress = true;

  return static_cast<void *>(ch);
}

comm_handle BoutMesh::sendY(FieldGroup &g, comm_handle handle) {
  /// Start timer
  Timer timer("comms");

  CommHandle* ch;
  if (handle == nullptr) {
    /// Work out length of buffer needed
    int ylen = msg_len(g.get(), 0, LocalNx, 0, MYG);

    /// Get a communications handle of (at least) the needed size
    ch = get_handle(0, ylen);
    ch->var_list = g; // Group of fields to send
  } else {
    ch = static_cast<CommHandle*>(handle);
  }

  /// Post receives
  post_receiveY(*ch);

  //////////////////////////////////////////////////

  /// Send data going up (y+1)

  int len = 0;
  BoutReal* outbuff = nullptr;

  if (UDATA_INDEST != -1) { // If there is a destination for inner x data
    len = pack_data(ch->var_list.get(), 0, UDATA_XSPLIT, MYSUB, MYSUB + MYG,
                    std::begin(ch->umsg_sendbuff));
    // Send the data to processor UDATA_INDEST

    if (async_send) {
      mpi->MPI_Isend(std::begin(ch->umsg_sendbuff), // Buffer to send
                     len,                           // Length of buffer in BoutReals
                     PVEC_REAL_MPI_TYPE,            // Real variable type
                     UDATA_INDEST,                  // Destination processor
                     IN_SENT_UP,                    // Label (tag) for the message
                     BoutComm::get(), &(ch->sendreq[0]));
    } else {
      mpi->MPI_Send(std::begin(ch->umsg_sendbuff), len, PVEC_REAL_MPI_TYPE, UDATA_INDEST,
                    IN_SENT_UP, BoutComm::get());
    }
  }
  if (UDATA_OUTDEST != -1) {             // if destination for outer x data
    outbuff = &(ch->umsg_sendbuff[len]); // A pointer to the start of the second part
                                         // of the buffer
    len =
        pack_data(ch->var_list.get(), UDATA_XSPLIT, LocalNx, MYSUB, MYSUB + MYG, outbuff);
    // Send the data to processor UDATA_OUTDEST
    if (async_send) {
      mpi->MPI_Isend(outbuff, len, PVEC_REAL_MPI_TYPE, UDATA_OUTDEST, OUT_SENT_UP,
                     BoutComm::get(), &(ch->sendreq[1]));
    } else {
      mpi->MPI_Send(outbuff, len, PVEC_REAL_MPI_TYPE, UDATA_OUTDEST, OUT_SENT_UP,
                    BoutComm::get());
    }
  }

  /// Send data going down (y-1)

  len = 0;
  if (DDATA_INDEST != -1) { // If there is a destination for inner x data
    len = pack_data(ch->var_list.get(), 0, DDATA_XSPLIT, MYG, 2 * MYG,
                    std::begin(ch->dmsg_sendbuff));
    // Send the data to processor DDATA_INDEST
    if (async_send) {
      mpi->MPI_Isend(std::begin(ch->dmsg_sendbuff), len, PVEC_REAL_MPI_TYPE, DDATA_INDEST,
                     IN_SENT_DOWN, BoutComm::get(), &(ch->sendreq[2]));
    } else {
      mpi->MPI_Send(std::begin(ch->dmsg_sendbuff), len, PVEC_REAL_MPI_TYPE, DDATA_INDEST,
                    IN_SENT_DOWN, BoutComm::get());
    }
  }
  if (DDATA_OUTDEST != -1) {             // if destination for outer x data
    outbuff = &(ch->dmsg_sendbuff[len]); // A pointer to the start of the second part
                                         // of the buffer
    len = pack_data(ch->var_list.get(), DDATA_XSPLIT, LocalNx, MYG, 2 * MYG, outbuff);
    // Send the data to processor DDATA_OUTDEST

    if (async_send) {
      mpi->MPI_Isend(outbuff, len, PVEC_REAL_MPI_TYPE, DDATA_OUTDEST, OUT_SENT_DOWN,
                     BoutComm::get(), &(ch->sendreq[3]));
    } else {
      mpi->MPI_Send(outbuff, len, PVEC_REAL_MPI_TYPE, DDATA_OUTDEST, OUT_SENT_DOWN,
                    BoutComm::get());
    }
  }

  /// Mark communication handle as in progress
  ch->in_progress = true;

  /// Mark as y-communication
  ch->has_y_communication = true;

  return static_cast<void *>(ch);
}

int BoutMesh::wait(comm_handle handle) {
  TRACE("BoutMesh::wait(comm_handle)");

  if (handle == nullptr) {
    return 1;
  }

  auto* ch = static_cast<CommHandle*>(handle);

  if (!ch->in_progress) {
    return 2;
  }

  /// Start timer
  Timer timer("comms");

  ///////////// WAIT FOR DATA //////////////

  int ind, len;
  MPI_Status status;

  if (ch->var_list.empty()) {

    // Just waiting for a single MPI request
    mpi->MPI_Wait(ch->request, &status);
    free_handle(ch);

    return 0;
  }

  do {
    mpi->MPI_Waitany(6, ch->request, &ind, &status);
    switch (ind) {
    case 0: { // Up, inner
      unpack_data(ch->var_list.get(), 0, UDATA_XSPLIT, MYSUB + MYG, MYSUB + 2 * MYG,
                  std::begin(ch->umsg_recvbuff));
      break;
    }
    case 1: { // Up, outer
      len = msg_len(ch->var_list.get(), 0, UDATA_XSPLIT, 0, MYG);
      unpack_data(ch->var_list.get(), UDATA_XSPLIT, LocalNx, MYSUB + MYG, MYSUB + 2 * MYG,
                  &(ch->umsg_recvbuff[len]));
      break;
    }
    case 2: { // Down, inner
      unpack_data(ch->var_list.get(), 0, DDATA_XSPLIT, 0, MYG,
                  std::begin(ch->dmsg_recvbuff));
      break;
    }
    case 3: { // Down, outer
      len = msg_len(ch->var_list.get(), 0, DDATA_XSPLIT, 0, MYG);
      unpack_data(ch->var_list.get(), DDATA_XSPLIT, LocalNx, 0, MYG,
                  &(ch->dmsg_recvbuff[len]));
      break;
    }
    case 4: { // inner
      unpack_data(ch->var_list.get(), 0, MXG, ch->include_x_corners ? 0 : MYG,
                  ch->include_x_corners ? LocalNy : MYG + MYSUB,
                  std::begin(ch->imsg_recvbuff));
      break;
    }
    case 5: { // outer
      unpack_data(ch->var_list.get(), MXSUB + MXG, MXSUB + 2 * MXG,
                  ch->include_x_corners ? 0 : MYG,
                  ch->include_x_corners ? LocalNy : MYG + MYSUB,
                  std::begin(ch->omsg_recvbuff));
      break;
    }
    }
    if (ind != MPI_UNDEFINED) {
      ch->request[ind] = MPI_REQUEST_NULL;
    }
  } while (ind != MPI_UNDEFINED);

  if (async_send) {
    /// Asyncronous sending: Need to check if sends have completed (frees MPI memory)
    MPI_Status async_status;

    if (UDATA_INDEST != -1) {
      mpi->MPI_Wait(ch->sendreq, &async_status);
    }
    if (UDATA_OUTDEST != -1) {
      mpi->MPI_Wait(ch->sendreq + 1, &async_status);
    }
    if (DDATA_INDEST != -1) {
      mpi->MPI_Wait(ch->sendreq + 2, &async_status);
    }
    if (DDATA_OUTDEST != -1) {
      mpi->MPI_Wait(ch->sendreq + 3, &async_status);
    }
    if (IDATA_DEST != -1) {
      mpi->MPI_Wait(ch->sendreq + 4, &async_status);
    }
    if (ODATA_DEST != -1) {
      mpi->MPI_Wait(ch->sendreq + 5, &async_status);
    }
  }

  if (ch->has_y_communication) {
    // TWIST-SHIFT CONDITION
    // Loop over 3D fields
    for (const auto& var : ch->var_list.field3d()) {
      if (var->requiresTwistShift(TwistShift)) {

        // Twist-shift only needed for field-aligned fields
        int jx = 0;
        int jy = 0;

        // Perform Twist-shift using shifting method
        if (var->getDirectionY() == YDirectionType::Aligned) {
          // Only variables in field-aligned coordinates need the twist-shift boundary
          // condition to be applied

          // Lower boundary
          if (TS_down_in && (DDATA_INDEST != -1)) {
            for (jx = 0; jx < DDATA_XSPLIT; jx++) {
              for (jy = 0; jy != MYG; jy++) {
                shiftZ(*var, jx, jy, ShiftAngle[jx]);
              }
            }
          }
          if (TS_down_out && (DDATA_OUTDEST != -1)) {
            for (jx = DDATA_XSPLIT; jx < LocalNx; jx++) {
              for (jy = 0; jy != MYG; jy++) {
                shiftZ(*var, jx, jy, ShiftAngle[jx]);
              }
            }
          }

          // Upper boundary
          if (TS_up_in && (UDATA_INDEST != -1)) {
            for (jx = 0; jx < UDATA_XSPLIT; jx++) {
              for (jy = LocalNy - MYG; jy != LocalNy; jy++) {
                shiftZ(*var, jx, jy, -ShiftAngle[jx]);
              }
            }
          }
          if (TS_up_out && (UDATA_OUTDEST != -1)) {
            for (jx = UDATA_XSPLIT; jx < LocalNx; jx++) {
              for (jy = LocalNy - MYG; jy != LocalNy; jy++) {
                shiftZ(*var, jx, jy, -ShiftAngle[jx]);
              }
            }
          }
        }
      }
    }
  }

#if CHECK > 0
  // Keeping track of whether communications have been done
  for (const auto &var : ch->var_list)
    var->doneComms();
#endif

  free_handle(ch);

  return 0;
}

/***************************************************************
 *             Non-Local Communications
 ***************************************************************/

<<<<<<< HEAD
=======
MPI_Request BoutMesh::sendToProc(int xproc, int yproc, BoutReal *buffer, int size,
                                 int tag) {
  Timer timer("comms");

  MPI_Request request{};

  mpi->MPI_Isend(buffer, size, PVEC_REAL_MPI_TYPE, PROC_NUM(xproc, yproc), tag,
                 BoutComm::get(), &request);

  return request;
}

comm_handle BoutMesh::receiveFromProc(int xproc, int yproc, BoutReal *buffer, int size,
                                      int tag) {
  Timer timer("comms");

  // Get a communications handle. Not fussy about size of arrays
  CommHandle *ch = get_handle(0, 0);

  mpi->MPI_Irecv(buffer, size, PVEC_REAL_MPI_TYPE, PROC_NUM(xproc, yproc), tag,
                 BoutComm::get(), ch->request);

  ch->in_progress = true;

  return static_cast<comm_handle>(ch);
}

>>>>>>> 7932c372
int BoutMesh::getNXPE() { return NXPE; }

int BoutMesh::getNYPE() { return NYPE; }

int BoutMesh::getXProcIndex() { return PE_XIND; }

int BoutMesh::getYProcIndex() { return PE_YIND; }

/****************************************************************
 *                 X COMMUNICATIONS
 *
 * Intended mainly to handle the perpendicular inversion operators
 ****************************************************************/

bool BoutMesh::firstX() const { return PE_XIND == 0; }

bool BoutMesh::lastX() const { return PE_XIND == NXPE - 1; }

int BoutMesh::sendXOut(BoutReal* buffer, int size, int tag) {
  if (PE_XIND == NXPE - 1) {
    return 1;
  }

  Timer timer("comms");

  mpi->MPI_Send(buffer, size, PVEC_REAL_MPI_TYPE, PROC_NUM(PE_XIND + 1, PE_YIND), tag,
                BoutComm::get());

  return 0;
}

int BoutMesh::sendXIn(BoutReal* buffer, int size, int tag) {
  if (PE_XIND == 0) {
    return 1;
  }

  Timer timer("comms");

  mpi->MPI_Send(buffer, size, PVEC_REAL_MPI_TYPE, PROC_NUM(PE_XIND - 1, PE_YIND), tag,
                BoutComm::get());

  return 0;
}

comm_handle BoutMesh::irecvXOut(BoutReal *buffer, int size, int tag) {
  if (PE_XIND == NXPE - 1)
    return nullptr;

  Timer timer("comms");

  // Get a communications handle. Not fussy about size of arrays
  CommHandle *ch = get_handle(0, 0);

  mpi->MPI_Irecv(buffer, size, PVEC_REAL_MPI_TYPE, PROC_NUM(PE_XIND + 1, PE_YIND), tag,
                 BoutComm::get(), ch->request);

  ch->in_progress = true;

  return static_cast<comm_handle>(ch);
}

comm_handle BoutMesh::irecvXIn(BoutReal* buffer, int size, int tag) {
  if (PE_XIND == 0) {
    return nullptr;
  }

  Timer timer("comms");

  // Get a communications handle. Not fussy about size of arrays
  CommHandle* ch = get_handle(0, 0);

  mpi->MPI_Irecv(buffer, size, PVEC_REAL_MPI_TYPE, PROC_NUM(PE_XIND - 1, PE_YIND), tag,
                 BoutComm::get(), ch->request);

  ch->in_progress = true;

  return static_cast<comm_handle>(ch);
}

/****************************************************************
 *                 Y COMMUNICATIONS
 *
 * Intended mainly to handle the non-local heat flux integrations
 ****************************************************************/

bool BoutMesh::firstY() const { return PE_YIND == 0; }

bool BoutMesh::lastY() const { return PE_YIND == NYPE - 1; }

bool BoutMesh::firstY(int xpos) const {
  int xglobal = getGlobalXIndex(xpos);
  int rank;

  if (xglobal < ixseps_inner) {
    MPI_Comm_rank(comm_inner, &rank);
  } else if (xglobal < ixseps_outer) {
    MPI_Comm_rank(comm_middle, &rank);
  } else {
    MPI_Comm_rank(comm_outer, &rank);
  }
  return rank == 0;
}

bool BoutMesh::lastY(int xpos) const {
  int xglobal = getGlobalXIndex(xpos);
  int rank;
  int size;

  if (xglobal < ixseps_inner) {
    MPI_Comm_size(comm_inner, &size);
    MPI_Comm_rank(comm_inner, &rank);
  } else if (xglobal < ixseps_outer) {
    MPI_Comm_size(comm_middle, &size);
    MPI_Comm_rank(comm_middle, &rank);
  } else {
    MPI_Comm_size(comm_outer, &size);
    MPI_Comm_rank(comm_outer, &rank);
  }
  return rank == size - 1;
}

int BoutMesh::UpXSplitIndex() { return UDATA_XSPLIT; }

int BoutMesh::DownXSplitIndex() { return DDATA_XSPLIT; }
<<<<<<< HEAD
=======

int BoutMesh::sendYOutIndest(BoutReal* buffer, int size, int tag) {
  if (PE_YIND == NYPE - 1) {
    return 1;
  }

  Timer timer("comms");

  if (UDATA_INDEST != -1) {
    mpi->MPI_Send(buffer, size, PVEC_REAL_MPI_TYPE, UDATA_INDEST, tag, BoutComm::get());
  } else {
    throw BoutException("Expected UDATA_INDEST to exist, but it does not.");
  }
  return 0;
}

int BoutMesh::sendYOutOutdest(BoutReal* buffer, int size, int tag) {
  if (PE_YIND == NYPE - 1) {
    return 1;
  }

  Timer timer("comms");

  if (UDATA_OUTDEST != -1) {
    mpi->MPI_Send(buffer, size, PVEC_REAL_MPI_TYPE, UDATA_OUTDEST, tag, BoutComm::get());
  } else {
    throw BoutException("Expected UDATA_OUTDEST to exist, but it does not.");
  }

  return 0;
}

int BoutMesh::sendYInIndest(BoutReal* buffer, int size, int tag) {
  if (PE_YIND == 0) {
    return 1;
  }

  Timer timer("comms");

  if (DDATA_INDEST != -1) {
    mpi->MPI_Send(buffer, size, PVEC_REAL_MPI_TYPE, DDATA_INDEST, tag, BoutComm::get());
  } else {
    throw BoutException("Expected DDATA_INDEST to exist, but it does not.");
  }

  return 0;
}

int BoutMesh::sendYInOutdest(BoutReal* buffer, int size, int tag) {
  if (PE_YIND == 0) {
    return 1;
  }

  Timer timer("comms");

  if (DDATA_OUTDEST != -1) {
    mpi->MPI_Send(buffer, size, PVEC_REAL_MPI_TYPE, DDATA_OUTDEST, tag, BoutComm::get());
  } else {
    throw BoutException("Expected DDATA_OUTDEST to exist, but it does not.");
  }

  return 0;
}

comm_handle BoutMesh::irecvYOutIndest(BoutReal* buffer, int size, int tag) {
  if (PE_YIND == NYPE - 1) {
    return nullptr;
  }

  Timer timer("comms");

  // Get a communications handle. Not fussy about size of arrays
  CommHandle* ch = get_handle(0, 0);

  if (UDATA_INDEST != -1) {
    mpi->MPI_Irecv(buffer, size, PVEC_REAL_MPI_TYPE, UDATA_INDEST, tag, BoutComm::get(),
                   ch->request);
  } else {
    throw BoutException("Expected UDATA_INDEST to exist, but it does not.");
  }

  ch->in_progress = true;

  return static_cast<comm_handle>(ch);
}

comm_handle BoutMesh::irecvYOutOutdest(BoutReal* buffer, int size, int tag) {
  if (PE_YIND == NYPE - 1) {
    return nullptr;
  }

  Timer timer("comms");

  // Get a communications handle. Not fussy about size of arrays
  CommHandle* ch = get_handle(0, 0);

  if (UDATA_OUTDEST != -1) {
    mpi->MPI_Irecv(buffer, size, PVEC_REAL_MPI_TYPE, UDATA_OUTDEST, tag, BoutComm::get(),
                   ch->request);
  } else {
    throw BoutException("Expected UDATA_OUTDEST to exist, but it does not.");
  }

  ch->in_progress = true;

  return static_cast<comm_handle>(ch);
}

comm_handle BoutMesh::irecvYInIndest(BoutReal* buffer, int size, int tag) {
  if (PE_YIND == 0) {
    return nullptr;
  }

  Timer timer("comms");

  // Get a communications handle. Not fussy about size of arrays
  CommHandle* ch = get_handle(0, 0);

  if (DDATA_INDEST != -1) {
    mpi->MPI_Irecv(buffer, size, PVEC_REAL_MPI_TYPE, DDATA_INDEST, tag, BoutComm::get(),
                   ch->request);
  } else {
    throw BoutException("Expected DDATA_INDEST to exist, but it does not.");
  }

  ch->in_progress = true;

  return static_cast<comm_handle>(ch);
}

comm_handle BoutMesh::irecvYInOutdest(BoutReal* buffer, int size, int tag) {
  if (PE_YIND == 0) {
    return nullptr;
  }

  Timer timer("comms");

  // Get a communications handle. Not fussy about size of arrays
  CommHandle* ch = get_handle(0, 0);

  if (DDATA_OUTDEST != -1) {
    mpi->MPI_Irecv(buffer, size, PVEC_REAL_MPI_TYPE, DDATA_OUTDEST, tag, BoutComm::get(),
                   ch->request);
  } else {
    throw BoutException("Expected DDATA_OUTDEST to exist, but it does not.");
  }

  ch->in_progress = true;

  return static_cast<comm_handle>(ch);
}

>>>>>>> 7932c372
/****************************************************************
 *                 GRID INDEX ROUTINES
 *
 * These routines translate between local and global coordinates
 * This so that more flexible indexing (e.g. not equal on processors)
 * can be implemented later (maybe)
 ****************************************************************/

int BoutMesh::PROC_NUM(int xind, int yind) const {
  if ((xind >= NXPE) || (xind < 0)) {
    return -1;
  }
  if ((yind >= NYPE) || (yind < 0)) {
    return -1;
  }

  return yind * NXPE + xind;
}

/// Returns the global X index given a local index
int BoutMesh::XGLOBAL(BoutReal xloc, BoutReal &xglo) const {
  xglo = xloc + PE_XIND * MXSUB;
  return static_cast<int>(xglo);
}

int BoutMesh::getGlobalXIndex(int xlocal) const { return xlocal + PE_XIND * MXSUB; }

int BoutMesh::getGlobalXIndexNoBoundaries(int xlocal) const {
  return xlocal + PE_XIND * MXSUB - MXG;
}

int BoutMesh::getLocalXIndex(int xglobal) const { return xglobal - PE_XIND * MXSUB; }

int BoutMesh::getLocalXIndexNoBoundaries(int xglobal) const {
  return xglobal - PE_XIND * MXSUB + MXG;
}

int BoutMesh::YGLOBAL(BoutReal yloc, BoutReal &yglo) const {
  yglo = yloc + PE_YIND * MYSUB - MYG;
  return static_cast<int>(yglo);
}

int BoutMesh::getGlobalYIndex(int ylocal) const {
  int yglobal =  ylocal + PE_YIND * MYSUB;
  if (jyseps1_2 > jyseps2_1 and PE_YIND*MYSUB + 2*MYG + 1 > ny_inner) {
    // Double null, and we are past the upper target
    yglobal += 2*MYG;
  }
  return yglobal;
}

int BoutMesh::getGlobalYIndexNoBoundaries(int ylocal) const {
  return ylocal + PE_YIND * MYSUB - MYG;
}

int BoutMesh::getLocalYIndex(int yglobal) const {
  int ylocal = yglobal - PE_YIND * MYSUB;
  if (jyseps1_2 > jyseps2_1 and PE_YIND * MYSUB + 2 * MYG + 1 > ny_inner) {
    // Double null, and we are past the upper target
    ylocal -= 2 * MYG;
  }
  return ylocal;
}

int BoutMesh::getLocalYIndexNoBoundaries(int yglobal) const {
  return yglobal - PE_YIND * MYSUB + MYG;
}

int BoutMesh::YGLOBAL(int yloc, int yproc) const { return yloc + yproc * MYSUB - MYG; }

int BoutMesh::YLOCAL(int yglo, int yproc) const { return yglo - yproc * MYSUB + MYG; }

int BoutMesh::getGlobalZIndex(int zlocal) const { return zlocal; }

int BoutMesh::getGlobalZIndexNoBoundaries(int zlocal) const { return zlocal; }

int BoutMesh::getLocalZIndex(int zglobal) const { return zglobal; }

int BoutMesh::getLocalZIndexNoBoundaries(int zglobal) const { return zglobal; }

int BoutMesh::YPROC(int yind) const {
  if ((yind < 0) || (yind >= ny)) {
    return -1;
  }
  return yind / MYSUB;
}

int BoutMesh::XPROC(int xind) const { return (xind >= MXG) ? (xind - MXG) / MXSUB : 0; }

/****************************************************************
 *                     TESTING UTILITIES
 ****************************************************************/

BoutMesh::BoutMesh(int input_nx, int input_ny, int input_nz, int mxg, int myg, int nxpe,
                   int nype, int pe_xind, int pe_yind, bool create_topology,
                   bool symmetric_X, bool symmetric_Y)
    : nx(input_nx), ny(input_ny), nz(input_nz), symmetricGlobalX(symmetric_X),
      symmetricGlobalY(symmetric_Y), MXG(mxg), MYG(myg), MZG(0) {
  maxregionblocksize = MAXREGIONBLOCKSIZE;

  PE_XIND = pe_xind;
  PE_YIND = pe_yind;
  NPES = nxpe * nype;
  MYPE = nxpe * pe_yind + pe_xind;

  ixseps1 = nx;
  ixseps2 = nx;
  jyseps1_1 = -1;
  jyseps1_2 = ny / 2;
  jyseps2_1 = jyseps1_2;
  jyseps2_2 = ny - 1;
  ny_inner = jyseps2_1;
  numberOfXPoints = 0;

  NXPE = nxpe;
  NYPE = nype;
  NZPE = 1;

  // Set the other grid sizes from nx, ny, nz
  setDerivedGridSizes();

  periodicX = false;

  ZMIN = 0.0;
  ZMAX = 1.0;
  zperiod = 1.0;

  if (not create_topology) {
    return;
  }

  // Call topology to set layout of grid
  topology();

  TwistShift = false;
  ShiftAngle.resize(LocalNx);

  ShiftAngle.clear();

  createDefaultRegions();
  addBoundaryRegions();
}

BoutMesh::BoutMesh(int input_nx, int input_ny, int input_nz, int mxg, int myg, int nxpe,
                   int nype, int pe_xind, int pe_yind, bool symmetric_X, bool symmetric_Y,
                   bool periodicX_, int ixseps1_, int ixseps2_, int jyseps1_1_,
                   int jyseps2_1_, int jyseps1_2_, int jyseps2_2_, int ny_inner_,
                   bool create_regions)
    : nx(input_nx), ny(input_ny), nz(input_nz), NPES(nxpe * nype),
      MYPE(nxpe * pe_yind + pe_xind), PE_YIND(pe_yind), NYPE(nype), NZPE(1),
      ixseps1(ixseps1_), ixseps2(ixseps2_), symmetricGlobalX(symmetric_X),
      symmetricGlobalY(symmetric_Y), MXG(mxg), MYG(myg), MZG(0) {
  NXPE = nxpe;
  PE_XIND = pe_xind;
  periodicX = periodicX_;
  setYDecompositionIndices(jyseps1_1_, jyseps2_1_, jyseps1_2_, jyseps2_2_, ny_inner_);
  setDerivedGridSizes();
  topology();
  if (create_regions) {
    createDefaultRegions();
    addBoundaryRegions();
  }
}
/****************************************************************
 *                       CONNECTIONS
 ****************************************************************/

void BoutMesh::default_connections() {
  DDATA_XSPLIT = UDATA_XSPLIT = 0;  // everything by default outside (arb. choice)
  DDATA_INDEST = UDATA_INDEST = -1; // since nothing inside

  DDATA_OUTDEST = PROC_NUM(PE_XIND, PE_YIND - 1);
  UDATA_OUTDEST = PROC_NUM(PE_XIND, PE_YIND + 1);

  IDATA_DEST = PROC_NUM(PE_XIND - 1, PE_YIND);
  ODATA_DEST = PROC_NUM(PE_XIND + 1, PE_YIND);

  TS_up_in = TS_up_out = TS_down_in = TS_down_out = false; // No twist-shifts

  /// Check if X is periodic
  if (periodicX) {
    if (PE_XIND == (NXPE - 1)) {
      ODATA_DEST = PROC_NUM(0, PE_YIND);
    }

    if (PE_XIND == 0) {
      IDATA_DEST = PROC_NUM(NXPE - 1, PE_YIND);
    }
  }
}

void BoutMesh::set_connection(int ypos1, int ypos2, int xge, int xlt, bool ts) {
  if (xlt <= xge) {
    return;
  }

  if ((ypos1 < 0) || (ypos1 >= MY)) {
    output_warn.write("WARNING adding connection: poloidal index {:d} out of range\n",
                      ypos1);
    return;
  }
  if ((ypos2 < 0) || (ypos2 >= MY)) {
    output_warn.write("WARNING adding connection: poloidal index {:d} out of range\n",
                      ypos2);
    return;
  }

  const int ype1 = YPROC(ypos1);
  const int ype2 = YPROC(ypos2);

  /* y index within processors */
  const int yind1 = YLOCAL(ypos1, ype1);
  const int yind2 = YLOCAL(ypos2, ype2);

  /* Check which boundary the connection is on */
  int ypeup = 0;
  int ypedown = 0;
  if ((yind1 == MYG) && (yind2 == MYSUB + MYG - 1)) {
    ypeup = ype2;   /* processor sending data up (+ve y) */
    ypedown = ype1; /* processor sending data down (-ve y) */
  } else if ((yind2 == MYG) && (yind1 == MYSUB + MYG - 1)) {
    ypeup = ype1;
    ypedown = ype2;
  } else {
    throw BoutException(
        "ERROR adding connection: y index {:d} or {:d} not on processor boundary\n",
        ypos1, ypos2);
  }

  /* check the x ranges are possible */
  if ((xge != 0) && (xlt != MX)) {
    throw BoutException(
        "ERROR adding connection({:d},{:d},{:d},{:d}): can only divide X domain in 2\n",
        ypos1, ypos2, xge, xlt);
  }

  output_info.write(
      "Connection between top of Y processor {:d} and bottom of {:d} in range {:d} <= x < {:d}\n",
      ypeup, ypedown, xge, xlt);

  // Convert X coordinates into local indices

  xge = getLocalXIndex(xge);
  xlt = getLocalXIndex(xlt);

  if ((xge >= LocalNx) || (xlt <= 0)) {
    return; // Not in this x domain
  }

  if (xge < 0) {
    xge = 0;
  }
  if (xlt > LocalNx) {
    xlt = LocalNx;
  }

  if (MYPE == PROC_NUM(PE_XIND, ypeup)) { /* PROCESSOR SENDING +VE Y */
    /* Set the branch cut x position */
    if (xge <= MXG) {
      /* Connect on the inside */
      UDATA_XSPLIT = xlt;
      UDATA_INDEST = PROC_NUM(PE_XIND, ypedown);
      if (UDATA_XSPLIT == LocalNx) {
        UDATA_OUTDEST = -1;
      }

      TS_up_in = ts; // Twist-shift

      output_info.write("=> This processor sending in up\n");
    } else {
      /* Connect on the outside */
      if (UDATA_XSPLIT <= 0) {
        UDATA_INDEST = UDATA_OUTDEST;
      }
      UDATA_XSPLIT = xge;
      UDATA_OUTDEST = PROC_NUM(PE_XIND, ypedown);
      if (UDATA_XSPLIT <= 0) {
        UDATA_INDEST = -1;
      }

      TS_up_out = ts;
      output_info.write("=> This processor sending out up\n");
    }
  }

  if (MYPE == PROC_NUM(PE_XIND, ypedown)) { /* PROCESSOR SENDING -VE Y */
    /* Set the branch cut x position */
    if (xge <= MXG) {
      /* Connect on the inside */
      DDATA_XSPLIT = xlt;
      DDATA_INDEST = PROC_NUM(PE_XIND, ypeup);
      if (DDATA_XSPLIT == LocalNx) {
        DDATA_OUTDEST = -1;
      }

      TS_down_in = ts;

      output_info.write("=> This processor sending in down\n");
    } else {
      /* Connect on the outside */
      if (DDATA_XSPLIT <= 0) {
        DDATA_INDEST = DDATA_OUTDEST;
      }
      DDATA_XSPLIT = xge;
      DDATA_OUTDEST = PROC_NUM(PE_XIND, ypeup);
      if (DDATA_XSPLIT == 0) {
        DDATA_INDEST = -1;
      }

      TS_down_out = ts;

      output_info.write("=> This processor sending out down\n");
    }
  }
}

void BoutMesh::add_target(int ypos, int xge, int xlt) {
  if (xlt <= xge) {
    return;
  }

  if ((ypos < 0) || (ypos >= MY)) {
    output_warn.write("WARNING adding target: poloidal index {:d} out of range\n", ypos);
    return;
  }

  int ypeup = YPROC(ypos);
  int ypedown = YPROC(ypos + 1);
  if (ypeup == ypedown) {
    throw BoutException("Adding target at y={:d} in middle of processor {:d}\n", ypos,
                        ypeup);
  }

  output_info.write(
      "Target at top of Y processor {:d} and bottom of {:d} in range {:d} <= x < {:d}\n", ypeup,
      ypedown, xge, xlt);

  // Convert X coordinates into local indices
  xge = getLocalXIndex(xge);
  xlt = getLocalXIndex(xlt);
  if ((xge >= LocalNx) || (xlt <= 0)) {
    return; // Not in this x domain
  }

  if (MYPE == PROC_NUM(PE_XIND, ypeup)) {
    // Target on upper processor boundary
    if (xge <= MXG) {
      // Target on inside
      UDATA_XSPLIT = xlt;
      UDATA_INDEST = -1;
      if (xlt >= LocalNx) {
        UDATA_OUTDEST = -1;
      }
      output_info.write("=> This processor has target upper inner\n");
    } else {
      // Target on outside
      if (UDATA_XSPLIT <= 0) {
        UDATA_INDEST = UDATA_OUTDEST;
      }
      UDATA_XSPLIT = xge;
      UDATA_OUTDEST = -1;
      if (xge <= 0) {
        UDATA_INDEST = -1;
      }
      output_info.write("=> This processor has target upper outer\n");
    }
  }
  if (MYPE == PROC_NUM(PE_XIND, ypedown)) {
    // Target on upper processor boundary
    if (xge <= MXG) {
      // Target on inside
      DDATA_XSPLIT = xlt;
      DDATA_INDEST = -1;
      if (xlt >= LocalNx) {
        DDATA_OUTDEST = -1;
      }
      output_info.write("=> This processor has target lower inner\n");
    } else {
      // Target on outside
      if (DDATA_XSPLIT <= 0) {
        DDATA_INDEST = DDATA_OUTDEST;
      }
      DDATA_XSPLIT = xge;
      DDATA_OUTDEST = -1;
      if (xge <= 0) {
        DDATA_INDEST = -1;
      }
      output_info.write("=> This processor has target lower outer\n");
    }
  }
}

/****************************************************************
 *                MAIN TOPOLOGY FUNCTION
 ****************************************************************/

void BoutMesh::topology() {
  // Perform checks common to all topologies

  if (NPES != NXPE * NYPE) {
    throw BoutException("\tTopology error: npes={:d} is not equal to NXPE*NYPE={:d}\n",
                        NPES, NXPE * NYPE);
  }
  if (MYSUB * NYPE != MY) {
    throw BoutException("\tTopology error: MYSUB[{:d}] * NYPE[{:d}] != MY[{:d}]\n", MYSUB,
                        NYPE, MY);
  }
  if (MXSUB * NXPE != MX) {
    throw BoutException("\tTopology error: MXSUB[{:d}] * NXPE[{:d}] != MX[{:d}]\n", MXSUB,
                        NXPE, MX);
  }

  if ((NXPE > 1) && (MXSUB < MXG)) {
    throw BoutException("\tERROR: Grid X size must be >= guard cell size\n");
  }
  if (MYSUB < MYG) {
    throw BoutException("\tERROR: Grid Y size must be >= guard cell size\n");
  }

  if (jyseps2_1 == jyseps1_2) {
    /********* SINGLE NULL OPERATION *************/
    output_info.write("\tEQUILIBRIUM IS SINGLE NULL (SND) \n");

    /* Set separatrices - x location all the same */
    ixseps_inner = ixseps_outer = ixseps_upper = ixseps_lower = ixseps1;

    default_connections();
    set_connection(jyseps1_1 + 1, jyseps2_2, 0, ixseps1,
                   true);                                 // Twist-shift this connection
    set_connection(jyseps1_1, jyseps2_2 + 1, 0, ixseps1); // No twist-shift in PF region

  } else {
    /*************** DOUBLE NULL OPERATION *******************/
    /* UPPER LEGS: Do not have to be the same length as each
       other or lower legs, but do have to have an integer number
       of processors */
    if ((ny_inner - jyseps2_1 - 1) % MYSUB != 0) {
      throw BoutException("\tTopology error: Upper inner leg does not have integer "
                          "number of processors\n");
    }
    if ((jyseps1_2 - ny_inner + 1) % MYSUB != 0) {
      throw BoutException("\tTopology error: Upper outer leg does not have integer "
                          "number of processors\n");
    }

    if (ixseps1 == ixseps2) {
      /*************** CONNECTED (balanced) DOUBLE NULL ******************/
      output_info.write("\tEQUILIBRIUM IS CONNECTED DOUBLE NULL (CDND)\n");
      /* all separatrix indices the same */
      ixseps_inner = ixseps_outer = ixseps_upper = ixseps_lower = ixseps1;

    } else if (ixseps1 < ixseps2) {
      /*************** LOWER DOUBLE NULL **********************/
      output_info.write("\tEQUILIBRIUM IS LOWER DOUBLE NULL (LDND)\n");
      ixseps_inner = ixseps_lower = ixseps1;
      ixseps_outer = ixseps_upper = ixseps2;
    } else {
      /*************** UPPER DOUBLE NULL **********************/
      output_info.write("\tEQUILIBRIUM IS UPPER DOUBLE NULL (UDND)\n");
      ixseps_inner = ixseps_upper = ixseps2;
      ixseps_outer = ixseps_lower = ixseps1;
    }

    /* Following code works for any Double Null */

    /********* DND CONNECTIONS **********/
    default_connections();
    /* Lower x-point */
    set_connection(jyseps1_1 + 1, jyseps2_2, 0, ixseps_lower,
                   ixseps1 <= ixseps2);                        /* Core */
    set_connection(jyseps1_1, jyseps2_2 + 1, 0, ixseps_lower); /* PF   */
    /* Upper x-point */
    set_connection(jyseps2_1, jyseps1_2 + 1, 0, ixseps_upper,
                   ixseps1 > ixseps2);                         /* Core */
    set_connection(jyseps2_1 + 1, jyseps1_2, 0, ixseps_upper); /* PF   */

    // Add target plates at the top
    add_target(ny_inner - 1, 0, nx);
  }

  if ((ixseps_inner > 0)
      && (((PE_YIND * MYSUB > jyseps1_1) && (PE_YIND * MYSUB <= jyseps2_1))
          || ((PE_YIND * MYSUB > jyseps1_2) && (PE_YIND * MYSUB <= jyseps2_2)))) {
    MYPE_IN_CORE = true; /* processor is in the core */
  }

  if (DDATA_XSPLIT > LocalNx) {
    DDATA_XSPLIT = LocalNx;
  }
  if (UDATA_XSPLIT > LocalNx) {
    UDATA_XSPLIT = LocalNx;
  }

  // Print out settings
  output_info.write("\tMYPE_IN_CORE = {}\n", MYPE_IN_CORE);
  output_info.write("\tDXS = {:d}, DIN = {:d}. DOUT = {:d}\n", DDATA_XSPLIT, DDATA_INDEST,
                    DDATA_OUTDEST);
  output_info.write("\tUXS = {:d}, UIN = {:d}. UOUT = {:d}\n", UDATA_XSPLIT, UDATA_INDEST,
                    UDATA_OUTDEST);
  output_info.write("\tXIN = {:d}, XOUT = {:d}\n", IDATA_DEST, ODATA_DEST);

  output_info.write("\tTwist-shift: ");
  if (TS_down_in) {
    output_info.write("DI ");
  }
  if (TS_down_out) {
    output_info.write("DO ");
  }
  if (TS_up_in) {
    output_info.write("UI ");
  }
  if (TS_up_out) {
    output_info.write("UO ");
  }
  output_info.write("\n");
}

/****************************************************************
 *                     Communication handles
 ****************************************************************/

BoutMesh::CommHandle *BoutMesh::get_handle(int xlen, int ylen) {
  if (comm_list.empty()) {
    // Allocate a new CommHandle

    auto* ch = new CommHandle;
    for (auto& i : ch->request) {
      i = MPI_REQUEST_NULL;
    }

    if (ylen > 0) {
      ch->umsg_sendbuff.reallocate(ylen);
      ch->dmsg_sendbuff.reallocate(ylen);
      ch->umsg_recvbuff.reallocate(ylen);
      ch->dmsg_recvbuff.reallocate(ylen);
    }

    if (xlen > 0) {
      ch->imsg_sendbuff.reallocate(xlen);
      ch->omsg_sendbuff.reallocate(xlen);
      ch->imsg_recvbuff.reallocate(xlen);
      ch->omsg_recvbuff.reallocate(xlen);
    }

    ch->xbufflen = xlen;
    ch->ybufflen = ylen;

    ch->in_progress = false;

    return ch;
  }

  // Pop first pointer off the list
  CommHandle *ch = comm_list.front();
  comm_list.pop_front();

  // Check that the buffers are big enough (NOTE: Could search list for bigger buffers)
  if (ch->ybufflen < ylen) {
    ch->umsg_sendbuff.reallocate(ylen);
    ch->dmsg_sendbuff.reallocate(ylen);
    ch->umsg_recvbuff.reallocate(ylen);
    ch->dmsg_recvbuff.reallocate(ylen);

    ch->ybufflen = ylen;
  }
  if (ch->xbufflen < xlen) {
    ch->imsg_sendbuff.reallocate(xlen);
    ch->omsg_sendbuff.reallocate(xlen);
    ch->imsg_recvbuff.reallocate(xlen);
    ch->omsg_recvbuff.reallocate(xlen);

    ch->xbufflen = xlen;
  }

  ch->in_progress = false;
  ch->include_x_corners = false;
  ch->has_y_communication = false;

  ch->var_list.clear();

  return ch;
}

void BoutMesh::free_handle(CommHandle *h) {
  h->var_list.clear();
  comm_list.push_front(h);
}

void BoutMesh::clear_handles() {
  while (!comm_list.empty()) {
    CommHandle *ch = comm_list.front();

    delete ch;

    comm_list.pop_front();
  }
}

/// For debugging purposes (when creating fake parallel meshes), make
/// the send and receive buffers share memory. This allows for
/// communications to be faked between meshes as though they were on
/// different processors.
void BoutMesh::overlapHandleMemory(BoutMesh* yup, BoutMesh* ydown, BoutMesh* xin,
                                   BoutMesh* xout) {
  const int xlen = LocalNy * LocalNz * MXG * 5, ylen = LocalNx * LocalNz * MYG * 5;

  CommHandle* ch = get_handle(xlen, ylen);
  if (yup != nullptr) {
    CommHandle* other = (yup == this) ? ch : yup->get_handle(xlen, ylen);
    if (other->dmsg_sendbuff.unique()) {
      ch->umsg_recvbuff = other->dmsg_sendbuff;
    }
    if (yup != this) {
      yup->free_handle(other);
    }
  }
  if (ydown != nullptr) {
    CommHandle* other = (ydown == this) ? ch : ydown->get_handle(xlen, ylen);
    if (other->umsg_sendbuff.unique()) {
      ch->dmsg_recvbuff = other->umsg_sendbuff;
    }
    if (ydown != this) {
      ydown->free_handle(other);
    }
  }
  if (xin != nullptr) {
    CommHandle* other = (xin == this) ? ch : xin->get_handle(xlen, ylen);
    if (other->omsg_sendbuff.unique()) {
      ch->imsg_recvbuff = other->omsg_sendbuff;
    }
    if (xin != this) {
      xin->free_handle(other);
    }
  }
  if (xout != nullptr) {
    CommHandle* other = (xout == this) ? ch : xout->get_handle(xlen, ylen);
    if (other->imsg_sendbuff.unique()) {
      ch->omsg_recvbuff = other->imsg_sendbuff;
    }
    if (xout != this) {
      xout->free_handle(other);
    }
  }
  free_handle(ch);
}

/****************************************************************
 *                   Communication utilities
 ****************************************************************/

int BoutMesh::pack_data(const std::vector<FieldData *> &var_list, int xge, int xlt, int yge,
                        int ylt, BoutReal *buffer) {

  int len = 0;

  /// Loop over variables
  for (const auto &var : var_list) {
    if (var->is3D()) {
      // 3D variable
      auto& var3d_ref = *dynamic_cast<Field3D*>(var);
      ASSERT2(var3d_ref.isAllocated());
      for (int jx = xge; jx != xlt; jx++) {
        for (int jy = yge; jy < ylt; jy++) {
          for (int jz = 0; jz < LocalNz; jz++, len++) {
            buffer[len] = var3d_ref(jx, jy, jz);
          }
        }
      }
    } else {
      // 2D variable
      auto& var2d_ref = *dynamic_cast<Field2D*>(var);
      ASSERT2(var2d_ref.isAllocated());
      for (int jx = xge; jx != xlt; jx++) {
        for (int jy = yge; jy < ylt; jy++, len++) {
          buffer[len] = var2d_ref(jx, jy);
        }
      }
    }
  }

  return (len);
}

int BoutMesh::unpack_data(const std::vector<FieldData *> &var_list, int xge, int xlt, int yge,
                          int ylt, BoutReal *buffer) {

  int len = 0;

  /// Loop over variables
  for (const auto &var : var_list) {
    if (var->is3D()) {
      // 3D variable
      auto& var3d_ref = *dynamic_cast<Field3D*>(var);
      for (int jx = xge; jx != xlt; jx++) {
        for (int jy = yge; jy < ylt; jy++) {
          for (int jz = 0; jz < LocalNz; jz++, len++) {
            var3d_ref(jx, jy, jz) = buffer[len];
          }
        }
      }
    } else {
      // 2D variable
      auto& var2d_ref = *dynamic_cast<Field2D*>(var);
      for (int jx = xge; jx != xlt; jx++) {
        for (int jy = yge; jy < ylt; jy++, len++) {
          var2d_ref(jx, jy) = buffer[len];
        }
      }
    }
  }

  return (len);
}

/****************************************************************
 *                 SURFACE ITERATION
 ****************************************************************/

bool BoutMesh::periodicY(int jx) const {
  return MYPE_IN_CORE and (getGlobalXIndex(jx) < ixseps_inner);
}

bool BoutMesh::periodicY(int jx, BoutReal& ts) const {
  ts = 0.;
  if (periodicY(jx)) {
    if (TwistShift) {
      ts = ShiftAngle[jx];
    }
    return true;
  }
  return false;
}

int BoutMesh::numberOfYBoundaries() const {
  if (jyseps2_1 != jyseps1_2) {
    return 2;
  } else {
    return 1;
  }
}

std::pair<bool, BoutReal> BoutMesh::hasBranchCutLower(int jx) const {
  if ( (TS_down_in and DDATA_INDEST != -1 and jx < DDATA_XSPLIT)
      or (TS_down_out and DDATA_OUTDEST != -1 and jx >= DDATA_XSPLIT) ) {
    // this processor has branch cut at lower boundary for jx
    if (ShiftAngle.empty()) {
      // This function should only be called during initialization, so always check
      throw BoutException("BoutMesh failed to read ShiftAngle from the grid");
    }
    return std::make_pair(true, ShiftAngle[jx]);
  }

  return std::make_pair(false, 0.);
}


std::pair<bool, BoutReal> BoutMesh::hasBranchCutUpper(int jx) const {
  if ( (TS_up_in and UDATA_INDEST != -1 and jx < UDATA_XSPLIT)
      or (TS_up_out and UDATA_OUTDEST != -1 and jx >= UDATA_XSPLIT) ) {
    // this processor has branch cut at upper boundary for jx
    if (ShiftAngle.empty()) {
      // This function should only be called during initialization, so always check
      throw BoutException("BoutMesh failed to read ShiftAngle from the grid");
    }
    return std::make_pair(true, ShiftAngle[jx]);
  }

  return std::make_pair(false, 0.);
}

int BoutMesh::ySize(int xpos) const {
  int xglobal = getGlobalXIndex(xpos);
  int yglobal = getGlobalYIndexNoBoundaries(MYG);

  if ((xglobal < ixseps_lower) && ((yglobal <= jyseps1_1) || (yglobal > jyseps2_2))) {
    // Lower PF region
    return (jyseps1_1 + 1) + (ny - jyseps2_2);

  } else if ((xglobal < ixseps_upper) && (yglobal > jyseps2_1) &&
             (yglobal >= jyseps1_2)) {
    // Upper PF region
    return jyseps1_2 - jyseps2_1;

  } else if (xglobal < ixseps_inner) {
    // Core
    return (jyseps2_1 - jyseps1_1) + (jyseps2_2 - jyseps1_2);

  } else if (jyseps2_1 == jyseps1_2) {
    // Single null, so in the SOL
    return ny;

  } else if ((xglobal >= ixseps_inner) && (xglobal < ixseps_outer)) {
    // Intermediate SOL in DND

    if (ixseps_lower < ixseps_upper) {
      // Connects to lower divertor
      return (jyseps2_1 + 1) + (ny - jyseps1_2);
    } else {
      // Connects to upper divertor
      return jyseps2_2 - jyseps1_1;
    }
  } else if (yglobal < ny_inner) {
    // Inner SOL
    return ny_inner;
  }
  // Outer SOL
  return ny - ny_inner;
}

MPI_Comm BoutMesh::getYcomm(int xpos) const {
  int xglobal = getGlobalXIndex(xpos);

  if (xglobal < ixseps_inner) {
    return comm_inner;
  } else if (xglobal < ixseps_outer) {
    return comm_middle;
  }
  return comm_outer;
}

/****************************************************************
 *                 Range iteration
 ****************************************************************/

void BoutMesh::addBoundaryRegions() {
  std::list<std::string> all_boundaries; ///< Keep track of all boundary regions
  
  // Lower Inner Y
  int xs = 0;
  int xe = LocalNx - 1;

  if (!firstY()) {
    xs = -1;
    xe = -2;
  } else {
    if ((DDATA_INDEST >= 0) && (DDATA_XSPLIT > xstart)) {
      xs = DDATA_XSPLIT;
    }
    if ((DDATA_OUTDEST >= 0) && (DDATA_XSPLIT < xend + 1)) {
      xe = DDATA_XSPLIT - 1;
    }

    if (xs < xstart) {
      xs = xstart;
    }
    if (xe > xend) {
      xe = xend;
    }

    if (include_corner_cells and firstX() and xs == xstart and xe > xstart) {
      // Include corner cells on x-boundary
      xs = 0;
    }
    if (include_corner_cells and lastX() and xe == xend and xs < xend) {
      // Include corner cells on x-boundary
      xe = LocalNx - 1;
    }
  }
  
  addRegion3D("RGN_LOWER_INNER_Y", Region<Ind3D>(xs, xe, 0, ystart-1, 0, LocalNz-1,
                                                 LocalNy, LocalNz, maxregionblocksize));
  addRegion2D("RGN_LOWER_INNER_Y", Region<Ind2D>(xs, xe, 0, ystart-1, 0, 0,
                                                 LocalNy, 1, maxregionblocksize));

  all_boundaries.emplace_back("RGN_LOWER_INNER_Y");

  // Lower Outer Y
  
  xs = 0;
  xe = LocalNx - 1;
  if (!firstY()) {
    if ((DDATA_INDEST >= 0) && (DDATA_XSPLIT > xstart)) {
      xs = DDATA_XSPLIT;
    }
    if ((DDATA_OUTDEST >= 0) && (DDATA_XSPLIT < xend + 1)) {
      xe = DDATA_XSPLIT - 1;
    }

    if (xs < xstart) {
      xs = xstart;
    }
    if (xe > xend) {
      xe = xend;
    }

    if (include_corner_cells and firstX() and xs == xstart and xe > xstart) {
      // Include corner cells on x-boundary
      xs = 0;
    }
    if (include_corner_cells and lastX() and xe == xend and xs < xend) {
      // Include corner cells on x-boundary
      xe = LocalNx - 1;
    }
  } else {
    xs = -1;
    xe = -2;
  }

  addRegion3D("RGN_LOWER_OUTER_Y", Region<Ind3D>(xs, xe, 0, ystart-1, 0, LocalNz-1,
                                                 LocalNy, LocalNz, maxregionblocksize));
  addRegion2D("RGN_LOWER_OUTER_Y", Region<Ind2D>(xs, xe, 0, ystart-1, 0, 0,
                                                 LocalNy, 1, maxregionblocksize));
  all_boundaries.emplace_back("RGN_LOWER_OUTER_Y");
  
  // Lower Y

  xs = 0;
  xe = LocalNx - 1;
  if ((DDATA_INDEST >= 0) && (DDATA_XSPLIT > xstart)) {
    xs = DDATA_XSPLIT;
  }
  if ((DDATA_OUTDEST >= 0) && (DDATA_XSPLIT < xend + 1)) {
    xe = DDATA_XSPLIT - 1;
  }

  if (xs < xstart) {
    xs = xstart;
  }
  if (xe > xend) {
    xe = xend;
  }

  if (include_corner_cells and firstX() and xs == xstart and xe > xstart) {
    // Include corner cells on x-boundary
    xs = 0;
  }
  if (include_corner_cells and lastX() and xe == xend and xs < xend) {
    // Include corner cells on x-boundary
    xe = LocalNx - 1;
  }

  addRegion3D("RGN_LOWER_Y", Region<Ind3D>(xs, xe, 0, ystart-1, 0, LocalNz-1,
                                           LocalNy, LocalNz, maxregionblocksize));
  addRegion2D("RGN_LOWER_Y", Region<Ind2D>(xs, xe, 0, ystart-1, 0, 0,
                                           LocalNy, 1, maxregionblocksize));
  all_boundaries.emplace_back("RGN_LOWER_Y");
  
  // Upper Inner Y

  xs = 0;
  xe = LocalNx - 1;

  if (!lastY()) {
    if ((UDATA_INDEST >= 0) && (UDATA_XSPLIT > xstart)) {
      xs = UDATA_XSPLIT;
    }
    if ((UDATA_OUTDEST >= 0) && (UDATA_XSPLIT < xend + 1)) {
      xe = UDATA_XSPLIT - 1;
    }

    if (xs < xstart) {
      xs = xstart;
    }
    if (xe > xend) {
      xe = xend;
    }
  } else {
    xs = -1;
    xe = -2;
  }

  if (include_corner_cells and firstX() and xs == xstart and xe > xstart) {
    // Include corner cells on x-boundary
    xs = 0;
  }
  if (include_corner_cells and lastX() and xe == xend and xs < xend) {
    // Include corner cells on x-boundary
    xe = LocalNx - 1;
  }
  
  addRegion3D("RGN_UPPER_INNER_Y", Region<Ind3D>(xs, xe, yend+1, LocalNy-1, 0, LocalNz-1,
                                                 LocalNy, LocalNz, maxregionblocksize));
  addRegion2D("RGN_UPPER_INNER_Y", Region<Ind2D>(xs, xe, yend+1, LocalNy-1, 0, 0,
                                                 LocalNy, 1, maxregionblocksize));
  all_boundaries.emplace_back("RGN_UPPER_INNER_Y");

  // Upper Outer Y
  
  xs = 0;
  xe = LocalNx - 1;

  if (!lastY()) {
    xs = -1;
    xe = -2;
  } else {
    if ((UDATA_INDEST >= 0) && (UDATA_XSPLIT > xstart)) {
      xs = UDATA_XSPLIT;
    }
    if ((UDATA_OUTDEST >= 0) && (UDATA_XSPLIT < xend + 1)) {
      xe = UDATA_XSPLIT - 1;
    }

    if (xs < xstart) {
      xs = xstart;
    }
    if (xe > xend) {
      xe = xend;
    }

    if (include_corner_cells and firstX() and xs == xstart and xe > xstart) {
      // Include corner cells on x-boundary
      xs = 0;
    }
    if (include_corner_cells and lastX() and xe == xend and xs < xend) {
      // Include corner cells on x-boundary
      xe = LocalNx - 1;
    }
  }

  addRegion3D("RGN_UPPER_OUTER_Y", Region<Ind3D>(xs, xe, yend+1, LocalNy-1, 0, LocalNz-1,
                                                 LocalNy, LocalNz, maxregionblocksize));
  addRegion2D("RGN_UPPER_OUTER_Y", Region<Ind2D>(xs, xe, yend+1, LocalNy-1, 0, 0,
                                                 LocalNy, 1, maxregionblocksize));
  all_boundaries.emplace_back("RGN_UPPER_OUTER_Y");

  // Upper Y

  xs = 0;
  xe = LocalNx - 1;
  if ((UDATA_INDEST >= 0) && (UDATA_XSPLIT > xstart)) {
    xs = UDATA_XSPLIT;
  }
  if ((UDATA_OUTDEST >= 0) && (UDATA_XSPLIT < xend + 1)) {
    xe = UDATA_XSPLIT - 1;
  }

  if (xs < xstart) {
    xs = xstart;
  }
  if (xe > xend) {
    xe = xend;
  }

  if (include_corner_cells and firstX() and xs == xstart and xe > xstart) {
    // Include corner cells on x-boundary
    xs = 0;
  }
  if (include_corner_cells and lastX() and xe == xend and xs < xend) {
    // Include corner cells on x-boundary
    xe = LocalNx - 1;
  }

  addRegion3D("RGN_UPPER_Y", Region<Ind3D>(xs, xe, yend+1, LocalNy-1, 0, LocalNz-1,
                                           LocalNy, LocalNz, maxregionblocksize));
  addRegion2D("RGN_UPPER_Y", Region<Ind2D>(xs, xe, yend+1, LocalNy-1, 0, 0,
                                           LocalNy, 1, maxregionblocksize));
  all_boundaries.emplace_back("RGN_UPPER_Y");
  
  // Inner X
  if(firstX() && !periodicX) {
    addRegion3D("RGN_INNER_X_THIN",
                Region<Ind3D>(xstart - 1, xstart - 1, ystart, yend, 0, LocalNz - 1,
                              LocalNy, LocalNz, maxregionblocksize));
    addRegion2D("RGN_INNER_X_THIN", Region<Ind2D>(xstart - 1, xstart - 1, ystart, yend, 0,
                                                  0, LocalNy, 1, maxregionblocksize));
    addRegionPerp("RGN_INNER_X_THIN",
                  Region<IndPerp>(xstart - 1, xstart - 1, 0, 0, 0, LocalNz - 1, 1,
                                  LocalNz, maxregionblocksize));
    addRegion3D("RGN_INNER_X", Region<Ind3D>(0, xstart-1, ystart, yend, 0, LocalNz-1,
                                             LocalNy, LocalNz, maxregionblocksize));
    addRegion2D("RGN_INNER_X", Region<Ind2D>(0, xstart-1, ystart, yend, 0, 0,
                                             LocalNy, 1, maxregionblocksize));
    addRegionPerp("RGN_INNER_X", Region<IndPerp>(0, xstart - 1, 0, 0, 0, LocalNz - 1, 1,
                                                 LocalNz, maxregionblocksize));
    all_boundaries.emplace_back("RGN_INNER_X");
    
    output_info.write("\tBoundary region inner X\n");
  } else {
    // Empty region
    addRegion3D("RGN_INNER_X_THIN",
                Region<Ind3D>(0, -1, 0, 0, 0, 0, LocalNy, LocalNz, maxregionblocksize));
    addRegion2D("RGN_INNER_X_THIN",
                Region<Ind2D>(0, -1, 0, 0, 0, 0, LocalNy, 1, maxregionblocksize));
    addRegionPerp("RGN_INNER_X_THIN",
                  Region<IndPerp>(0, -1, 0, 0, 0, 0, 1, LocalNz, maxregionblocksize));
    addRegion3D("RGN_INNER_X", Region<Ind3D>(0, -1, 0, 0, 0, 0,
                                             LocalNy, LocalNz, maxregionblocksize));
    addRegion2D("RGN_INNER_X", Region<Ind2D>(0, -1, 0, 0, 0, 0,
                                             LocalNy, 1, maxregionblocksize));
    addRegionPerp("RGN_INNER_X",
                  Region<IndPerp>(0, -1, 0, 0, 0, 0, 1, LocalNz, maxregionblocksize));
  }

  // Outer X
  if(lastX() && !periodicX) {
    addRegion3D("RGN_OUTER_X_THIN",
                Region<Ind3D>(xend + 1, xend + 1, ystart, yend, 0, LocalNz - 1, LocalNy,
                              LocalNz, maxregionblocksize));
    addRegion2D("RGN_OUTER_X_THIN", Region<Ind2D>(xend + 1, xend + 1, ystart, yend, 0, 0,
                                                  LocalNy, 1, maxregionblocksize));
    addRegionPerp("RGN_OUTER_X_THIN",
                  Region<IndPerp>(xend + 1, xend + 1, 0, 0, 0, LocalNz - 1, 1, LocalNz,
                                  maxregionblocksize));
    addRegion3D("RGN_OUTER_X", Region<Ind3D>(xend+1, LocalNx-1, ystart, yend, 0, LocalNz-1,
                                             LocalNy, LocalNz, maxregionblocksize));
    addRegion2D("RGN_OUTER_X", Region<Ind2D>(xend+1, LocalNx-1, ystart, yend, 0, 0,
                                             LocalNy, 1, maxregionblocksize));
    addRegionPerp("RGN_OUTER_X",
                  Region<IndPerp>(xend + 1, LocalNx - 1, 0, 0, 0, LocalNz - 1, 1, LocalNz,
                                  maxregionblocksize));
    all_boundaries.emplace_back("RGN_OUTER_X");
    
    output_info.write("\tBoundary region outer X\n");
  } else {
    // Empty region
    addRegion3D("RGN_OUTER_X_THIN",
                Region<Ind3D>(0, -1, 0, 0, 0, 0, LocalNy, LocalNz, maxregionblocksize));
    addRegion2D("RGN_OUTER_X_THIN",
                Region<Ind2D>(0, -1, 0, 0, 0, 0, LocalNy, 1, maxregionblocksize));
    addRegionPerp("RGN_OUTER_X_THIN",
                  Region<IndPerp>(0, -1, 0, 0, 0, 0, 1, LocalNz, maxregionblocksize));
    addRegion3D("RGN_OUTER_X", Region<Ind3D>(0, -1, 0, 0, 0, 0,
                                             LocalNy, LocalNz, maxregionblocksize));
    addRegion2D("RGN_OUTER_X", Region<Ind2D>(0, -1, 0, 0, 0, 0,
                                             LocalNy, 1, maxregionblocksize));
    addRegionPerp("RGN_OUTER_X",
                  Region<IndPerp>(0, -1, 0, 0, 0, 0, 1, LocalNz, maxregionblocksize));
  }

  // Join boundary regions together
  
  Region<Ind3D> bndry3d; // Empty
  for (const auto &region_name : all_boundaries) {
    bndry3d += getRegion3D(region_name);
  }
  bndry3d.unique(); // Ensure that the points are unique

  // Create a region which is all boundaries
  addRegion3D("RGN_BNDRY", bndry3d);

  // Create a region including all x-boundaries
  bndry3d = getRegion3D("RGN_NOBNDRY") + getRegion3D("RGN_INNER_X")
            + getRegion3D("RGN_OUTER_X");
  bndry3d.unique();
  addRegion3D("RGN_WITH_XBNDRIES", bndry3d);

  // Create a region including all y-boundaries
  bndry3d = getRegion3D("RGN_NOBNDRY") + getRegion3D("RGN_LOWER_Y")
            + getRegion3D("RGN_UPPER_Y");
  bndry3d.unique();
  addRegion3D("RGN_WITH_YBNDRIES", bndry3d);

  // Create a region including all boundaries
  bndry3d = getRegion3D("RGN_NOBNDRY") + getRegion3D("RGN_BNDRY");
  bndry3d.unique();
  addRegion3D("RGN_WITH_BNDRIES", bndry3d);

  Region<Ind2D> bndry2d; // Empty
  for (const auto &region_name : all_boundaries) {
    bndry2d += getRegion2D(region_name);
  }
  bndry2d.unique(); // Ensure that the points are unique

  // Create a region which is all boundaries
  addRegion2D("RGN_BNDRY", bndry2d);

  // Create a region including all x-boundaries
  bndry2d = getRegion2D("RGN_NOBNDRY") + getRegion2D("RGN_INNER_X")
            + getRegion2D("RGN_OUTER_X");
  bndry2d.unique();
  addRegion2D("RGN_WITH_XBNDRIES", bndry2d);

  // Create a region including all y-boundaries
  bndry2d = getRegion2D("RGN_NOBNDRY") + getRegion2D("RGN_LOWER_Y")
            + getRegion2D("RGN_UPPER_Y");
  bndry2d.unique();
  addRegion2D("RGN_WITH_YBNDRIES", bndry2d);

  // Create a region including all boundaries
  bndry2d = getRegion2D("RGN_NOBNDRY") + getRegion2D("RGN_BNDRY");
  bndry2d.unique();
  addRegion2D("RGN_WITH_BNDRIES", bndry2d);
}

RangeIterator BoutMesh::iterateBndryLowerInnerY() const {

  int xs = 0;
  int xe = LocalNx - 1;

  if (!firstY()) {
    xs = -1;
    xe = -2;
  } else {
    if ((DDATA_INDEST >= 0) && (DDATA_XSPLIT > xstart)) {
      xs = DDATA_XSPLIT;
    }
    if ((DDATA_OUTDEST >= 0) && (DDATA_XSPLIT < xend + 1)) {
      xe = DDATA_XSPLIT - 1;
    }

    if (xs < xstart) {
      xs = xstart;
    }
    if (xe > xend) {
      xe = xend;
    }

    if (include_corner_cells and firstX() and xs == xstart and xe > xstart) {
      // Include corner cells on x-boundary
      xs = 0;
    }
    if (include_corner_cells and lastX() and xe == xend and xs < xend) {
      // Include corner cells on x-boundary
      xe = LocalNx - 1;
    }
  }
  return RangeIterator(xs, xe);
}

RangeIterator BoutMesh::iterateBndryLowerOuterY() const {

  int xs = 0;
  int xe = LocalNx - 1;
  if (!firstY()) {
    if ((DDATA_INDEST >= 0) && (DDATA_XSPLIT > xstart)) {
      xs = DDATA_XSPLIT;
    }
    if ((DDATA_OUTDEST >= 0) && (DDATA_XSPLIT < xend + 1)) {
      xe = DDATA_XSPLIT - 1;
    }

    if (xs < xstart) {
      xs = xstart;
    }
    if (xe > xend) {
      xe = xend;
    }

    if (include_corner_cells and firstX() and xs == xstart and xe > xstart) {
      // Include corner cells on x-boundary
      xs = 0;
    }
    if (include_corner_cells and lastX() and xe == xend and xs < xend) {
      // Include corner cells on x-boundary
      xe = LocalNx - 1;
    }
  } else {
    xs = -1;
    xe = -2;
  }
  return RangeIterator(xs, xe);
}

RangeIterator BoutMesh::iterateBndryLowerY() const {
  int xs = 0;
  int xe = LocalNx - 1;
  if ((DDATA_INDEST >= 0) && (DDATA_XSPLIT > xstart)) {
    xs = DDATA_XSPLIT;
  }
  if ((DDATA_OUTDEST >= 0) && (DDATA_XSPLIT < xend + 1)) {
    xe = DDATA_XSPLIT - 1;
  }

  if (xs < xstart) {
    xs = xstart;
  }
  if (xe > xend) {
    xe = xend;
  }

  if (include_corner_cells and firstX() and xs == xstart and xe > xstart) {
    // Include corner cells on x-boundary
    xs = 0;
  }
  if (include_corner_cells and lastX() and xe == xend and xs < xend) {
    // Include corner cells on x-boundary
    xe = LocalNx - 1;
  }

  return RangeIterator(xs, xe);
}

RangeIterator BoutMesh::iterateBndryUpperInnerY() const {
  int xs = 0;
  int xe = LocalNx - 1;

  if (!lastY()) {
    if ((UDATA_INDEST >= 0) && (UDATA_XSPLIT > xstart)) {
      xs = UDATA_XSPLIT;
    }
    if ((UDATA_OUTDEST >= 0) && (UDATA_XSPLIT < xend + 1)) {
      xe = UDATA_XSPLIT - 1;
    }

    if (xs < xstart) {
      xs = xstart;
    }
    if (xe > xend) {
      xe = xend;
    }

    if (include_corner_cells and firstX() and xs == xstart and xe > xstart) {
      // Include corner cells on x-boundary
      xs = 0;
    }
    if (include_corner_cells and lastX() and xe == xend and xs < xend) {
      // Include corner cells on x-boundary
      xe = LocalNx - 1;
    }
  } else {
    xs = -1;
    xe = -2;
  }
  return RangeIterator(xs, xe);
}

RangeIterator BoutMesh::iterateBndryUpperOuterY() const {
  int xs = 0;
  int xe = LocalNx - 1;

  if (!lastY()) {
    xs = -1;
    xe = -2;
  } else {
    if ((UDATA_INDEST >= 0) && (UDATA_XSPLIT > xstart)) {
      xs = UDATA_XSPLIT;
    }
    if ((UDATA_OUTDEST >= 0) && (UDATA_XSPLIT < xend + 1)) {
      xe = UDATA_XSPLIT - 1;
    }

    if (xs < xstart) {
      xs = xstart;
    }
    if (xe > xend) {
      xe = xend;
    }

    if (include_corner_cells and firstX() and xs == xstart and xe > xstart) {
      // Include corner cells on x-boundary
      xs = 0;
    }
    if (include_corner_cells and lastX() and xe == xend and xs < xend) {
      // Include corner cells on x-boundary
      xe = LocalNx - 1;
    }
  }
  return RangeIterator(xs, xe);
}

RangeIterator BoutMesh::iterateBndryUpperY() const {
  int xs = 0;
  int xe = LocalNx - 1;
  if ((UDATA_INDEST >= 0) && (UDATA_XSPLIT > xstart)) {
    xs = UDATA_XSPLIT;
  }
  if ((UDATA_OUTDEST >= 0) && (UDATA_XSPLIT < xend + 1)) {
    xe = UDATA_XSPLIT - 1;
  }

  if (xs < xstart) {
    xs = xstart;
  }
  if (xe > xend) {
    xe = xend;
  }

  if (include_corner_cells and firstX() and xs == xstart and xe > xstart) {
    // Include corner cells on x-boundary
    xs = 0;
  }
  if (include_corner_cells and lastX() and xe == xend and xs < xend) {
    // Include corner cells on x-boundary
    xe = LocalNx - 1;
  }

  return RangeIterator(xs, xe);
}

std::vector<BoundaryRegion *> BoutMesh::getBoundaries() { return boundary; }

std::vector<BoundaryRegionPar *> BoutMesh::getBoundariesPar() { return par_boundary; }

void BoutMesh::addBoundaryPar(BoundaryRegionPar *bndry) {
  output_info << "Adding new parallel boundary: " << bndry->label << endl;
  par_boundary.push_back(bndry);
}

Field3D BoutMesh::smoothSeparatrix(const Field3D& f) {
  Field3D result{emptyFrom(f)};
  if ((ixseps_inner > 0) && (ixseps_inner < nx - 1)) {
    if (XPROC(ixseps_inner) == PE_XIND) {
      int x = getLocalXIndex(ixseps_inner);
      for (int y = 0; y < LocalNy; y++) {
        for (int z = 0; z < LocalNz; z++) {
          result(x, y, z) = 0.5 * (f(x, y, z) + f(x - 1, y, z));
        }
      }
    }
    if (XPROC(ixseps_inner - 1) == PE_XIND) {
      int x = getLocalXIndex(ixseps_inner - 1);
      for (int y = 0; y < LocalNy; y++) {
        for (int z = 0; z < LocalNz; z++) {
          result(x, y, z) = 0.5 * (f(x, y, z) + f(x + 1, y, z));
        }
      }
    }
  }
  if ((ixseps_outer > 0) && (ixseps_outer < nx - 1) && (ixseps_outer != ixseps_inner)) {
    if (XPROC(ixseps_outer) == PE_XIND) {
      int x = getLocalXIndex(ixseps_outer);
      for (int y = 0; y < LocalNy; y++) {
        for (int z = 0; z < LocalNz; z++) {
          result(x, y, z) = 0.5 * (f(x, y, z) + f(x - 1, y, z));
        }
      }
    }
    if (XPROC(ixseps_outer - 1) == PE_XIND) {
      int x = getLocalXIndex(ixseps_outer - 1);
      for (int y = 0; y < LocalNy; y++) {
        for (int z = 0; z < LocalNz; z++) {
          result(x, y, z) = 0.5 * (f(x, y, z) + f(x + 1, y, z));
        }
      }
    }
  }
  return result;
}

BoutReal BoutMesh::GlobalX(int jx) const {
  if (symmetricGlobalX) {
    // With this definition the boundary sits dx/2 away form the first/last inner points
    return (0.5 + getGlobalXIndex(jx) - (nx - MX) * 0.5) / static_cast<BoutReal>(MX);
  }
  return static_cast<BoutReal>(getGlobalXIndex(jx)) / static_cast<BoutReal>(MX);
}

BoutReal BoutMesh::GlobalX(BoutReal jx) const {

  // Get global X index as a BoutReal
  BoutReal xglo;
  XGLOBAL(jx, xglo);

  if (symmetricGlobalX) {
    // With this definition the boundary sits dx/2 away form the first/last inner points
    return (0.5 + xglo - (nx - MX) * 0.5) / static_cast<BoutReal>(MX);
  }
  return xglo / static_cast<BoutReal>(MX);
}

BoutReal BoutMesh::GlobalY(int jy) const {
  if (symmetricGlobalY) {
    BoutReal yi = getGlobalYIndexNoBoundaries(jy);
    int nycore = (jyseps2_1 - jyseps1_1) + (jyseps2_2 - jyseps1_2);

    if (yi < ny_inner) {
      yi -= jyseps1_1 + 0.5;
    } else {
      // Result in core between 0.5 and 1.0
      yi -= jyseps1_1 + 0.5 + (jyseps1_2 - jyseps2_1);
    }
    return yi / nycore;
  }

  int ly = getGlobalYIndexNoBoundaries(jy); // global poloidal index across subdomains
  int nycore = (jyseps2_1 - jyseps1_1) + (jyseps2_2 - jyseps1_2);

  if (MYPE_IN_CORE) {
    // Turn ly into an index over the core cells only
    if (ly <= jyseps2_1) {
      ly -= jyseps1_1 + 1;
    } else {
      ly -= jyseps1_1 + 1 + (jyseps1_2 - jyseps2_1);
    }
  } else {
    // Not in core. Need to get the last "core" value
    if (ly <= jyseps1_1) {
      // Inner lower leg
      ly = 0;
    } else if ((ly > jyseps2_1) && (ly <= jyseps1_2)) {
      // Upper legs
      ly = jyseps2_1 - jyseps1_1;
    } else if (ly > jyseps2_2) {
      // Outer lower leg
      ly = nycore;
    }
  }

  return static_cast<BoutReal>(ly) / static_cast<BoutReal>(nycore);
}

BoutReal BoutMesh::GlobalY(BoutReal jy) const {

  // Get global Y index as a BoutReal
  BoutReal yglo;
  YGLOBAL(jy, yglo);

  if (symmetricGlobalY) {
    BoutReal yi = yglo;
    int nycore = (jyseps2_1 - jyseps1_1) + (jyseps2_2 - jyseps1_2);

    if (yi < ny_inner) {
      yi -= jyseps1_1 + 0.5;
    } else {
      // Result in core between 0.5 and 1.0
      yi -= jyseps1_1 + 0.5 + (jyseps1_2 - jyseps2_1);
    }
    return yi / nycore;
  }

  int nycore = (jyseps2_1 - jyseps1_1) + (jyseps2_2 - jyseps1_2);

  if (MYPE_IN_CORE) {
    // Turn yglo into an index over the core cells onyglo
    if (yglo <= jyseps2_1) {
      yglo -= jyseps1_1 + 1;
    } else {
      yglo -= jyseps1_1 + 1 + (jyseps1_2 - jyseps2_1);
    }
  } else {
    // Not in core. Need to get the last "core" value
    if (yglo <= jyseps1_1) {
      // Inner lower leg
      yglo = 0;
    } else if ((yglo > jyseps2_1) && (yglo <= jyseps1_2)) {
      // Upper legs
      yglo = jyseps2_1 - jyseps1_1;
    } else if (yglo > jyseps2_2) {
      // Outer lower leg
      yglo = nycore;
    }
  }

  return yglo / static_cast<BoutReal>(nycore);
}

void BoutMesh::outputVars(Datafile &file) {
  file.add(zperiod, "zperiod", false);
  file.add(MXSUB, "MXSUB", false);
  file.add(MYSUB, "MYSUB", false);
  file.add(MZSUB, "MZSUB", false);
  file.add(PE_XIND, "PE_XIND", false);
  file.add(PE_YIND, "PE_YIND", false);
  file.add(MYPE, "MYPE", false);
  file.add(MXG, "MXG", false);
  file.add(MYG, "MYG", false);
  file.add(MZG, "MZG", false);
  file.add(nx, "nx", false);
  file.add(ny, "ny", false);
  file.add(nz, "nz", false);
  file.add(MZ, "MZ", false);
  file.add(NXPE, "NXPE", false);
  file.add(NYPE, "NYPE", false);
  file.add(NZPE, "NZPE", false);
  file.add(ZMAX, "ZMAX", false);
  file.add(ZMIN, "ZMIN", false);
  file.add(ixseps1, "ixseps1", false);
  file.add(ixseps2, "ixseps2", false);
  file.add(jyseps1_1, "jyseps1_1", false);
  file.add(jyseps1_2, "jyseps1_2", false);
  file.add(jyseps2_1, "jyseps2_1", false);
  file.add(jyseps2_2, "jyseps2_2", false);
  file.add(ny_inner, "ny_inner", false);

  getCoordinates()->outputVars(file);

  // Try and save some provenance tracking info that new enough versions of
  // hypnotoad provide in the grid file.
  // Note with current Datafile/DataFormat implementation, must not write an
  // empty string because it ends up as a null char* pointer, which causes a
  // segfault.
  if (this->get(grid_id, "grid_id") == 0 and not grid_id.empty()) {
    file.add(grid_id, "grid_id", false);
  }
  if (this->get(hypnotoad_version, "hypnotoad_version") == 0
      and not hypnotoad_version.empty()) {

    file.add(hypnotoad_version, "hypnotoad_version", false);
  }
  if (this->get(hypnotoad_git_hash, "hypnotoad_git_hash") == 0
      and not hypnotoad_git_hash.empty()) {

    file.add(hypnotoad_git_hash, "hypnotoad_git_hash", false);
  }
  if (this->get(hypnotoad_git_diff, "hypnotoad_git_diff") == 0
      and not hypnotoad_git_diff.empty()) {

    file.add(hypnotoad_git_diff, "hypnotoad_git_diff", false);
  }
  if (this->get(hypnotoad_geqdsk_filename, "hypnotoad_geqdsk_filename") == 0
      and not hypnotoad_geqdsk_filename.empty()) {

    file.add(hypnotoad_geqdsk_filename, "hypnotoad_geqdsk_filename", false);
  }
}<|MERGE_RESOLUTION|>--- conflicted
+++ resolved
@@ -1463,36 +1463,6 @@
  *             Non-Local Communications
  ***************************************************************/
 
-<<<<<<< HEAD
-=======
-MPI_Request BoutMesh::sendToProc(int xproc, int yproc, BoutReal *buffer, int size,
-                                 int tag) {
-  Timer timer("comms");
-
-  MPI_Request request{};
-
-  mpi->MPI_Isend(buffer, size, PVEC_REAL_MPI_TYPE, PROC_NUM(xproc, yproc), tag,
-                 BoutComm::get(), &request);
-
-  return request;
-}
-
-comm_handle BoutMesh::receiveFromProc(int xproc, int yproc, BoutReal *buffer, int size,
-                                      int tag) {
-  Timer timer("comms");
-
-  // Get a communications handle. Not fussy about size of arrays
-  CommHandle *ch = get_handle(0, 0);
-
-  mpi->MPI_Irecv(buffer, size, PVEC_REAL_MPI_TYPE, PROC_NUM(xproc, yproc), tag,
-                 BoutComm::get(), ch->request);
-
-  ch->in_progress = true;
-
-  return static_cast<comm_handle>(ch);
-}
-
->>>>>>> 7932c372
 int BoutMesh::getNXPE() { return NXPE; }
 
 int BoutMesh::getNYPE() { return NYPE; }
@@ -1617,161 +1587,6 @@
 int BoutMesh::UpXSplitIndex() { return UDATA_XSPLIT; }
 
 int BoutMesh::DownXSplitIndex() { return DDATA_XSPLIT; }
-<<<<<<< HEAD
-=======
-
-int BoutMesh::sendYOutIndest(BoutReal* buffer, int size, int tag) {
-  if (PE_YIND == NYPE - 1) {
-    return 1;
-  }
-
-  Timer timer("comms");
-
-  if (UDATA_INDEST != -1) {
-    mpi->MPI_Send(buffer, size, PVEC_REAL_MPI_TYPE, UDATA_INDEST, tag, BoutComm::get());
-  } else {
-    throw BoutException("Expected UDATA_INDEST to exist, but it does not.");
-  }
-  return 0;
-}
-
-int BoutMesh::sendYOutOutdest(BoutReal* buffer, int size, int tag) {
-  if (PE_YIND == NYPE - 1) {
-    return 1;
-  }
-
-  Timer timer("comms");
-
-  if (UDATA_OUTDEST != -1) {
-    mpi->MPI_Send(buffer, size, PVEC_REAL_MPI_TYPE, UDATA_OUTDEST, tag, BoutComm::get());
-  } else {
-    throw BoutException("Expected UDATA_OUTDEST to exist, but it does not.");
-  }
-
-  return 0;
-}
-
-int BoutMesh::sendYInIndest(BoutReal* buffer, int size, int tag) {
-  if (PE_YIND == 0) {
-    return 1;
-  }
-
-  Timer timer("comms");
-
-  if (DDATA_INDEST != -1) {
-    mpi->MPI_Send(buffer, size, PVEC_REAL_MPI_TYPE, DDATA_INDEST, tag, BoutComm::get());
-  } else {
-    throw BoutException("Expected DDATA_INDEST to exist, but it does not.");
-  }
-
-  return 0;
-}
-
-int BoutMesh::sendYInOutdest(BoutReal* buffer, int size, int tag) {
-  if (PE_YIND == 0) {
-    return 1;
-  }
-
-  Timer timer("comms");
-
-  if (DDATA_OUTDEST != -1) {
-    mpi->MPI_Send(buffer, size, PVEC_REAL_MPI_TYPE, DDATA_OUTDEST, tag, BoutComm::get());
-  } else {
-    throw BoutException("Expected DDATA_OUTDEST to exist, but it does not.");
-  }
-
-  return 0;
-}
-
-comm_handle BoutMesh::irecvYOutIndest(BoutReal* buffer, int size, int tag) {
-  if (PE_YIND == NYPE - 1) {
-    return nullptr;
-  }
-
-  Timer timer("comms");
-
-  // Get a communications handle. Not fussy about size of arrays
-  CommHandle* ch = get_handle(0, 0);
-
-  if (UDATA_INDEST != -1) {
-    mpi->MPI_Irecv(buffer, size, PVEC_REAL_MPI_TYPE, UDATA_INDEST, tag, BoutComm::get(),
-                   ch->request);
-  } else {
-    throw BoutException("Expected UDATA_INDEST to exist, but it does not.");
-  }
-
-  ch->in_progress = true;
-
-  return static_cast<comm_handle>(ch);
-}
-
-comm_handle BoutMesh::irecvYOutOutdest(BoutReal* buffer, int size, int tag) {
-  if (PE_YIND == NYPE - 1) {
-    return nullptr;
-  }
-
-  Timer timer("comms");
-
-  // Get a communications handle. Not fussy about size of arrays
-  CommHandle* ch = get_handle(0, 0);
-
-  if (UDATA_OUTDEST != -1) {
-    mpi->MPI_Irecv(buffer, size, PVEC_REAL_MPI_TYPE, UDATA_OUTDEST, tag, BoutComm::get(),
-                   ch->request);
-  } else {
-    throw BoutException("Expected UDATA_OUTDEST to exist, but it does not.");
-  }
-
-  ch->in_progress = true;
-
-  return static_cast<comm_handle>(ch);
-}
-
-comm_handle BoutMesh::irecvYInIndest(BoutReal* buffer, int size, int tag) {
-  if (PE_YIND == 0) {
-    return nullptr;
-  }
-
-  Timer timer("comms");
-
-  // Get a communications handle. Not fussy about size of arrays
-  CommHandle* ch = get_handle(0, 0);
-
-  if (DDATA_INDEST != -1) {
-    mpi->MPI_Irecv(buffer, size, PVEC_REAL_MPI_TYPE, DDATA_INDEST, tag, BoutComm::get(),
-                   ch->request);
-  } else {
-    throw BoutException("Expected DDATA_INDEST to exist, but it does not.");
-  }
-
-  ch->in_progress = true;
-
-  return static_cast<comm_handle>(ch);
-}
-
-comm_handle BoutMesh::irecvYInOutdest(BoutReal* buffer, int size, int tag) {
-  if (PE_YIND == 0) {
-    return nullptr;
-  }
-
-  Timer timer("comms");
-
-  // Get a communications handle. Not fussy about size of arrays
-  CommHandle* ch = get_handle(0, 0);
-
-  if (DDATA_OUTDEST != -1) {
-    mpi->MPI_Irecv(buffer, size, PVEC_REAL_MPI_TYPE, DDATA_OUTDEST, tag, BoutComm::get(),
-                   ch->request);
-  } else {
-    throw BoutException("Expected DDATA_OUTDEST to exist, but it does not.");
-  }
-
-  ch->in_progress = true;
-
-  return static_cast<comm_handle>(ch);
-}
-
->>>>>>> 7932c372
 /****************************************************************
  *                 GRID INDEX ROUTINES
  *
