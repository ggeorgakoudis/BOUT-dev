--- conflicted
+++ resolved
@@ -954,31 +954,19 @@
 
   len = 0;
   if (UDATA_INDEST != -1) {
-<<<<<<< HEAD
     len = msg_len(ch.var_list.get(), YDATA_buff_innerX,
                   in_range(UDATA_XSPLIT, YDATA_buff_innerX, YDATA_buff_outerX), 0, MYG);
-    MPI_Irecv(std::begin(ch.umsg_recvbuff), len, PVEC_REAL_MPI_TYPE, UDATA_INDEST,
-              IN_SENT_DOWN, BoutComm::get(), &ch.request[0]);
+    mpi->MPI_Irecv(std::begin(ch.umsg_recvbuff), len, PVEC_REAL_MPI_TYPE, UDATA_INDEST,
+                   IN_SENT_DOWN, BoutComm::get(), &ch.request[0]);
   }
   if (UDATA_OUTDEST != -1) {
     inbuff = &ch.umsg_recvbuff[len]; // pointer to second half of the buffer
-    MPI_Irecv(inbuff,
-              msg_len(ch.var_list.get(),
-                      in_range(UDATA_XSPLIT, YDATA_buff_innerX, YDATA_buff_outerX),
-                      YDATA_buff_outerX, 0, MYG),
-              PVEC_REAL_MPI_TYPE, UDATA_OUTDEST, OUT_SENT_DOWN, BoutComm::get(),
-              &ch.request[1]);
-=======
-    len = msg_len(ch.var_list.get(), 0, UDATA_XSPLIT, 0, MYG);
-    mpi->MPI_Irecv(std::begin(ch.umsg_recvbuff), len, PVEC_REAL_MPI_TYPE, UDATA_INDEST,
-                   IN_SENT_DOWN, BoutComm::get(), &ch.request[0]);
-  }
-  if (UDATA_OUTDEST != -1) {
-    inbuff = &ch.umsg_recvbuff[len]; // pointer to second half of the buffer
-    mpi->MPI_Irecv(inbuff, msg_len(ch.var_list.get(), UDATA_XSPLIT, LocalNx, 0, MYG),
+    mpi->MPI_Irecv(inbuff,
+                   msg_len(ch.var_list.get(),
+                           in_range(UDATA_XSPLIT, YDATA_buff_innerX, YDATA_buff_outerX),
+                           YDATA_buff_outerX, 0, MYG),
                    PVEC_REAL_MPI_TYPE, UDATA_OUTDEST, OUT_SENT_DOWN, BoutComm::get(),
                    &ch.request[1]);
->>>>>>> 51daa8ff
   }
 
   /// Post receive data from below (y-1)
@@ -986,90 +974,66 @@
   len = 0;
 
   if (DDATA_INDEST != -1) { // If sending & recieving data from a processor
-<<<<<<< HEAD
     len = msg_len(ch.var_list.get(), YDATA_buff_innerX,
                   in_range(DDATA_XSPLIT, YDATA_buff_innerX, YDATA_buff_outerX), 0, MYG);
-    MPI_Irecv(std::begin(ch.dmsg_recvbuff), len, PVEC_REAL_MPI_TYPE, DDATA_INDEST,
-              IN_SENT_UP, BoutComm::get(), &ch.request[2]);
+    mpi->MPI_Irecv(std::begin(ch.dmsg_recvbuff), len, PVEC_REAL_MPI_TYPE, DDATA_INDEST,
+                   IN_SENT_UP, BoutComm::get(), &ch.request[2]);
   }
   if (DDATA_OUTDEST != -1) {
     inbuff = &ch.dmsg_recvbuff[len];
-    MPI_Irecv(inbuff,
-              msg_len(ch.var_list.get(),
-                      in_range(DDATA_XSPLIT, YDATA_buff_innerX, YDATA_buff_outerX),
-                      YDATA_buff_outerX, 0, MYG),
-              PVEC_REAL_MPI_TYPE, DDATA_OUTDEST, OUT_SENT_UP, BoutComm::get(),
-              &ch.request[3]);
-=======
-    len = msg_len(ch.var_list.get(), 0, DDATA_XSPLIT, 0, MYG);
-    mpi->MPI_Irecv(std::begin(ch.dmsg_recvbuff), len, PVEC_REAL_MPI_TYPE, DDATA_INDEST,
-                   IN_SENT_UP, BoutComm::get(), &ch.request[2]);
-  }
-  if (DDATA_OUTDEST != -1) {
-    inbuff = &ch.dmsg_recvbuff[len];
-    mpi->MPI_Irecv(inbuff, msg_len(ch.var_list.get(), DDATA_XSPLIT, LocalNx, 0, MYG),
+    mpi->MPI_Irecv(inbuff,
+                   msg_len(ch.var_list.get(),
+                           in_range(DDATA_XSPLIT, YDATA_buff_innerX, YDATA_buff_outerX),
+                           YDATA_buff_outerX, 0, MYG),
                    PVEC_REAL_MPI_TYPE, DDATA_OUTDEST, OUT_SENT_UP, BoutComm::get(),
                    &ch.request[3]);
->>>>>>> 51daa8ff
   }
 
   /// Post receive data from left (x-1)
 
   if (IDATA_DEST != -1) {
-<<<<<<< HEAD
-    MPI_Irecv(std::begin(ch.imsg_recvbuff),
-              msg_len(ch.var_list.get(), 0, MXG, IDATA_buff_lowerY_recv,
-                      IDATA_buff_upperY_recv),
-              PVEC_REAL_MPI_TYPE, IDATA_DEST, OUT_SENT_IN, BoutComm::get(),
-              &ch.request[4]);
-=======
     mpi->MPI_Irecv(std::begin(ch.imsg_recvbuff),
-                   msg_len(ch.var_list.get(), 0, MXG, 0, MYSUB), PVEC_REAL_MPI_TYPE,
-                   IDATA_DEST, OUT_SENT_IN, BoutComm::get(), &ch.request[4]);
->>>>>>> 51daa8ff
+                   msg_len(ch.var_list.get(), 0, MXG, IDATA_buff_lowerY_recv,
+                           IDATA_buff_upperY_recv),
+                   PVEC_REAL_MPI_TYPE, IDATA_DEST, OUT_SENT_IN, BoutComm::get(),
+                   &ch.request[4]);
   }
 
   // Post receive data from right (x+1)
 
   if (ODATA_DEST != -1) {
-<<<<<<< HEAD
-    MPI_Irecv(std::begin(ch.omsg_recvbuff),
-              msg_len(ch.var_list.get(), 0, MXG, ODATA_buff_lowerY_recv,
-                      ODATA_buff_upperY_recv),
-              PVEC_REAL_MPI_TYPE, ODATA_DEST, IN_SENT_OUT, BoutComm::get(),
-              &ch.request[5]);
-=======
     mpi->MPI_Irecv(std::begin(ch.omsg_recvbuff),
-                   msg_len(ch.var_list.get(), 0, MXG, 0, MYSUB), PVEC_REAL_MPI_TYPE,
-                   ODATA_DEST, IN_SENT_OUT, BoutComm::get(), &ch.request[5]);
->>>>>>> 51daa8ff
+                   msg_len(ch.var_list.get(), 0, MXG, ODATA_buff_lowerY_recv,
+                           ODATA_buff_upperY_recv),
+                   PVEC_REAL_MPI_TYPE, ODATA_DEST, IN_SENT_OUT, BoutComm::get(),
+                   &ch.request[5]);
   }
 
   // Post receive data from corners
 
   if (lower_inner_corner_orig != -1) {
-    MPI_Irecv(std::begin(ch.lowin_corner_recvbuff),
-              msg_len(ch.var_list.get(), 0, MXG, 0, MYG),
-              PVEC_REAL_MPI_TYPE, lower_inner_corner_orig,
-              UPOUT_SEND, BoutComm::get(), &ch.request[6]);
+    mpi->MPI_Irecv(std::begin(ch.lowin_corner_recvbuff),
+                   msg_len(ch.var_list.get(), 0, MXG, 0, MYG),
+                   PVEC_REAL_MPI_TYPE, lower_inner_corner_orig,
+                   UPOUT_SEND, BoutComm::get(), &ch.request[6]);
   }
   if (upper_inner_corner_orig != -1) {
-    MPI_Irecv(std::begin(ch.upin_corner_recvbuff),
-              msg_len(ch.var_list.get(), 0, MXG, 0, MYG),
-              PVEC_REAL_MPI_TYPE, upper_inner_corner_orig,
-              LOWOUT_SEND, BoutComm::get(), &ch.request[7]);
+    mpi->MPI_Irecv(std::begin(ch.upin_corner_recvbuff),
+                   msg_len(ch.var_list.get(), 0, MXG, 0, MYG),
+                   PVEC_REAL_MPI_TYPE, upper_inner_corner_orig,
+                   LOWOUT_SEND, BoutComm::get(), &ch.request[7]);
   }
   if (lower_outer_corner_orig != -1) {
-    MPI_Irecv(std::begin(ch.lowout_corner_recvbuff),
-              msg_len(ch.var_list.get(), 0, MXG, 0, MYG),
-              PVEC_REAL_MPI_TYPE, lower_outer_corner_orig,
-              UPIN_SEND, BoutComm::get(), &ch.request[8]);
+    mpi->MPI_Irecv(std::begin(ch.lowout_corner_recvbuff),
+                   msg_len(ch.var_list.get(), 0, MXG, 0, MYG),
+                   PVEC_REAL_MPI_TYPE, lower_outer_corner_orig,
+                   UPIN_SEND, BoutComm::get(), &ch.request[8]);
   }
   if (upper_outer_corner_orig != -1) {
-    MPI_Irecv(std::begin(ch.upout_corner_recvbuff),
-              msg_len(ch.var_list.get(), 0, MXG, 0, MYG),
-              PVEC_REAL_MPI_TYPE, upper_outer_corner_orig,
-              LOWIN_SEND, BoutComm::get(), &ch.request[9]);
+    mpi->MPI_Irecv(std::begin(ch.upout_corner_recvbuff),
+                   msg_len(ch.var_list.get(), 0, MXG, 0, MYG),
+                   PVEC_REAL_MPI_TYPE, upper_outer_corner_orig,
+                   LOWIN_SEND, BoutComm::get(), &ch.request[9]);
   }
 }
 
@@ -1194,48 +1158,48 @@
     len = pack_data(ch->var_list.get(), 0, MXG, 0, MYG,
                     std::begin(ch->lowin_corner_sendbuff));
     if (async_send) {
-      MPI_Isend(std::begin(ch->lowin_corner_sendbuff), len, PVEC_REAL_MPI_TYPE,
-                           lower_inner_corner_dest, LOWIN_SEND, BoutComm::get(),
-                           &(ch->sendreq[6]));
+      mpi->MPI_Isend(std::begin(ch->lowin_corner_sendbuff), len, PVEC_REAL_MPI_TYPE,
+                                lower_inner_corner_dest, LOWIN_SEND, BoutComm::get(),
+                                &(ch->sendreq[6]));
     } else {
-      MPI_Send(std::begin(ch->lowin_corner_sendbuff), len, PVEC_REAL_MPI_TYPE,
-                          lower_inner_corner_dest, LOWIN_SEND, BoutComm::get());
+      mpi->MPI_Send(std::begin(ch->lowin_corner_sendbuff), len, PVEC_REAL_MPI_TYPE,
+                               lower_inner_corner_dest, LOWIN_SEND, BoutComm::get());
     }
   }
   if (upper_inner_corner_dest != -1) {
     len = pack_data(ch->var_list.get(), 0, MXG, MYG + MYSUB, LocalNy,
                     std::begin(ch->upin_corner_sendbuff));
     if (async_send) {
-      MPI_Isend(std::begin(ch->upin_corner_sendbuff), len, PVEC_REAL_MPI_TYPE,
-                           upper_inner_corner_dest, UPIN_SEND, BoutComm::get(),
-                           &(ch->sendreq[7]));
+      mpi->MPI_Isend(std::begin(ch->upin_corner_sendbuff), len, PVEC_REAL_MPI_TYPE,
+                                upper_inner_corner_dest, UPIN_SEND, BoutComm::get(),
+                                &(ch->sendreq[7]));
     } else {
-      MPI_Send(std::begin(ch->upin_corner_sendbuff), len, PVEC_REAL_MPI_TYPE,
-                          upper_inner_corner_dest, UPIN_SEND, BoutComm::get());
+      mpi->MPI_Send(std::begin(ch->upin_corner_sendbuff), len, PVEC_REAL_MPI_TYPE,
+                               upper_inner_corner_dest, UPIN_SEND, BoutComm::get());
     }
   }
   if (lower_outer_corner_dest != -1) {
     len = pack_data(ch->var_list.get(), MXG + MXSUB, LocalNx, 0, MYG,
                     std::begin(ch->lowout_corner_sendbuff));
     if (async_send) {
-      MPI_Isend(std::begin(ch->lowout_corner_sendbuff), len, PVEC_REAL_MPI_TYPE,
-                           lower_outer_corner_dest, LOWOUT_SEND, BoutComm::get(),
-                           &(ch->sendreq[8]));
+      mpi->MPI_Isend(std::begin(ch->lowout_corner_sendbuff), len, PVEC_REAL_MPI_TYPE,
+                                lower_outer_corner_dest, LOWOUT_SEND, BoutComm::get(),
+                                &(ch->sendreq[8]));
     } else {
-      MPI_Send(std::begin(ch->lowout_corner_sendbuff), len, PVEC_REAL_MPI_TYPE,
-                          lower_outer_corner_dest, LOWOUT_SEND, BoutComm::get());
+      mpi->MPI_Send(std::begin(ch->lowout_corner_sendbuff), len, PVEC_REAL_MPI_TYPE,
+                               lower_outer_corner_dest, LOWOUT_SEND, BoutComm::get());
     }
   }
   if (upper_outer_corner_dest != -1) {
     len = pack_data(ch->var_list.get(), MXG + MXSUB, LocalNx, MYG + MYSUB, LocalNy,
                     std::begin(ch->upout_corner_sendbuff));
     if (async_send) {
-      MPI_Isend(std::begin(ch->upout_corner_sendbuff), len, PVEC_REAL_MPI_TYPE,
-                           upper_outer_corner_dest, UPOUT_SEND, BoutComm::get(),
-                           &(ch->sendreq[9]));
+      mpi->MPI_Isend(std::begin(ch->upout_corner_sendbuff), len, PVEC_REAL_MPI_TYPE,
+                                upper_outer_corner_dest, UPOUT_SEND, BoutComm::get(),
+                                &(ch->sendreq[9]));
     } else {
-      MPI_Send(std::begin(ch->upout_corner_sendbuff), len, PVEC_REAL_MPI_TYPE,
-                          upper_outer_corner_dest, UPOUT_SEND, BoutComm::get());
+      mpi->MPI_Send(std::begin(ch->upout_corner_sendbuff), len, PVEC_REAL_MPI_TYPE,
+                               upper_outer_corner_dest, UPOUT_SEND, BoutComm::get());
     }
   }
 
@@ -1274,11 +1238,7 @@
   }
 
   do {
-<<<<<<< HEAD
-    MPI_Waitany(10, ch->request, &ind, &status);
-=======
-    mpi->MPI_Waitany(6, ch->request, &ind, &status);
->>>>>>> 51daa8ff
+    mpi->MPI_Waitany(10, ch->request, &ind, &status);
     switch (ind) {
     case 0: { // Up, inner
       unpack_data(ch->var_list.get(), YDATA_buff_innerX,
@@ -1350,51 +1310,36 @@
     /// Asyncronous sending: Need to check if sends have completed (frees MPI memory)
     MPI_Status async_status;
 
-<<<<<<< HEAD
     if (UDATA_INDEST != -1) {
-      MPI_Wait(ch->sendreq, &async_status);
+      mpi->MPI_Wait(ch->sendreq, &async_status);
     }
     if (UDATA_OUTDEST != -1) {
-      MPI_Wait(ch->sendreq + 1, &async_status);
+      mpi->MPI_Wait(ch->sendreq + 1, &async_status);
     }
     if (DDATA_INDEST != -1) {
-      MPI_Wait(ch->sendreq + 2, &async_status);
+      mpi->MPI_Wait(ch->sendreq + 2, &async_status);
     }
     if (DDATA_OUTDEST != -1) {
-      MPI_Wait(ch->sendreq + 3, &async_status);
+      mpi->MPI_Wait(ch->sendreq + 3, &async_status);
     }
     if (IDATA_DEST != -1) {
-      MPI_Wait(ch->sendreq + 4, &async_status);
+      mpi->MPI_Wait(ch->sendreq + 4, &async_status);
     }
     if (ODATA_DEST != -1) {
-      MPI_Wait(ch->sendreq + 5, &async_status);
+      mpi->MPI_Wait(ch->sendreq + 5, &async_status);
     }
     if (lower_inner_corner_dest != -1) {
-      MPI_Wait(ch->sendreq + 6, &async_status);
+      mpi->MPI_Wait(ch->sendreq + 6, &async_status);
     }
     if (upper_inner_corner_dest != -1) {
-      MPI_Wait(ch->sendreq + 7, &async_status);
+      mpi->MPI_Wait(ch->sendreq + 7, &async_status);
     }
     if (lower_outer_corner_dest != -1) {
-      MPI_Wait(ch->sendreq + 8, &async_status);
+      mpi->MPI_Wait(ch->sendreq + 8, &async_status);
     }
     if (upper_outer_corner_dest != -1) {
-      MPI_Wait(ch->sendreq + 9, &async_status);
-    }
-=======
-    if (UDATA_INDEST != -1)
-      mpi->MPI_Wait(ch->sendreq, &async_status);
-    if (UDATA_OUTDEST != -1)
-      mpi->MPI_Wait(ch->sendreq + 1, &async_status);
-    if (DDATA_INDEST != -1)
-      mpi->MPI_Wait(ch->sendreq + 2, &async_status);
-    if (DDATA_OUTDEST != -1)
-      mpi->MPI_Wait(ch->sendreq + 3, &async_status);
-    if (IDATA_DEST != -1)
-      mpi->MPI_Wait(ch->sendreq + 4, &async_status);
-    if (ODATA_DEST != -1)
-      mpi->MPI_Wait(ch->sendreq + 5, &async_status);
->>>>>>> 51daa8ff
+      mpi->MPI_Wait(ch->sendreq + 9, &async_status);
+    }
   }
 
   // TWIST-SHIFT CONDITION
