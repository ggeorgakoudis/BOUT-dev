
#include <bout/fv_ops.hxx>
#include <globals.hxx>
#include <msg_stack.hxx>
#include <utils.hxx>

#include <output.hxx>

namespace FV {

// Div ( a Grad_perp(f) ) -- ∇⊥ ( a ⋅ ∇⊥ f) --  Vorticity
Field3D Div_a_Grad_perp(const Field3D& a, const Field3D& f) {
  ASSERT2(a.getLocation() == f.getLocation());

  Mesh* mesh = a.getMesh();

  Field3D result{zeroFrom(f)};

  Coordinates* coord = f.getCoordinates();

  // Flux in x

  int xs = mesh->xstart - 1;
  int xe = mesh->xend;

  /*
    if(mesh->firstX())
    xs += 1;
  */
  /*
    if(mesh->lastX())
    xe -= 1;
  */

  for (int i = xs; i <= xe; i++) {
    for (int j = mesh->ystart; j <= mesh->yend; j++) {
      for (int k = 0; k < mesh->LocalNz; k++) {
        // Calculate flux from i to i+1

        BoutReal fout = 0.5 * (a(i, j, k) + a(i + 1, j, k))
                        * (coord->J(i, j, k) * coord->g11(i, j, k)
                           + coord->J(i + 1, j, k) * coord->g11(i + 1, j, k))
                        * (f(i + 1, j, k) - f(i, j, k))
                        / (coord->dx(i, j, k) + coord->dx(i + 1, j, k));

        result(i, j, k) += fout / (coord->dx(i, j, k) * coord->J(i, j, k));
        result(i + 1, j, k) -= fout / (coord->dx(i + 1, j, k) * coord->J(i + 1, j, k));
      }
    }
  }

  // Y and Z fluxes require Y derivatives

  // Fields containing values along the magnetic field
  Field3D fup(mesh), fdown(mesh);
  Field3D aup(mesh), adown(mesh);

  Field3D g23up(mesh), g23down(mesh);
  Field3D g_23up(mesh), g_23down(mesh);
  Field3D Jup(mesh), Jdown(mesh);
  Field3D dyup(mesh), dydown(mesh);
  Field3D dzup(mesh), dzdown(mesh);
  Field3D Bxyup(mesh), Bxydown(mesh);

  // Values on this y slice (centre).
  // This is needed because toFieldAligned may modify the field
  Field3D fc = f;
  Field3D ac = a;

  Field3D g23c = coord->g23;
  Field3D g_23c = coord->g_23;
  Field3D Jc = coord->J;
  Field3D dyc = coord->dy;
  Field3D dzc = coord->dz;
  Field3D Bxyc = coord->Bxy;

  // Result of the Y and Z fluxes
  Field3D yzresult(mesh);
  yzresult.allocate();

  if (f.hasParallelSlices() && a.hasParallelSlices()) {
    // Both inputs have yup and ydown

    fup = f.yup();
    fdown = f.ydown();

    aup = a.yup();
    adown = a.ydown();
  } else {
    // At least one input doesn't have yup/ydown fields.
    // Need to shift to/from field aligned coordinates

    fup = fdown = fc = toFieldAligned(f);
    aup = adown = ac = toFieldAligned(a);

    yzresult.setDirectionY(YDirectionType::Aligned);
  }

  if (bout::build::use_metric_3d) {
    // 3D Metric, need yup/ydown fields.
    // Requires previous communication of metrics
    // -- should insert communication here?
    if (!coord->g23.hasParallelSlices() || !coord->g_23.hasParallelSlices()
        || !coord->dy.hasParallelSlices() || !coord->dz.hasParallelSlices()
        || !coord->Bxy.hasParallelSlices() || !coord->J.hasParallelSlices()) {
      throw BoutException("metrics have no yup/down: Maybe communicate in init?");
    }

    g23up = coord->g23.yup();
    g23down = coord->g23.ydown();

    g_23up = coord->g_23.yup();
    g_23down = coord->g_23.ydown();

    Jup = coord->J.yup();
    Jdown = coord->J.ydown();

    dyup = coord->dy.yup();
    dydown = coord->dy.ydown();

    dzup = coord->dz.yup();
    dzdown = coord->dz.ydown();

    Bxyup = coord->Bxy.yup();
    Bxydown = coord->Bxy.ydown();

  } else {
    // No 3D metrics
    // Need to shift to/from field aligned coordinates
    g23up = g23down = g23c = toFieldAligned(coord->g23);
    g_23up = g_23down = g_23c = toFieldAligned(coord->g_23);
    Jup = Jdown = Jc = toFieldAligned(coord->J);
    dyup = dydown = dyc = toFieldAligned(coord->dy);
    dzup = dzdown = dzc = toFieldAligned(coord->dz);
    Bxyup = Bxydown = Bxyc = toFieldAligned(coord->Bxy);
  }

  // Y flux

  for (int i = mesh->xstart; i <= mesh->xend; i++) {
    for (int j = mesh->ystart; j <= mesh->yend; j++) {
      for (int k = 0; k < mesh->LocalNz; k++) {
        // Calculate flux between j and j+1
        int kp = (k + 1) % mesh->LocalNz;
        int km = (k - 1 + mesh->LocalNz) % mesh->LocalNz;

        BoutReal coef =
            0.5
            * (g_23c(i, j, k) / SQ(Jc(i, j, k) * Bxyc(i, j, k))
               + g_23up(i, j + 1, k) / SQ(Jup(i, j + 1, k) * Bxyup(i, j + 1, k)));

        // Calculate Z derivative at y boundary
        BoutReal dfdz =
            0.5 * (fc(i, j, kp) - fc(i, j, km) + fup(i, j + 1, kp) - fup(i, j + 1, km))
            / (dzc(i, j, k) + dzup(i, j + 1, k));

        // Y derivative
        BoutReal dfdy =
            2. * (fup(i, j + 1, k) - fc(i, j, k)) / (dyup(i, j + 1, k) + dyc(i, j, k));

        BoutReal fout =
            0.25 * (ac(i, j, k) + aup(i, j + 1, k))
            * (Jc(i, j, k) * g23c(i, j, k) + Jup(i, j + 1, k) * g23up(i, j + 1, k))
            * (dfdz - coef * dfdy);

        yzresult(i, j, k) = fout / (dyc(i, j, k) * Jc(i, j, k));

        // Calculate flux between j and j-1
        coef =
            0.5
            * (g_23c(i, j, k) / SQ(Jc(i, j, k) * Bxyc(i, j, k))
               + g_23down(i, j - 1, k) / SQ(Jdown(i, j - 1, k) * Bxydown(i, j - 1, k)));

        dfdz = 0.5
               * (fc(i, j, kp) - fc(i, j, km) + fdown(i, j - 1, kp) - fdown(i, j - 1, km))
               / (dzc(i, j, k) + dzdown(i, j - 1, k));

        dfdy = 2. * (fc(i, j, k) - fdown(i, j - 1, k))
               / (dyc(i, j, k) + dydown(i, j - 1, k));

        fout = 0.25 * (ac(i, j, k) + adown(i, j - 1, k))
               * (Jc(i, j, k) * g23c(i, j, k) + Jdown(i, j - 1, k) * g23down(i, j - 1, k))
               * (dfdz - coef * dfdy);

        yzresult(i, j, k) -= fout / (dyc(i, j, k) * Jc(i, j, k));
      }
    }
  }

  // Z flux

  for (int i = mesh->xstart; i <= mesh->xend; i++) {
    for (int j = mesh->ystart; j <= mesh->yend; j++) {
      for (int k = 0; k < mesh->LocalNz; k++) {
        // Calculate flux between k and k+1
        int kp = (k + 1) % mesh->LocalNz;

        // Coefficient in front of df/dy term
        BoutReal coef = g_23c(i, j, k)
                        / (dyup(i, j + 1, k) + 2. * dyc(i, j, k) + dydown(i, j - 1, k))
                        / SQ(Jc(i, j, k) * Bxyc(i, j, k));

        BoutReal fout =
            0.25 * (ac(i, j, k) + ac(i, j, kp))
            * (Jc(i, j, k) * coord->g33(i, j, k) + Jc(i, j, kp) * coord->g33(i, j, kp))
            * ( // df/dz
                (fc(i, j, kp) - fc(i, j, k)) / dzc(i, j, k)
                // - g_yz * df/dy / SQ(J*B)
                - coef
                      * (fup(i, j + 1, k) + fup(i, j + 1, kp) - fdown(i, j - 1, k)
                         - fdown(i, j - 1, kp)));

        yzresult(i, j, k) += fout / (Jc(i, j, k) * dzc(i, j, k));
        yzresult(i, j, kp) -= fout / (Jc(i, j, kp) * dzc(i, j, kp));
      }
    }
  }
  // Check if we need to transform back
  if (f.hasParallelSlices() && a.hasParallelSlices()) {
    result += yzresult;
  } else {
    result += fromFieldAligned(yzresult);
  }

  return result;
}

const Field3D Div_par_K_Grad_par(const Field3D& Kin, const Field3D& fin,
                                 bool bndry_flux) {
  TRACE("FV::Div_par_K_Grad_par");

  ASSERT2(Kin.getLocation() == fin.getLocation());

  Mesh* mesh = Kin.getMesh();

  bool use_parallel_slices = (Kin.hasParallelSlices() && fin.hasParallelSlices());

  const auto& K = use_parallel_slices ? Kin : toFieldAligned(Kin, "RGN_NOX");
  const auto& f = use_parallel_slices ? fin : toFieldAligned(fin, "RGN_NOX");

  Field3D result{zeroFrom(f)};

  // K and f fields in yup and ydown directions
  const auto& Kup = use_parallel_slices ? Kin.yup() : K;
  const auto& Kdown = use_parallel_slices ? Kin.ydown() : K;
  const auto& fup = use_parallel_slices ? fin.yup() : f;
  const auto& fdown = use_parallel_slices ? fin.ydown() : f;

  Coordinates* coord = fin.getCoordinates();

  BOUT_FOR(i, result.getRegion("RGN_NOBNDRY")) {
    // Calculate flux at upper surface

<<<<<<< HEAD
    const auto iyp = i.yp();
    const auto iym = i.ym();

    if (bndry_flux || !mesh->lastY() || (i.y() != mesh->yend)) {

      BoutReal c = 0.5 * (K[i] + Kup[iyp]);             // K at the upper boundary
      BoutReal J = 0.5 * (coord->J[i] + coord->J[iyp]); // Jacobian at boundary
      BoutReal g_22 = 0.5 * (coord->g_22[i] + coord->g_22[iyp]);

      BoutReal gradient = 2. * (fup[iyp] - f[i]) / (coord->dy[i] + coord->dy[iyp]);

      BoutReal flux = c * J * gradient / g_22;

      result[i] += flux / (coord->dy[i] * coord->J[i]);
=======
      if (bndry_flux || mesh->periodicY(i.x()) || !mesh->lastY(i.x())
          || (i.y() != mesh->yend)) {

        BoutReal c = 0.5*(K[i] + Kup[iyp]); // K at the upper boundary
        BoutReal J = 0.5*(coord->J[i] + coord->J[iyp]); // Jacobian at boundary
        BoutReal g_22 = 0.5*(coord->g_22[i] + coord->g_22[iyp]);
        
        BoutReal gradient = 2.*(fup[iyp] - f[i]) / (coord->dy[i] + coord->dy[iyp]);
        
        BoutReal flux = c * J * gradient / g_22;
            
        result[i] += flux / (coord->dy[i] * coord->J[i]);
      }

      // Calculate flux at lower surface
      if (bndry_flux || mesh->periodicY(i.x()) || !mesh->firstY(i.x())
          || (i.y() != mesh->ystart)) {
        BoutReal c = 0.5*(K[i] + Kdown[iym]); // K at the lower boundary
        BoutReal J = 0.5*(coord->J[i] + coord->J[iym]); // Jacobian at boundary
        
        BoutReal g_22 = 0.5*(coord->g_22[i] + coord->g_22[iym]);
        
        BoutReal gradient = 2.*(f[i] - fdown[iym]) / (coord->dy[i] + coord->dy[iym]);
        
        BoutReal flux = c * J * gradient / g_22;
        
        result[i] -= flux / (coord->dy[i] * coord->J[i]);
      }
>>>>>>> 387b714c
    }

    // Calculate flux at lower surface
    if (bndry_flux || !mesh->firstY() || (i.y() != mesh->ystart)) {
      BoutReal c = 0.5 * (K[i] + Kdown[iym]);           // K at the lower boundary
      BoutReal J = 0.5 * (coord->J[i] + coord->J[iym]); // Jacobian at boundary

      BoutReal g_22 = 0.5 * (coord->g_22[i] + coord->g_22[iym]);

      BoutReal gradient = 2. * (f[i] - fdown[iym]) / (coord->dy[i] + coord->dy[iym]);

      BoutReal flux = c * J * gradient / g_22;

      result[i] -= flux / (coord->dy[i] * coord->J[i]);
    }
  }

<<<<<<< HEAD
  if (!use_parallel_slices) {
    // Shifted to field aligned coordinates, so need to shift back
    result = fromFieldAligned(result, "RGN_NOBNDRY");
  }

  return result;
}

const Field3D D4DY4(const Field3D& d_in, const Field3D& f_in) {
  ASSERT1_FIELDS_COMPATIBLE(d_in, f_in);

  Mesh* mesh = d_in.getMesh();

  Coordinates* coord = f_in.getCoordinates();

  ASSERT2(d_in.getDirectionY() == f_in.getDirectionY());
  const bool are_unaligned = ((d_in.getDirectionY() == YDirectionType::Standard)
                              and (f_in.getDirectionY() == YDirectionType::Standard));

  // Convert to field aligned coordinates
  Field3D d = are_unaligned ? toFieldAligned(d_in, "RGN_NOX") : d_in;
  Field3D f = are_unaligned ? toFieldAligned(f_in, "RGN_NOX") : f_in;

  Field3D result{zeroFrom(f)};

  for (int i = mesh->xstart; i <= mesh->xend; i++) {
    for (int j = mesh->ystart; j <= mesh->yend; j++) {
      for (int k = 0; k < mesh->LocalNz; k++) {
        BoutReal dy3 = SQ(coord->dy(i, j, k)) * coord->dy(i, j, k);
        // 3rd derivative at right boundary

        BoutReal d3fdx3 =
            (f(i, j + 2, k) - 3. * f(i, j + 1, k) + 3. * f(i, j, k) - f(i, j - 1, k))
            / dy3;

        BoutReal flux = 0.5 * (d(i, j, k) + d(i, j + 1, k))
                        * (coord->J(i, j, k) + coord->J(i, j + 1, k)) * d3fdx3;

        result(i, j, k) += flux / (coord->J(i, j, k) * coord->dy(i, j, k));
        result(i, j + 1, k) -= flux / (coord->J(i, j + 1, k) * coord->dy(i, j + 1, k));

        if (j == mesh->ystart && (!mesh->firstY())) {
          // Left cell boundary, no flux through boundaries
          d3fdx3 =
              (f(i, j + 1, k) - 3. * f(i, j, k) + 3. * f(i, j - 1, k) - f(i, j - 2, k))
              / dy3;

          flux = 0.5 * (d(i, j, k) + d(i, j - 1, k))
                 * (coord->J(i, j, k) + coord->J(i, j - 1, k)) * d3fdx3;

          result(i, j, k) -= flux / (coord->J(i, j, k) * coord->dy(i, j, k));
          result(i, j - 1, k) += flux / (coord->J(i, j - 1, k) * coord->dy(i, j - 1, k));
        }
      }
    }
=======
  const Field3D D4DY4(const Field3D &d_in, const Field3D &f_in) {
    ASSERT1_FIELDS_COMPATIBLE(d_in, f_in);

    Mesh* mesh = d_in.getMesh();

    Coordinates *coord = f_in.getCoordinates();
    
    ASSERT2(d_in.getDirectionY() == f_in.getDirectionY());
    const bool are_unaligned = ((d_in.getDirectionY() == YDirectionType::Standard)
                                and (f_in.getDirectionY() == YDirectionType::Standard));

    // Convert to field aligned coordinates
    Field3D d = are_unaligned ? toFieldAligned(d_in, "RGN_NOX") : d_in;
    Field3D f = are_unaligned ? toFieldAligned(f_in, "RGN_NOX") : f_in;

    Field3D result{zeroFrom(f)};

    for (int i = mesh->xstart; i <= mesh->xend; i++) {
      // Check for boundaries
      bool yperiodic = mesh->periodicY(i);
      bool has_upper_boundary = !yperiodic && mesh->lastY(i);
      bool has_lower_boundary = !yperiodic && mesh->firstY(i);

      // Always calculate fluxes at upper Y cell boundary
      const int ystart =
          has_lower_boundary
              ? mesh->ystart
              : // Don't calculate flux from boundary mesh->ystart-1 into domain
              mesh->ystart - 1; // Calculate flux from last guard cell into domain

      const int yend = has_upper_boundary
                           ? mesh->yend - 1
                           : // Don't calculate flux from mesh->yend into boundary
                           mesh->yend;

      for (int j = ystart; j <= yend; j++) {
        for(int k=0;k<mesh->LocalNz;k++) {
          BoutReal dy3 = SQ(coord->dy(i, j, k)) * coord->dy(i, j, k);
          // 3rd derivative at upper boundary

          BoutReal d3fdy3 =
              (f(i, j + 2, k) - 3. * f(i, j + 1, k) + 3. * f(i, j, k) - f(i, j - 1, k))
              / dy3;

          BoutReal flux = 0.5 * (d(i, j, k) + d(i, j + 1, k))
                          * (coord->J(i, j, k) + coord->J(i, j + 1, k)) * d3fdy3;

          result(i, j, k) += flux / (coord->J(i, j, k) * coord->dy(i, j, k));
          result(i, j + 1, k) -= flux / (coord->J(i, j + 1, k) * coord->dy(i, j + 1, k));
        }
      }
    }

    // Convert result back to non-aligned coordinates
    return are_unaligned ? fromFieldAligned(result, "RGN_NOBNDRY") : result;
>>>>>>> 387b714c
  }

  // Convert result back to non-aligned coordinates
  return are_unaligned ? fromFieldAligned(result, "RGN_NOBNDRY") : result;
}

const Field3D D4DY4_Index(const Field3D& f_in, bool bndry_flux) {
  Mesh* mesh = f_in.getMesh();

  // Convert to field aligned coordinates
  const bool is_unaligned = (f_in.getDirectionY() == YDirectionType::Standard);
  Field3D f = is_unaligned ? toFieldAligned(f_in, "RGN_NOX") : f_in;

  Field3D result{zeroFrom(f)};

  Coordinates* coord = f_in.getCoordinates();

  for (int i = mesh->xstart; i <= mesh->xend; i++) {
    bool yperiodic = mesh->periodicY(i);

    bool has_upper_boundary = !yperiodic && mesh->lastY(i);
    bool has_lower_boundary = !yperiodic && mesh->firstY(i);

    for (int j = mesh->ystart; j <= mesh->yend; j++) {

      // Right boundary

      if (bndry_flux || (j != mesh->yend) || !has_upper_boundary) {
        // Calculate the fluxes

        if (j != mesh->yend || !has_upper_boundary) {

          for (int k = 0; k < mesh->LocalNz; k++) {
            // Right boundary common factors
            const BoutReal common_factor = 0.25
                                           * (coord->dy(i, j, k) + coord->dy(i, j + 1, k))
                                           * (coord->J(i, j, j) + coord->J(i, j + 1, k));

            const BoutReal factor_rc =
                common_factor / (coord->J(i, j, k) * coord->dy(i, j, k));
            const BoutReal factor_rp =
                common_factor / (coord->J(i, j + 1, k) * coord->dy(i, j + 1, k));

            // Not on domain boundary
            // 3rd derivative at right cell boundary

            const BoutReal d3fdx3 =
                (f(i, j + 2, k) - 3. * f(i, j + 1, k) + 3. * f(i, j, k) - f(i, j - 1, k));

            result(i, j, k) += d3fdx3 * factor_rc;
            result(i, j + 1, k) -= d3fdx3 * factor_rp;
          }
        } else {
          // At a domain boundary
          // Use a one-sided difference formula

          for (int k = 0; k < mesh->LocalNz; k++) {
            // Right boundary common factors
            const BoutReal common_factor = 0.25
                                           * (coord->dy(i, j, k) + coord->dy(i, j + 1, k))
                                           * (coord->J(i, j, j) + coord->J(i, j + 1, k));

            const BoutReal factor_rc =
                common_factor / (coord->J(i, j, k) * coord->dy(i, j, k));
            const BoutReal factor_rp =
                common_factor / (coord->J(i, j + 1, k) * coord->dy(i, j + 1, k));

            const BoutReal d3fdx3 =
                -((16. / 5) * 0.5 * (f(i, j + 1, k) + f(i, j, k)) // Boundary value f_b
                  - 6. * f(i, j, k)                               // f_0
                  + 4. * f(i, j - 1, k)                           // f_1
                  - (6. / 5) * f(i, j - 2, k)                     // f_2
                );

            result(i, j, k) += d3fdx3 * factor_rc;
            result(i, j + 1, k) -= d3fdx3 * factor_rp;
          }
        }
      }

      // Left cell boundary

      if (bndry_flux || (j != mesh->ystart) || !has_lower_boundary) {
        // Calculate the fluxes

        if (j != mesh->ystart || !has_lower_boundary) {
          for (int k = 0; k < mesh->LocalNz; k++) {
            const BoutReal common_factor = 0.25
                                           * (coord->dy(i, j, k) + coord->dy(i, j + 1, k))
                                           * (coord->J(i, j, k) + coord->J(i, j - 1, k));

            const BoutReal factor_lc =
                common_factor / (coord->J(i, j, k) * coord->dy(i, j, k));
            const BoutReal factor_lm =
                common_factor / (coord->J(i, j - 1, k) * coord->dy(i, j - 1, k));

            // Not on a domain boundary
            const BoutReal d3fdx3 =
                (f(i, j + 1, k) - 3. * f(i, j, k) + 3. * f(i, j - 1, k) - f(i, j - 2, k));

            result(i, j, k) -= d3fdx3 * factor_lc;
            result(i, j - 1, k) += d3fdx3 * factor_lm;
          }
        } else {
          // On a domain (Y) boundary
          for (int k = 0; k < mesh->LocalNz; k++) {
            const BoutReal common_factor = 0.25
                                           * (coord->dy(i, j, k) + coord->dy(i, j + 1, k))
                                           * (coord->J(i, j, k) + coord->J(i, j - 1, k));

            const BoutReal factor_lc =
                common_factor / (coord->J(i, j, k) * coord->dy(i, j, k));
            const BoutReal factor_lm =
                common_factor / (coord->J(i, j - 1, k) * coord->dy(i, j - 1, k));
            const BoutReal d3fdx3 =
                -(-(16. / 5) * 0.5 * (f(i, j - 1, k) + f(i, j, k)) // Boundary value f_b
                  + 6. * f(i, j, k)                                // f_0
                  - 4. * f(i, j + 1, k)                            // f_1
                  + (6. / 5) * f(i, j + 2, k)                      // f_2
                );

            result(i, j, k) -= d3fdx3 * factor_lc;
            result(i, j - 1, k) += d3fdx3 * factor_lm;
          }
        }
      }
    }
  }

  // Convert result back to non-aligned coordinates
  return is_unaligned ? fromFieldAligned(result, "RGN_NOBNDRY") : result;
}

void communicateFluxes(Field3D& f) {
  Mesh* mesh = f.getMesh();

  // Use X=0 as temporary buffer
  if (mesh->xstart != 2) {
    throw BoutException("communicateFluxes: Sorry!");
  }

  int size = mesh->LocalNy * mesh->LocalNz;
  comm_handle xin, xout;
  // Cache results to silence spurious compiler warning about xin,
  // xout possibly being uninitialised when used
  bool not_first = !mesh->firstX();
  bool not_last = !mesh->lastX();
  if (not_first) {
    xin = mesh->irecvXIn(f(0, 0), size, 0);
  }
  if (not_last) {
    xout = mesh->irecvXOut(f(mesh->LocalNx - 1, 0), size, 1);
  }
  // Send X=1 values
  if (not_first) {
    mesh->sendXIn(f(1, 0), size, 1);
  }
  if (not_last) {
    mesh->sendXOut(f(mesh->LocalNx - 2, 0), size, 0);
  }
  // Wait
  if (not_first) {
    mesh->wait(xin);
    // Add to cells
    for (int y = mesh->ystart; y <= mesh->yend; y++) {
      for (int z = 0; z < mesh->LocalNz; z++) {
        f(2, y, z) += f(0, y, z);
      }
    }
  }
  if (not_last) {
    mesh->wait(xout);
    // Add to cells
    for (int y = mesh->ystart; y <= mesh->yend; y++) {
      for (int z = 0; z < mesh->LocalNz; z++) {
        f(mesh->LocalNx - 3, y, z) += f(mesh->LocalNx - 1, y, z);
      }
    }
  }
}

Field3D Div_Perp_Lap(const Field3D& a, const Field3D& f, CELL_LOC outloc) {

  Field3D result = 0.0;

  //////////////////////////////////////////
  // X-Z diffusion
  //
  //            Z
  //            |
  //
  //     o --- gU --- o
  //     |     nU     |
  //     |            |
  //    gL nL      nR gR    -> X
  //     |            |
  //     |     nD     |
  //     o --- gD --- o
  //
  Coordinates* coords = a.getCoordinates(outloc);
  Mesh* mesh = f.getMesh();

  for (int i = mesh->xstart; i <= mesh->xend; i++) {
    for (int j = mesh->ystart; j <= mesh->yend; j++) {
      for (int k = 0; k < mesh->LocalNz; k++) {

        // wrap k-index around as Z is (currently) periodic.
        int kp = (k + 1) % (mesh->LocalNz);
        int km = (k - 1 + mesh->LocalNz) % (mesh->LocalNz);

        // Calculate gradients on cell faces -- assumes constant grid spacing

        BoutReal gR =
            (coords->g11(i, j, k) + coords->g11(i + 1, j, k))
                * (f(i + 1, j, k) - f(i, j, k))
                / (coords->dx(i + 1, j, k) + coords->dx(i, j, k))
            + 0.5 * (coords->g13(i, j, k) + coords->g13(i + 1, j, k))
                  * (f(i + 1, j, kp) - f(i + 1, j, km) + f(i, j, kp) - f(i, j, km))
                  / (4. * coords->dz(i, j, k));

        BoutReal gL =
            (coords->g11(i - 1, j, k) + coords->g11(i, j, k))
                * (f(i, j, k) - f(i - 1, j, k))
                / (coords->dx(i - 1, j, k) + coords->dx(i, j, k))
            + 0.5 * (coords->g13(i - 1, j, k) + coords->g13(i, j, k))
                  * (f(i - 1, j, kp) - f(i - 1, j, km) + f(i, j, kp) - f(i, j, km))
                  / (4 * coords->dz(i, j, k));

        BoutReal gD =
            coords->g13(i, j, k)
                * (f(i + 1, j, km) - f(i - 1, j, km) + f(i + 1, j, k) - f(i - 1, j, k))
                / (4. * coords->dx(i, j, k))
            + coords->g33(i, j, k) * (f(i, j, k) - f(i, j, km)) / coords->dz(i, j, k);

        BoutReal gU =
            coords->g13(i, j, k)
                * (f(i + 1, j, kp) - f(i - 1, j, kp) + f(i + 1, j, k) - f(i - 1, j, k))
                / (4. * coords->dx(i, j, k))
            + coords->g33(i, j, k) * (f(i, j, kp) - f(i, j, k)) / coords->dz(i, j, k);

        // Flow right
        BoutReal flux = gR * 0.25 * (coords->J(i + 1, j, k) + coords->J(i, j, k))
                        * (a(i + 1, j, k) + a(i, j, k));
        result(i, j, k) += flux / (coords->dx(i, j, k) * coords->J(i, j, k));

        // Flow left
        flux = gL * 0.25 * (coords->J(i - 1, j, k) + coords->J(i, j, k))
               * (a(i - 1, j, k) + a(i, j, k));
        result(i, j, k) -= flux / (coords->dx(i, j, k) * coords->J(i, j, k));

        // Flow up
        flux = gU * 0.25 * (coords->J(i, j, k) + coords->J(i, j, kp))
               * (a(i, j, k) + a(i, j, kp));
        result(i, j, k) += flux / (coords->dz(i, j, k) * coords->J(i, j, k));

        // Flow down
        flux = gD * 0.25 * (coords->J(i, j, km) + coords->J(i, j, k))
               * (a(i, j, km) + a(i, j, k));
        result(i, j, k) += flux / (coords->dz(i, j, k) * coords->J(i, j, k));
      }
    }
  }

  return result;
}

} // Namespace FV<|MERGE_RESOLUTION|>--- conflicted
+++ resolved
@@ -251,11 +251,11 @@
   BOUT_FOR(i, result.getRegion("RGN_NOBNDRY")) {
     // Calculate flux at upper surface
 
-<<<<<<< HEAD
     const auto iyp = i.yp();
     const auto iym = i.ym();
 
-    if (bndry_flux || !mesh->lastY() || (i.y() != mesh->yend)) {
+    if (bndry_flux || mesh->periodicY(i.x()) || !mesh->lastY(i.x())
+        || (i.y() != mesh->yend)) {
 
       BoutReal c = 0.5 * (K[i] + Kup[iyp]);             // K at the upper boundary
       BoutReal J = 0.5 * (coord->J[i] + coord->J[iyp]); // Jacobian at boundary
@@ -266,40 +266,11 @@
       BoutReal flux = c * J * gradient / g_22;
 
       result[i] += flux / (coord->dy[i] * coord->J[i]);
-=======
-      if (bndry_flux || mesh->periodicY(i.x()) || !mesh->lastY(i.x())
-          || (i.y() != mesh->yend)) {
-
-        BoutReal c = 0.5*(K[i] + Kup[iyp]); // K at the upper boundary
-        BoutReal J = 0.5*(coord->J[i] + coord->J[iyp]); // Jacobian at boundary
-        BoutReal g_22 = 0.5*(coord->g_22[i] + coord->g_22[iyp]);
-        
-        BoutReal gradient = 2.*(fup[iyp] - f[i]) / (coord->dy[i] + coord->dy[iyp]);
-        
-        BoutReal flux = c * J * gradient / g_22;
-            
-        result[i] += flux / (coord->dy[i] * coord->J[i]);
-      }
-
-      // Calculate flux at lower surface
-      if (bndry_flux || mesh->periodicY(i.x()) || !mesh->firstY(i.x())
-          || (i.y() != mesh->ystart)) {
-        BoutReal c = 0.5*(K[i] + Kdown[iym]); // K at the lower boundary
-        BoutReal J = 0.5*(coord->J[i] + coord->J[iym]); // Jacobian at boundary
-        
-        BoutReal g_22 = 0.5*(coord->g_22[i] + coord->g_22[iym]);
-        
-        BoutReal gradient = 2.*(f[i] - fdown[iym]) / (coord->dy[i] + coord->dy[iym]);
-        
-        BoutReal flux = c * J * gradient / g_22;
-        
-        result[i] -= flux / (coord->dy[i] * coord->J[i]);
-      }
->>>>>>> 387b714c
     }
 
     // Calculate flux at lower surface
-    if (bndry_flux || !mesh->firstY() || (i.y() != mesh->ystart)) {
+    if (bndry_flux || mesh->periodicY(i.x()) || !mesh->firstY(i.x())
+        || (i.y() != mesh->ystart)) {
       BoutReal c = 0.5 * (K[i] + Kdown[iym]);           // K at the lower boundary
       BoutReal J = 0.5 * (coord->J[i] + coord->J[iym]); // Jacobian at boundary
 
@@ -313,7 +284,6 @@
     }
   }
 
-<<<<<<< HEAD
   if (!use_parallel_slices) {
     // Shifted to field aligned coordinates, so need to shift back
     result = fromFieldAligned(result, "RGN_NOBNDRY");
@@ -340,92 +310,39 @@
   Field3D result{zeroFrom(f)};
 
   for (int i = mesh->xstart; i <= mesh->xend; i++) {
-    for (int j = mesh->ystart; j <= mesh->yend; j++) {
+    // Check for boundaries
+    bool yperiodic = mesh->periodicY(i);
+    bool has_upper_boundary = !yperiodic && mesh->lastY(i);
+    bool has_lower_boundary = !yperiodic && mesh->firstY(i);
+
+    // Always calculate fluxes at upper Y cell boundary
+    const int ystart =
+        has_lower_boundary
+            ? mesh->ystart
+            : // Don't calculate flux from boundary mesh->ystart-1 into domain
+            mesh->ystart - 1; // Calculate flux from last guard cell into domain
+
+    const int yend = has_upper_boundary
+                         ? mesh->yend - 1
+                         : // Don't calculate flux from mesh->yend into boundary
+                         mesh->yend;
+
+    for (int j = ystart; j <= yend; j++) {
       for (int k = 0; k < mesh->LocalNz; k++) {
         BoutReal dy3 = SQ(coord->dy(i, j, k)) * coord->dy(i, j, k);
-        // 3rd derivative at right boundary
-
-        BoutReal d3fdx3 =
+        // 3rd derivative at upper boundary
+
+        BoutReal d3fdy3 =
             (f(i, j + 2, k) - 3. * f(i, j + 1, k) + 3. * f(i, j, k) - f(i, j - 1, k))
             / dy3;
 
         BoutReal flux = 0.5 * (d(i, j, k) + d(i, j + 1, k))
-                        * (coord->J(i, j, k) + coord->J(i, j + 1, k)) * d3fdx3;
+                        * (coord->J(i, j, k) + coord->J(i, j + 1, k)) * d3fdy3;
 
         result(i, j, k) += flux / (coord->J(i, j, k) * coord->dy(i, j, k));
         result(i, j + 1, k) -= flux / (coord->J(i, j + 1, k) * coord->dy(i, j + 1, k));
-
-        if (j == mesh->ystart && (!mesh->firstY())) {
-          // Left cell boundary, no flux through boundaries
-          d3fdx3 =
-              (f(i, j + 1, k) - 3. * f(i, j, k) + 3. * f(i, j - 1, k) - f(i, j - 2, k))
-              / dy3;
-
-          flux = 0.5 * (d(i, j, k) + d(i, j - 1, k))
-                 * (coord->J(i, j, k) + coord->J(i, j - 1, k)) * d3fdx3;
-
-          result(i, j, k) -= flux / (coord->J(i, j, k) * coord->dy(i, j, k));
-          result(i, j - 1, k) += flux / (coord->J(i, j - 1, k) * coord->dy(i, j - 1, k));
-        }
-      }
-    }
-=======
-  const Field3D D4DY4(const Field3D &d_in, const Field3D &f_in) {
-    ASSERT1_FIELDS_COMPATIBLE(d_in, f_in);
-
-    Mesh* mesh = d_in.getMesh();
-
-    Coordinates *coord = f_in.getCoordinates();
-    
-    ASSERT2(d_in.getDirectionY() == f_in.getDirectionY());
-    const bool are_unaligned = ((d_in.getDirectionY() == YDirectionType::Standard)
-                                and (f_in.getDirectionY() == YDirectionType::Standard));
-
-    // Convert to field aligned coordinates
-    Field3D d = are_unaligned ? toFieldAligned(d_in, "RGN_NOX") : d_in;
-    Field3D f = are_unaligned ? toFieldAligned(f_in, "RGN_NOX") : f_in;
-
-    Field3D result{zeroFrom(f)};
-
-    for (int i = mesh->xstart; i <= mesh->xend; i++) {
-      // Check for boundaries
-      bool yperiodic = mesh->periodicY(i);
-      bool has_upper_boundary = !yperiodic && mesh->lastY(i);
-      bool has_lower_boundary = !yperiodic && mesh->firstY(i);
-
-      // Always calculate fluxes at upper Y cell boundary
-      const int ystart =
-          has_lower_boundary
-              ? mesh->ystart
-              : // Don't calculate flux from boundary mesh->ystart-1 into domain
-              mesh->ystart - 1; // Calculate flux from last guard cell into domain
-
-      const int yend = has_upper_boundary
-                           ? mesh->yend - 1
-                           : // Don't calculate flux from mesh->yend into boundary
-                           mesh->yend;
-
-      for (int j = ystart; j <= yend; j++) {
-        for(int k=0;k<mesh->LocalNz;k++) {
-          BoutReal dy3 = SQ(coord->dy(i, j, k)) * coord->dy(i, j, k);
-          // 3rd derivative at upper boundary
-
-          BoutReal d3fdy3 =
-              (f(i, j + 2, k) - 3. * f(i, j + 1, k) + 3. * f(i, j, k) - f(i, j - 1, k))
-              / dy3;
-
-          BoutReal flux = 0.5 * (d(i, j, k) + d(i, j + 1, k))
-                          * (coord->J(i, j, k) + coord->J(i, j + 1, k)) * d3fdy3;
-
-          result(i, j, k) += flux / (coord->J(i, j, k) * coord->dy(i, j, k));
-          result(i, j + 1, k) -= flux / (coord->J(i, j + 1, k) * coord->dy(i, j + 1, k));
-        }
-      }
-    }
-
-    // Convert result back to non-aligned coordinates
-    return are_unaligned ? fromFieldAligned(result, "RGN_NOBNDRY") : result;
->>>>>>> 387b714c
+      }
+    }
   }
 
   // Convert result back to non-aligned coordinates
