/*
 * Implements the shifted metric method for parallel derivatives
 * 
 * By default fields are stored so that X-Z are orthogonal,
 * and so not aligned in Y.
 *
 */

#include <bout/paralleltransform.hxx>
#include <bout/mesh.hxx>
#include <fft.hxx>
#include <bout/constants.hxx>

#include <cmath>

#include <output.hxx>

ShiftedMetric::ShiftedMetric(Mesh &m) : mesh(m), zShift(&m) {
  // Read the zShift angle from the mesh
  
  if(mesh.get(zShift, "zShift")) {
    // No zShift variable. Try qinty in BOUT grid files
    mesh.get(zShift, "qinty");
  }

  // TwistShift needs to be set for derivatives to be correct at the jump where
  // poloidal angle theta goes 2pi->0
  bool twistshift = Options::root()["TwistShift"].withDefault(false);
  bool shift_without_twist = Options::root()["ShiftWithoutTwist"].withDefault(false);
  if (!twistshift and !shift_without_twist) {
    throw BoutException("ShiftedMetric usually requires the option TwistShift=true\n"
        "    Set ShiftWithoutTwist=true to use ShiftedMetric without TwistShift");
  }

  //If we wanted to be efficient we could move the following cached phase setup
  //into the relevant shifting routines (with static bool first protection)
  //so that we only calculate the phase if we actually call a relevant shift 
  //routine -- however as we're only going to do this initialisation once I 
  //think it's cleaner to put it in the constructor here.

  //As we're attached to a mesh we can expect the z direction to
  //not change once we've been created so precalculate the complex
  //phases used in transformations
  nmodes = mesh.LocalNz / 2 + 1;
  BoutReal zlength = mesh.getCoordinates()->zlength();

  // Allocate storage for our 3d phase information.
  fromAlignedPhs = Tensor<dcomplex>(mesh.LocalNx, mesh.LocalNy, nmodes);
  toAlignedPhs = Tensor<dcomplex>(mesh.LocalNx, mesh.LocalNy, nmodes);

  yupPhs = Tensor<dcomplex>(mesh.LocalNx, mesh.LocalNy, nmodes);
  ydownPhs = Tensor<dcomplex>(mesh.LocalNx, mesh.LocalNy, nmodes);

  //To/From field aligned phases
  BOUT_FOR(i, mesh.getRegion2D("RGN_ALL")) {
    for(int jz=0;jz<nmodes;jz++) {
      BoutReal kwave=jz*2.0*PI/zlength; // wave number is 1/[rad]
      fromAlignedPhs(i.x(), i.y(), jz) =
          dcomplex(cos(kwave * zShift[i]), -sin(kwave * zShift[i]));
      toAlignedPhs(i.x(), i.y(), jz) =
          dcomplex(cos(kwave * zShift[i]), sin(kwave * zShift[i]));
    }
  }

  //Yup/Ydown phases -- note we don't shift in the boundaries/guards
  BOUT_FOR(i, mesh.getRegion2D("RGN_NOY")) {
    BoutReal yupShift = zShift[i] - zShift[i.yp()];
    BoutReal ydownShift = zShift[i] - zShift[i.ym()];

    for(int jz=0;jz<nmodes;jz++) {
      BoutReal kwave=jz*2.0*PI/zlength; // wave number is 1/[rad]

      yupPhs(i.x(), i.y(), jz) = dcomplex(cos(kwave * yupShift), -sin(kwave * yupShift));
      ydownPhs(i.x(), i.y(), jz) =
          dcomplex(cos(kwave * ydownShift), -sin(kwave * ydownShift));
    }
  }

}

/*!
 * Calculate the Y up and down fields
 */
void ShiftedMetric::calcYUpDown(Field3D &f) {
  ASSERT1(&mesh == f.getMesh());

  f.splitYupYdown();
  
  Field3D& yup = f.yup();
  yup.allocate();

  BOUT_FOR(i, mesh.getRegion2D("RGN_NOY")) {
    shiftZ(&f(i.yp(), 0), &yupPhs(i.x(), i.y(), 0), &yup(i.yp(), 0));
  }

  Field3D& ydown = f.ydown();
  ydown.allocate();

  BOUT_FOR(i, mesh.getRegion2D("RGN_NOY")) {
    shiftZ(&f(i.ym(), 0), &ydownPhs(i.x(), i.y(), 0), &ydown(i.ym(), 0));
  }
}
  
/*!
 * Shift the field so that X-Z is not orthogonal,
 * and Y is then field aligned.
 */
const Field3D ShiftedMetric::toFieldAligned(const Field3D &f, const REGION region) {
  return shiftZ(f, toAlignedPhs, region);
}

/*!
 * Shift back, so that X-Z is orthogonal,
 * but Y is not field aligned.
 */
const Field3D ShiftedMetric::fromFieldAligned(const Field3D &f, const REGION region) {
  return shiftZ(f, fromAlignedPhs, region);
}

const Field3D ShiftedMetric::shiftZ(const Field3D& f, const Tensor<dcomplex>& phs,
                                    const REGION region) {
  ASSERT1(&mesh == f.getMesh());
  if(mesh.LocalNz == 1)
    return f; // Shifting makes no difference

  Field3D result(&mesh);
  result.allocate();
<<<<<<< HEAD

  BOUT_FOR(i, mesh.getRegion2D(REGION_STRING(region))) {
    shiftZ(&f(i, 0), &phs(i.x(), i.y(), 0), &result(i, 0));
=======
  result.setLocation(f.getLocation());

  for(int jx=0;jx<mesh.LocalNx;jx++) {
    for(int jy=0;jy<mesh.LocalNy;jy++) {
      shiftZ(f(jx,jy), phs[jx][jy], result(jx,jy));
    }
>>>>>>> 0b79a901
  }
  
  return result;

}

void ShiftedMetric::shiftZ(const BoutReal* in, const dcomplex* phs, BoutReal* out) {
  Array<dcomplex> cmplx(nmodes);

  // Take forward FFT
  rfft(in, mesh.LocalNz, &cmplx[0]);

  //Following is an algorithm approach to write a = a*b where a and b are
  //vectors of dcomplex.
  //  std::transform(cmplxOneOff.begin(),cmplxOneOff.end(), ptr.begin(), 
  //		 cmplxOneOff.begin(), std::multiplies<dcomplex>());

  for(int jz=1;jz<nmodes;jz++) {
    cmplx[jz] *= phs[jz];
  }

  irfft(&cmplx[0], mesh.LocalNz, out); // Reverse FFT
}

//Old approach retained so we can still specify a general zShift
const Field3D ShiftedMetric::shiftZ(const Field3D &f, const Field2D &zangle, const REGION region) {
  ASSERT1(&mesh == f.getMesh());
  ASSERT1(f.getLocation() == zangle.getLocation());
  if(mesh.LocalNz == 1)
    return f; // Shifting makes no difference

  Field3D result(&mesh);
  result.allocate();
  result.setLocation(f.getLocation());

  // We only use methods in ShiftedMetric to get fields for parallel operations
  // like interp_to or DDY.
  // Therefore we don't need x-guard cells, so do not set them.
  // (Note valgrind complains about corner guard cells if we try to loop over
  // the whole grid, because zShift is not initialized in the corner guard
  // cells.)
  BOUT_FOR(i, mesh.getRegion2D(REGION_STRING(region))) {
    shiftZ(&f(i, 0), mesh.LocalNz, zangle[i], &result(i, 0));
  }
  
  return result;
}

void ShiftedMetric::shiftZ(const BoutReal *in, int len, BoutReal zangle,  BoutReal *out) {
  int nmodes = len/2 + 1;

  // Complex array used for FFTs
  Array<dcomplex> cmplxLoc(nmodes);

  // Take forward FFT
  rfft(in, len, &cmplxLoc[0]);
  
  // Apply phase shift
  BoutReal zlength = mesh.getCoordinates()->zlength();
  for(int jz=1;jz<nmodes;jz++) {
    BoutReal kwave=jz*2.0*PI/zlength; // wave number is 1/[rad]
    cmplxLoc[jz] *= dcomplex(cos(kwave*zangle) , -sin(kwave*zangle));
  }

  irfft(&cmplxLoc[0], len, out); // Reverse FFT
}<|MERGE_RESOLUTION|>--- conflicted
+++ resolved
@@ -125,18 +125,10 @@
 
   Field3D result(&mesh);
   result.allocate();
-<<<<<<< HEAD
+  result.setLocation(f.getLocation());
 
   BOUT_FOR(i, mesh.getRegion2D(REGION_STRING(region))) {
     shiftZ(&f(i, 0), &phs(i.x(), i.y(), 0), &result(i, 0));
-=======
-  result.setLocation(f.getLocation());
-
-  for(int jx=0;jx<mesh.LocalNx;jx++) {
-    for(int jy=0;jy<mesh.LocalNy;jy++) {
-      shiftZ(f(jx,jy), phs[jx][jy], result(jx,jy));
-    }
->>>>>>> 0b79a901
   }
   
   return result;
