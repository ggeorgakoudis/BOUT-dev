--- conflicted
+++ resolved
@@ -89,15 +89,10 @@
         }
 
   void calcYUpDown(Field3D &f) override;
-<<<<<<< HEAD
-
-  const Field3D toFieldAligned(const Field3D &UNUSED(f), const REGION UNUSED(region)) override {
-=======
   
   void integrateYUpDown(Field3D &f) override;
   
-  const Field3D toFieldAligned(const Field3D &UNUSED(f)) override {
->>>>>>> 46b97981
+  const Field3D toFieldAligned(const Field3D &UNUSED(f), const REGION UNUSED(region)) override {
     throw BoutException("FCI method cannot transform into field aligned grid");
   }
 
