--- conflicted
+++ resolved
@@ -315,12 +315,7 @@
              const std::string& suffix, CELL_LOC location, BoutReal default_value = 0.) {
 
   checkStaggeredGet(mesh, name, suffix);
-<<<<<<< HEAD
-  int result = mesh->get(var, name + suffix, default_value, false);
-  var.setLocation(location);
-=======
-  int result = mesh->get(var, name+suffix, default_value, location);
->>>>>>> d2f9e5a0
+  int result = mesh->get(var, name+suffix, default_value, false, location);
 
   return result;
 }
@@ -1231,11 +1226,7 @@
     bool extrapolate_x = not localmesh->sourceHasXBoundaryGuards();
     bool extrapolate_y = not localmesh->sourceHasYBoundaryGuards();
 
-<<<<<<< HEAD
-    if (localmesh->get(d2x, "d2x" + suffix, 0.0, false)) {
-=======
-    if (localmesh->get(d2x, "d2x"+suffix, 0.0, location)) {
->>>>>>> d2f9e5a0
+    if (localmesh->get(d2x, "d2x"+suffix, 0.0, false, location)) {
       output_warn.write(
           "\tWARNING: differencing quantity 'd2x' not found. Calculating from dx\n");
       d1_dx = bout::derivatives::index::DDX(1. / dx); // d/di(1/dx)
@@ -1252,11 +1243,7 @@
       d1_dx = -d2x / (dx * dx);
     }
 
-<<<<<<< HEAD
-    if (localmesh->get(d2y, "d2y" + suffix, 0.0, false)) {
-=======
-    if (localmesh->get(d2y, "d2y"+suffix, 0.0, location)) {
->>>>>>> d2f9e5a0
+    if (localmesh->get(d2y, "d2y"+suffix, 0.0, false, location)) {
       output_warn.write(
           "\tWARNING: differencing quantity 'd2y' not found. Calculating from dy\n");
       d1_dy = bout::derivatives::index::DDY(1. / dy); // d/di(1/dy)
@@ -1550,15 +1537,9 @@
     if (localmesh->sourceHasVar("dx"+suffix)) {
       // Grid file has variables at this location, so should be able to read
       checkStaggeredGet(localmesh, "zShift", suffix);
-<<<<<<< HEAD
-      if (localmesh->get(zShift, "zShift" + suffix, 0.0, false)) {
+      if (localmesh->get(zShift, "zShift"+suffix, 0.0, false, location)) {
         // No zShift variable. Try qinty in BOUT grid files
-        if (localmesh->get(zShift, "qinty" + suffix, 0.0, false)) {
-=======
-      if (localmesh->get(zShift, "zShift"+suffix, 0.0, location)) {
-        // No zShift variable. Try qinty in BOUT grid files
-        if (localmesh->get(zShift, "qinty"+suffix, 0.0, location)) {
->>>>>>> d2f9e5a0
+        if (localmesh->get(zShift, "qinty"+suffix, 0.0, false, location)) {
           // Failed to find either variable, cannot use ShiftedMetric
           throw BoutException("Could not read zShift"+suffix+" from grid file");
         }
