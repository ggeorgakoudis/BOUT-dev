/**************************************************************************
 * Differential geometry
 * Calculates the covariant metric tensor, and christoffel symbol terms
 * given the contravariant metric tensor terms
 **************************************************************************/

#include <bout/assert.hxx>
#include <bout/constants.hxx>
#include <bout/coordinates.hxx>
#include <msg_stack.hxx>
#include <output.hxx>
#include <utils.hxx>

#include <derivs.hxx>
#include <fft.hxx>
#include <interpolation.hxx>

#include <globals.hxx>

Coordinates::Coordinates(Mesh* mesh, Field2D dx, Field2D dy, BoutReal dz, Field2D J,
                         Field2D Bxy, Field2D g11, Field2D g22, Field2D g33, Field2D g12,
                         Field2D g13, Field2D g23, Field2D g_11, Field2D g_22,
                         Field2D g_33, Field2D g_12, Field2D g_13, Field2D g_23,
                         Field2D ShiftTorsion, Field2D IntShiftTorsion,
                         bool calculate_geometry)
    : dx(std::move(dx)), dy(std::move(dy)), dz(dz), J(std::move(J)), Bxy(std::move(Bxy)),
      g11(std::move(g11)), g22(std::move(g22)), g33(std::move(g33)), g12(std::move(g12)),
      g13(std::move(g13)), g23(std::move(g23)), g_11(std::move(g_11)),
      g_22(std::move(g_22)), g_33(std::move(g_33)), g_12(std::move(g_12)),
      g_13(std::move(g_13)), g_23(std::move(g_23)), ShiftTorsion(std::move(ShiftTorsion)),
      IntShiftTorsion(std::move(IntShiftTorsion)), nz(mesh->LocalNz), localmesh(mesh),
      location(CELL_CENTRE) {
  if (calculate_geometry) {
    if (geometry()) {
      throw BoutException("Differential geometry failed\n");
    }
  }
}

Coordinates::Coordinates(Mesh *mesh)
    : dx(1, mesh), dy(1, mesh), dz(1), d1_dx(mesh), d1_dy(mesh), J(1, mesh), Bxy(1, mesh),
      // Identity metric tensor
      g11(1, mesh), g22(1, mesh), g33(1, mesh), g12(0, mesh), g13(0, mesh), g23(0, mesh),
      g_11(1, mesh), g_22(1, mesh), g_33(1, mesh), g_12(0, mesh), g_13(0, mesh),
      g_23(0, mesh), G1_11(mesh), G1_22(mesh), G1_33(mesh), G1_12(mesh), G1_13(mesh),
      G1_23(mesh), G2_11(mesh), G2_22(mesh), G2_33(mesh), G2_12(mesh), G2_13(mesh),
      G2_23(mesh), G3_11(mesh), G3_22(mesh), G3_33(mesh), G3_12(mesh), G3_13(mesh),
      G3_23(mesh), G1(mesh), G2(mesh), G3(mesh), ShiftTorsion(mesh),
      IntShiftTorsion(mesh), localmesh(mesh), location(CELL_CENTRE) {

  if (mesh->get(dx, "dx")) {
    output_warn.write("\tWARNING: differencing quantity 'dx' not found. Set to 1.0\n");
    dx = 1.0;
  }

  if (mesh->periodicX) {
    mesh->communicate(dx);
  }

  if (mesh->get(dy, "dy")) {
    output_warn.write("\tWARNING: differencing quantity 'dy' not found. Set to 1.0\n");
    dy = 1.0;
  }

  nz = mesh->LocalNz;

  if (mesh->get(dz, "dz")) {
    // Couldn't read dz from input
    BoutReal ZMIN, ZMAX;
    Options *options = Options::getRoot();
    if (options->isSet("zperiod")) {
      int zperiod;
      OPTION(options, zperiod, 1);
      ZMIN = 0.0;
      ZMAX = 1.0 / static_cast<BoutReal>(zperiod);
    } else {
      OPTION(options, ZMIN, 0.0);
      OPTION(options, ZMAX, 1.0);
    }

    dz = (ZMAX - ZMIN) * TWOPI / nz;
  }

  // Diagonal components of metric tensor g^{ij} (default to 1)
  mesh->get(g11, "g11", 1.0);
  mesh->get(g22, "g22", 1.0);
  mesh->get(g33, "g33", 1.0);

  // Off-diagonal elements. Default to 0
  mesh->get(g12, "g12", 0.0);
  mesh->get(g13, "g13", 0.0);
  mesh->get(g23, "g23", 0.0);

  // Check input metrics
  if ((!finite(g11)) || (!finite(g22)) || (!finite(g33))) {
    throw BoutException("\tERROR: Diagonal metrics are not finite!\n");
  }
  if ((min(g11) <= 0.0) || (min(g22) <= 0.0) || (min(g33) <= 0.0)) {
    throw BoutException("\tERROR: Diagonal metrics are negative!\n");
  }
  if ((!finite(g12)) || (!finite(g13)) || (!finite(g23))) {
    throw BoutException("\tERROR: Off-diagonal metrics are not finite!\n");
  }

  /// Find covariant metric components
  // Check if any of the components are present
  if (mesh->sourceHasVar("g_11") or mesh->sourceHasVar("g_22") or
      mesh->sourceHasVar("g_33") or mesh->sourceHasVar("g_12") or
      mesh->sourceHasVar("g_13") or mesh->sourceHasVar("g_23")) {
    // Check that all components are present
    if (mesh->sourceHasVar("g_11") and mesh->sourceHasVar("g_22") and
        mesh->sourceHasVar("g_33") and mesh->sourceHasVar("g_12") and
        mesh->sourceHasVar("g_13") and mesh->sourceHasVar("g_23")) {
      mesh->get(g_11, "g_11");
      mesh->get(g_22, "g_22");
      mesh->get(g_33, "g_33");
      mesh->get(g_12, "g_12");
      mesh->get(g_13, "g_13");
      mesh->get(g_23, "g_23");

      output_warn.write("\tWARNING! Covariant components of metric tensor set manually. "
                        "Contravariant components NOT recalculated\n");

    } else {
      output_warn.write("Not all covariant components of metric tensor found. "
                        "Calculating all from the contravariant tensor\n");
      /// Calculate contravariant metric components if not found
      if (calcCovariant()) {
        throw BoutException("Error in calcCovariant call");
      }
    }
  } else {
    /// Calculate contravariant metric components if not found
    if (calcCovariant()) {
      throw BoutException("Error in calcCovariant call");
    }
  }

  /// Calculate Jacobian and Bxy
  if (jacobian())
    throw BoutException("Error in jacobian call");

  // Attempt to read J from the grid file
  Field2D Jcalc = J;
  if (mesh->get(J, "J")) {
    output_warn.write("\tWARNING: Jacobian 'J' not found. Calculating from metric tensor\n");
    J = Jcalc;
  } else {
    // Compare calculated and loaded values
    output_warn.write("\tMaximum difference in J is %e\n", max(abs(J - Jcalc)));

    // Re-evaluate Bxy using new J
    Bxy = sqrt(g_22) / J;
  }

  // Attempt to read Bxy from the grid file
  Field2D Bcalc = Bxy;
  if (mesh->get(Bxy, "Bxy")) {
    output_warn.write("\tWARNING: Magnitude of B field 'Bxy' not found. Calculating from "
                      "metric tensor\n");
    Bxy = Bcalc;
  } else {
    output_warn.write("\tMaximum difference in Bxy is %e\n", max(abs(Bxy - Bcalc)));
    // Check Bxy
    if (!finite(Bxy)) {
      throw BoutException("\tERROR: Bxy not finite everywhere!\n");
    }
  }

  //////////////////////////////////////////////////////
  /// Calculate Christoffel symbols. Needs communication
  if (geometry()) {
    throw BoutException("Differential geometry failed\n");
  }

  if (mesh->get(ShiftTorsion, "ShiftTorsion")) {
    output_warn.write("\tWARNING: No Torsion specified for zShift. Derivatives may not be correct\n");
    ShiftTorsion = 0.0;
  }

  //////////////////////////////////////////////////////

  if (mesh->IncIntShear) {
    if (mesh->get(IntShiftTorsion, "IntShiftTorsion")) {
      output_warn.write("\tWARNING: No Integrated torsion specified\n");
      IntShiftTorsion = 0.0;
    }
  } else {
    // IntShiftTorsion will not be used, but set to zero to avoid uninitialized field
    IntShiftTorsion = 0.;
  }
}

// use anonymous namespace so this utility function is not available outside this file
namespace {
  /// Interpolate a Field2D to a new CELL_LOC with interp_to.
  /// Communicates to set internal guard cells.
  /// Boundary guard cells are set equal to the nearest grid point (equivalent to
  /// 2nd order accurate Neumann boundary condition).
  /// Corner guard cells are set to BoutNaN
  Field2D interpolateAndNeumann(const Field2D &f, CELL_LOC location) {
    Mesh* localmesh = f.getMesh();
    Field2D result = interp_to(f, location, RGN_NOBNDRY);
    localmesh->communicate(result);

    // Copy nearest value into boundaries so that differential geometry terms can
    // be interpolated if necessary
    // Note: cannot use applyBoundary("neumann") here because applyBoundary()
    // would try to create a new Coordinates object since we have not finished
    // initializing yet, leading to an infinite recursion
    for (auto bndry : localmesh->getBoundaries()) {
      if (bndry->bx != 0) {
        // If bx!=0 we are on an x-boundary, inner if bx>0 and outer if bx<0
        for(bndry->first(); !bndry->isDone(); bndry->next1d()) {
          for (int i=0; i<localmesh->xstart; i++)
            result(bndry->x+i*bndry->bx,bndry->y) = result(bndry->x+(i-1)*bndry->bx, bndry->y-bndry->by);
        }
      }
      if (bndry->by != 0) {
        // If by!=0 we are on a y-boundary, upper if by>0 and lower if by<0
        for(bndry->first(); !bndry->isDone(); bndry->next1d()) {
          for (int i=0; i<localmesh->ystart; i++)
            result(bndry->x,bndry->y+i*bndry->by) = result(bndry->x-bndry->bx, bndry->y+(i-1)*bndry->by);
        }
      }
    }

    // Set corner guard cells
    for (int i=0; i<localmesh->xstart; i++) {
      for (int j=0; j<localmesh->ystart; j++) {
        result(i, j) = BoutNaN;
        result(i, localmesh->LocalNy-1-j) = BoutNaN;
        result(localmesh->LocalNx-1-i, j) = BoutNaN;
        result(localmesh->LocalNx-1-i, localmesh->LocalNy-1-j) = BoutNaN;
      }
    }

    return result;
  }

  // If the CELL_CENTRE variable was read, the staggered version is required to
  // also exist for consistency
  void checkStaggeredGet(Mesh* mesh, std::string name, std::string suffix) {
    if (mesh->sourceHasVar(name) != mesh->sourceHasVar(name+suffix)) {
      throw BoutException("Attempting to read staggered fields from grid, but " + name
          + " is not present in both CELL_CENTRE and staggered versions.");
    }
  }

  // convenience function for repeated code
  void getAtLoc(Mesh* mesh, Field2D &var, std::string name, std::string suffix,
      CELL_LOC location, BoutReal default_value = 0.) {

    checkStaggeredGet(mesh, name, suffix);
    mesh->get(var, name+suffix, default_value);
    var.setLocation(location);
  }
}

Coordinates::Coordinates(Mesh *mesh, const CELL_LOC loc, const Coordinates* coords_in,
      bool force_interpolate_from_centre)
    : dx(1, mesh), dy(1, mesh), dz(1), d1_dx(mesh), d1_dy(mesh), J(1, mesh), Bxy(1, mesh),
      // Identity metric tensor
      g11(1, mesh), g22(1, mesh), g33(1, mesh), g12(0, mesh), g13(0, mesh), g23(0, mesh),
      g_11(1, mesh), g_22(1, mesh), g_33(1, mesh), g_12(0, mesh), g_13(0, mesh),
      g_23(0, mesh), G1_11(mesh), G1_22(mesh), G1_33(mesh), G1_12(mesh), G1_13(mesh),
      G1_23(mesh), G2_11(mesh), G2_22(mesh), G2_33(mesh), G2_12(mesh), G2_13(mesh),
      G2_23(mesh), G3_11(mesh), G3_22(mesh), G3_33(mesh), G3_12(mesh), G3_13(mesh),
      G3_23(mesh), G1(mesh), G2(mesh), G3(mesh), ShiftTorsion(mesh),
      IntShiftTorsion(mesh), localmesh(mesh), location(loc) {

  std::string suffix = "";
  switch (location) {
  case CELL_XLOW: {
      suffix = "_xlow";
      break;
    }
  case CELL_YLOW: {
      suffix = "_ylow";
      break;
    }
  case CELL_ZLOW: {
      // geometrical quantities are Field2D, so CELL_ZLOW version is the same
      // as CELL_CENTRE
      suffix = "";
      break;
    }
  default: {
      throw BoutException("Incorrect location passed to "
          "Coordinates(Mesh*,const CELL_LOC,const Coordinates*) constructor.");
    }
  }

  nz = mesh->LocalNz;

  dz = coords_in->dz;

  if (!force_interpolate_from_centre && mesh->sourceHasVar("dx"+suffix)) {

    checkStaggeredGet(mesh, "dx", suffix);
    if (mesh->get(dx, "dx"+suffix)) {
      output_warn.write(
          "\tWARNING: differencing quantity 'dx%s' not found. Set to 1.0\n", suffix.c_str());
      dx = 1.0;
    }
    dx.setLocation(location);

    if (mesh->periodicX) {
      mesh->communicate(dx);
    }

    checkStaggeredGet(mesh, "dy", suffix);
    if (mesh->get(dy, "dy"+suffix)) {
      output_warn.write(
          "\tWARNING: differencing quantity 'dy%s' not found. Set to 1.0\n", suffix.c_str());
      dy = 1.0;
    }
    dy.setLocation(location);

    // grid data source has staggered fields, so read instead of interpolating
    // Diagonal components of metric tensor g^{ij} (default to 1)
    getAtLoc(mesh, g11, "g11", suffix, location, 1.0);
    getAtLoc(mesh, g22, "g22", suffix, location, 1.0);
    getAtLoc(mesh, g33, "g33", suffix, location, 1.0);
    getAtLoc(mesh, g12, "g12", suffix, location, 0.0);
    getAtLoc(mesh, g13, "g13", suffix, location, 0.0);
    getAtLoc(mesh, g23, "g23", suffix, location, 0.0);

    /// Find covariant metric components
    // Check if any of the components are present
    if (mesh->sourceHasVar("g_11"+suffix) or mesh->sourceHasVar("g_22"+suffix) or
        mesh->sourceHasVar("g_33"+suffix) or mesh->sourceHasVar("g_12"+suffix) or
        mesh->sourceHasVar("g_13"+suffix) or mesh->sourceHasVar("g_23"+suffix)) {
      // Check that all components are present
      if (mesh->sourceHasVar("g_11"+suffix) and mesh->sourceHasVar("g_22"+suffix) and
          mesh->sourceHasVar("g_33"+suffix) and mesh->sourceHasVar("g_12"+suffix) and
          mesh->sourceHasVar("g_13"+suffix) and mesh->sourceHasVar("g_23"+suffix)) {

        getAtLoc(mesh, g_11, "g_11", suffix, location);
        getAtLoc(mesh, g_22, "g_22", suffix, location);
        getAtLoc(mesh, g_33, "g_33", suffix, location);
        getAtLoc(mesh, g_12, "g_12", suffix, location);
        getAtLoc(mesh, g_13, "g_13", suffix, location);
        getAtLoc(mesh, g_23, "g_23", suffix, location);

        output_warn.write("\tWARNING! Staggered covariant components of metric tensor set manually. "
                          "Contravariant components NOT recalculated\n");

      } else {
        output_warn.write("Not all staggered covariant components of metric tensor found. "
                          "Calculating all from the contravariant tensor\n");
        /// Calculate contravariant metric components if not found
        if (calcCovariant()) {
          throw BoutException("Error in staggered calcCovariant call");
        }
      }
    } else {
      /// Calculate contravariant metric components if not found
      if (calcCovariant()) {
        throw BoutException("Error in staggered calcCovariant call");
      }
    }

    checkStaggeredGet(mesh, "ShiftTorsion", suffix);
    if (mesh->get(ShiftTorsion, "ShiftTorsion"+suffix)) {
      output_warn.write("\tWARNING: No Torsion specified for zShift. Derivatives may not be correct\n");
      ShiftTorsion = 0.0;
    }
    ShiftTorsion.setLocation(location);

    //////////////////////////////////////////////////////

    if (mesh->IncIntShear) {
      checkStaggeredGet(mesh, "IntShiftTorsion", suffix);
      if (mesh->get(IntShiftTorsion, "IntShiftTorsion"+suffix)) {
        output_warn.write("\tWARNING: No Integrated torsion specified\n");
        IntShiftTorsion = 0.0;
      }
      IntShiftTorsion.setLocation(location);
    }
  } else {
    // Interpolate fields from coords_in

    dx = interpolateAndNeumann(coords_in->dx, location);
    dy = interpolateAndNeumann(coords_in->dy, location);

    // Diagonal components of metric tensor g^{ij}
    g11 = interpolateAndNeumann(coords_in->g11, location);
    g22 = interpolateAndNeumann(coords_in->g22, location);
    g33 = interpolateAndNeumann(coords_in->g33, location);

    // Off-diagonal elements.
    g12 = interpolateAndNeumann(coords_in->g12, location);
    g13 = interpolateAndNeumann(coords_in->g13, location);
    g23 = interpolateAndNeumann(coords_in->g23, location);

    ShiftTorsion = interpolateAndNeumann(coords_in->ShiftTorsion, location);

    if (mesh->IncIntShear) {
      IntShiftTorsion = interpolateAndNeumann(coords_in->IntShiftTorsion, location);
    }

    /// Always calculate contravariant metric components so that they are
    /// consistent with the interpolated covariant components
    if (calcCovariant()) {
      throw BoutException("Error in calcCovariant call while constructing staggered Coordinates");
    }
  }

  // Check input metrics
  if ((!finite(g11, RGN_NOBNDRY)) || (!finite(g22, RGN_NOBNDRY)) || (!finite(g33, RGN_NOBNDRY))) {
    throw BoutException("\tERROR: Staggered diagonal metrics are not finite!\n");
  }
  if ((min(g11) <= 0.0) || (min(g22) <= 0.0) || (min(g33) <= 0.0)) {
    throw BoutException("\tERROR: Staggered diagonal metrics are negative!\n");
  }
  if ((!finite(g12, RGN_NOBNDRY)) || (!finite(g13, RGN_NOBNDRY)) || (!finite(g23, RGN_NOBNDRY))) {
    throw BoutException("\tERROR: Staggered off-diagonal metrics are not finite!\n");
  }

  /// Calculate Jacobian and Bxy
  if (jacobian())
    throw BoutException("Error in jacobian call while constructing staggered Coordinates");

  //////////////////////////////////////////////////////
  /// Calculate Christoffel symbols. Needs communication
  if (geometry()) {
    throw BoutException("Differential geometry failed while constructing staggered Coordinates");
  }

<<<<<<< HEAD
=======
  ShiftTorsion = interpolateAndNeumann(coords_in->ShiftTorsion, location);

  //////////////////////////////////////////////////////

  if (mesh->IncIntShear) {
    IntShiftTorsion = interpolateAndNeumann(coords_in->IntShiftTorsion, location);
  } else {
    // IntShiftTorsion will not be used, but set to zero to avoid uninitialized field
    IntShiftTorsion = 0.;
  }
>>>>>>> 9f582d21
}

void Coordinates::outputVars(Datafile &file) {
  file.add(dx, "dx", false);
  file.add(dy, "dy", false);
  file.add(dz, "dz", false);

  file.add(g11, "g11", false);
  file.add(g22, "g22", false);
  file.add(g33, "g33", false);
  file.add(g12, "g12", false);
  file.add(g13, "g13", false);
  file.add(g23, "g23", false);

  file.add(g_11, "g_11", false);
  file.add(g_22, "g_22", false);
  file.add(g_33, "g_33", false);
  file.add(g_12, "g_12", false);
  file.add(g_13, "g_13", false);
  file.add(g_23, "g_23", false);

  file.add(J, "J", false);
}

int Coordinates::geometry(bool recalculate_staggered) {
  TRACE("Coordinates::geometry");

  output_progress.write("Calculating differential geometry terms\n");

  if (min(abs(dx)) < 1e-8)
    throw BoutException("dx magnitude less than 1e-8");

  if (min(abs(dy)) < 1e-8)
    throw BoutException("dy magnitude less than 1e-8");

  if (fabs(dz) < 1e-8)
    throw BoutException("dz magnitude less than 1e-8");

  // Check input metrics
  if ((!finite(g11, RGN_NOBNDRY)) || (!finite(g22, RGN_NOBNDRY)) || (!finite(g33, RGN_NOBNDRY))) {
    throw BoutException("\tERROR: Diagonal metrics are not finite!\n");
  }
  if ((min(g11) <= 0.0) || (min(g22) <= 0.0) || (min(g33) <= 0.0)) {
    throw BoutException("\tERROR: Diagonal metrics are negative!\n");
  }
  if ((!finite(g12, RGN_NOBNDRY)) || (!finite(g13, RGN_NOBNDRY)) || (!finite(g23, RGN_NOBNDRY))) {
    throw BoutException("\tERROR: Off-diagonal metrics are not finite!\n");
  }

  if ((!finite(g_11, RGN_NOBNDRY)) || (!finite(g_22, RGN_NOBNDRY)) || (!finite(g_33, RGN_NOBNDRY))) {
    throw BoutException("\tERROR: Diagonal g_ij metrics are not finite!\n");
  }
  if ((min(g_11) <= 0.0) || (min(g_22) <= 0.0) || (min(g_33) <= 0.0)) {
    throw BoutException("\tERROR: Diagonal g_ij metrics are negative!\n");
  }
  if ((!finite(g_12, RGN_NOBNDRY)) || (!finite(g_13, RGN_NOBNDRY)) || (!finite(g_23, RGN_NOBNDRY))) {
    throw BoutException("\tERROR: Off-diagonal g_ij metrics are not finite!\n");
  }

  // Calculate Christoffel symbol terms (18 independent values)
  // Note: This calculation is completely general: metric
  // tensor can be 2D or 3D. For 2D, all DDZ terms are zero

  G1_11 = 0.5 * g11 * DDX(g_11) + g12 * (DDX(g_12) - 0.5 * DDY(g_11)) +
          g13 * (DDX(g_13) - 0.5 * DDZ(g_11));
  G1_22 = g11 * (DDY(g_12) - 0.5 * DDX(g_22)) + 0.5 * g12 * DDY(g_22) +
          g13 * (DDY(g_23) - 0.5 * DDZ(g_22));
  G1_33 = g11 * (DDZ(g_13) - 0.5 * DDX(g_33)) + g12 * (DDZ(g_23) - 0.5 * DDY(g_33)) +
          0.5 * g13 * DDZ(g_33);
  G1_12 = 0.5 * g11 * DDY(g_11) + 0.5 * g12 * DDX(g_22) +
          0.5 * g13 * (DDY(g_13) + DDX(g_23) - DDZ(g_12));
  G1_13 = 0.5 * g11 * DDZ(g_11) + 0.5 * g12 * (DDZ(g_12) + DDX(g_23) - DDY(g_13)) +
          0.5 * g13 * DDX(g_33);
  G1_23 = 0.5 * g11 * (DDZ(g_12) + DDY(g_13) - DDX(g_23)) +
          0.5 * g12 * (DDZ(g_22) + DDY(g_23) - DDY(g_23))
          // + 0.5 *g13*(DDZ(g_32) + DDY(g_33) - DDZ(g_23));
          // which equals
          + 0.5 * g13 * DDY(g_33);

  G2_11 = 0.5 * g12 * DDX(g_11) + g22 * (DDX(g_12) - 0.5 * DDY(g_11)) +
          g23 * (DDX(g_13) - 0.5 * DDZ(g_11));
  G2_22 = g12 * (DDY(g_12) - 0.5 * DDX(g_22)) + 0.5 * g22 * DDY(g_22) +
          g23 * (DDY(g23) - 0.5 * DDZ(g_22));
  G2_33 = g12 * (DDZ(g_13) - 0.5 * DDX(g_33)) + g22 * (DDZ(g_23) - 0.5 * DDY(g_33)) +
          0.5 * g23 * DDZ(g_33);
  G2_12 = 0.5 * g12 * DDY(g_11) + 0.5 * g22 * DDX(g_22) +
          0.5 * g23 * (DDY(g_13) + DDX(g_23) - DDZ(g_12));
  G2_13 =
      // 0.5 *g21*(DDZ(g_11) + DDX(g_13) - DDX(g_13))
      // which equals
      0.5 * g12 * (DDZ(g_11) + DDX(g_13) - DDX(g_13))
      // + 0.5 *g22*(DDZ(g_21) + DDX(g_23) - DDY(g_13))
      // which equals
      + 0.5 * g22 * (DDZ(g_12) + DDX(g_23) - DDY(g_13))
      // + 0.5 *g23*(DDZ(g_31) + DDX(g_33) - DDZ(g_13));
      // which equals
      + 0.5 * g23 * DDX(g_33);
  G2_23 = 0.5 * g12 * (DDZ(g_12) + DDY(g_13) - DDX(g_23)) + 0.5 * g22 * DDZ(g_22) +
          0.5 * g23 * DDY(g_33);

  G3_11 = 0.5 * g13 * DDX(g_11) + g23 * (DDX(g_12) - 0.5 * DDY(g_11)) +
          g33 * (DDX(g_13) - 0.5 * DDZ(g_11));
  G3_22 = g13 * (DDY(g_12) - 0.5 * DDX(g_22)) + 0.5 * g23 * DDY(g_22) +
          g33 * (DDY(g_23) - 0.5 * DDZ(g_22));
  G3_33 = g13 * (DDZ(g_13) - 0.5 * DDX(g_33)) + g23 * (DDZ(g_23) - 0.5 * DDY(g_33)) +
          0.5 * g33 * DDZ(g_33);
  G3_12 =
      // 0.5 *g31*(DDY(g_11) + DDX(g_12) - DDX(g_12))
      // which equals to
      0.5 * g13 * DDY(g_11)
      // + 0.5 *g32*(DDY(g_21) + DDX(g_22) - DDY(g_12))
      // which equals to
      + 0.5 * g23 * DDX(g_22)
      //+ 0.5 *g33*(DDY(g_31) + DDX(g_32) - DDZ(g_12));
      // which equals to
      + 0.5 * g33 * (DDY(g_13) + DDX(g_23) - DDZ(g_12));
  G3_13 = 0.5 * g13 * DDZ(g_11) + 0.5 * g23 * (DDZ(g_12) + DDX(g_23) - DDY(g_13)) +
          0.5 * g33 * DDX(g_33);
  G3_23 = 0.5 * g13 * (DDZ(g_12) + DDY(g_13) - DDX(g_23)) + 0.5 * g23 * DDZ(g_22) +
          0.5 * g33 * DDY(g_33);

  G1 = (DDX(J * g11) + DDY(J * g12) + DDZ(J * g13)) / J;
  G2 = (DDX(J * g12) + DDY(J * g22) + DDZ(J * g23)) / J;
  G3 = (DDX(J * g13) + DDY(J * g23) + DDZ(J * g33)) / J;

  // Communicate christoffel symbol terms
  output_progress.write("\tCommunicating connection terms\n");

  FieldGroup com;

  com.add(G1_11);
  com.add(G1_22);
  com.add(G1_33);
  com.add(G1_12);
  com.add(G1_13);
  com.add(G1_23);

  com.add(G2_11);
  com.add(G2_22);
  com.add(G2_33);
  com.add(G2_12);
  com.add(G2_13);
  com.add(G2_23);

  com.add(G3_11);
  com.add(G3_22);
  com.add(G3_33);
  com.add(G3_12);
  com.add(G3_13);
  com.add(G3_23);

  com.add(G1);
  com.add(G2);
  com.add(G3);

  localmesh->communicate(com);

  //////////////////////////////////////////////////////
  /// Non-uniform meshes. Need to use DDX, DDY

  OPTION(Options::getRoot(), non_uniform, true);

  Field2D d2x(localmesh), d2y(localmesh); // d^2 x / d i^2
  // Read correction for non-uniform meshes
  if (localmesh->get(d2x, "d2x")) {
    output_warn.write(
        "\tWARNING: differencing quantity 'd2x' not found. Calculating from dx\n");
    d1_dx = bout::derivatives::index::DDX(1. / dx); // d/di(1/dx)
  } else {
    // Shift d2x to our location
    d2x = interp_to(d2x, location);

    d1_dx = -d2x / (dx * dx);
  }

  if (localmesh->get(d2y, "d2y")) {
    output_warn.write(
        "\tWARNING: differencing quantity 'd2y' not found. Calculating from dy\n");
    d1_dy = bout::derivatives::index::DDY(1. / dy); // d/di(1/dy)
  } else {
    // Shift d2y to our location
    d2y = interp_to(d2y, location);

    d1_dy = -d2y / (dy * dy);
  }

  if (location == CELL_CENTRE && recalculate_staggered) {
    // Re-calculate interpolated Coordinates at staggered locations
    localmesh->recalculateStaggeredCoordinates();
  }

  return 0;
}

int Coordinates::calcCovariant() {
  TRACE("Coordinates::calcCovariant");

  // Make sure metric elements are allocated
  g_11.allocate();
  g_22.allocate();
  g_33.allocate();
  g_12.allocate();
  g_13.allocate();
  g_23.allocate();

  g_11.setLocation(location);
  g_22.setLocation(location);
  g_33.setLocation(location);
  g_12.setLocation(location);
  g_13.setLocation(location);
  g_23.setLocation(location);

  // Perform inversion of g^{ij} to get g_{ij}
  // NOTE: Currently this bit assumes that metric terms are Field2D objects

  auto a = Matrix<BoutReal>(3, 3);

  for (int jx = 0; jx < localmesh->LocalNx; jx++) {
    for (int jy = 0; jy < localmesh->LocalNy; jy++) {
      // set elements of g
      a(0, 0) = g11(jx, jy);
      a(1, 1) = g22(jx, jy);
      a(2, 2) = g33(jx, jy);

      a(0, 1) = a(1, 0) = g12(jx, jy);
      a(1, 2) = a(2, 1) = g23(jx, jy);
      a(0, 2) = a(2, 0) = g13(jx, jy);

      // invert
      if (invert3x3(a)) {
        output_error.write("\tERROR: metric tensor is singular at (%d, %d)\n", jx, jy);
        return 1;
      }

      // put elements into g_{ij}
      g_11(jx, jy) = a(0, 0);
      g_22(jx, jy) = a(1, 1);
      g_33(jx, jy) = a(2, 2);

      g_12(jx, jy) = a(0, 1);
      g_13(jx, jy) = a(0, 2);
      g_23(jx, jy) = a(1, 2);
    }
  }

  BoutReal maxerr;
  maxerr = BOUTMAX(max(abs((g_11 * g11 + g_12 * g12 + g_13 * g13) - 1)),
                   max(abs((g_12 * g12 + g_22 * g22 + g_23 * g23) - 1)),
                   max(abs((g_13 * g13 + g_23 * g23 + g_33 * g33) - 1)));

  output_info.write("\tLocal maximum error in diagonal inversion is %e\n", maxerr);

  maxerr = BOUTMAX(max(abs(g_11 * g12 + g_12 * g22 + g_13 * g23)),
                   max(abs(g_11 * g13 + g_12 * g23 + g_13 * g33)),
                   max(abs(g_12 * g13 + g_22 * g23 + g_23 * g33)));

  output_info.write("\tLocal maximum error in off-diagonal inversion is %e\n", maxerr);

  return 0;
}

int Coordinates::calcContravariant() {
  TRACE("Coordinates::calcContravariant");

  // Make sure metric elements are allocated
  g11.allocate();
  g22.allocate();
  g33.allocate();
  g12.allocate();
  g13.allocate();
  g23.allocate();

  // Perform inversion of g_{ij} to get g^{ij}
  // NOTE: Currently this bit assumes that metric terms are Field2D objects

  auto a = Matrix<BoutReal>(3, 3);

  for (int jx = 0; jx < localmesh->LocalNx; jx++) {
    for (int jy = 0; jy < localmesh->LocalNy; jy++) {
      // set elements of g
      a(0, 0) = g_11(jx, jy);
      a(1, 1) = g_22(jx, jy);
      a(2, 2) = g_33(jx, jy);

      a(0, 1) = a(1, 0) = g_12(jx, jy);
      a(1, 2) = a(2, 1) = g_23(jx, jy);
      a(0, 2) = a(2, 0) = g_13(jx, jy);

      // invert
      if (invert3x3(a)) {
        output_error.write("\tERROR: metric tensor is singular at (%d, %d)\n", jx, jy);
        return 1;
      }

      // put elements into g_{ij}
      g11(jx, jy) = a(0, 0);
      g22(jx, jy) = a(1, 1);
      g33(jx, jy) = a(2, 2);

      g12(jx, jy) = a(0, 1);
      g13(jx, jy) = a(0, 2);
      g23(jx, jy) = a(1, 2);
    }
  }

  BoutReal maxerr;
  maxerr = BOUTMAX(max(abs((g_11 * g11 + g_12 * g12 + g_13 * g13) - 1)),
                   max(abs((g_12 * g12 + g_22 * g22 + g_23 * g23) - 1)),
                   max(abs((g_13 * g13 + g_23 * g23 + g_33 * g33) - 1)));

  output_info.write("\tMaximum error in diagonal inversion is %e\n", maxerr);

  maxerr = BOUTMAX(max(abs(g_11 * g12 + g_12 * g22 + g_13 * g23)),
                   max(abs(g_11 * g13 + g_12 * g23 + g_13 * g33)),
                   max(abs(g_12 * g13 + g_22 * g23 + g_23 * g33)));

  output_info.write("\tMaximum error in off-diagonal inversion is %e\n", maxerr);
  return 0;
}

int Coordinates::jacobian() {
  TRACE("Coordinates::jacobian");
  // calculate Jacobian using g^-1 = det[g^ij], J = sqrt(g)

  Field2D g = g11 * g22 * g33 + 2.0 * g12 * g13 * g23 - g11 * g23 * g23 -
              g22 * g13 * g13 - g33 * g12 * g12;

  // Check that g is positive
  if (min(g) < 0.0) {
    throw BoutException("The determinant of g^ij is somewhere less than 0.0");
  }
  J = 1. / sqrt(g);

  // Check jacobian
  if (!finite(J, RGN_NOBNDRY)) {
    throw BoutException("\tERROR: Jacobian not finite everywhere!\n");
  }
  if (min(abs(J)) < 1.0e-10) {
    throw BoutException("\tERROR: Jacobian becomes very small\n");
  }

  if (min(g_22) < 0.0) {
    throw BoutException("g_22 is somewhere less than 0.0");
  }
  Bxy = sqrt(g_22) / J;

  return 0;
}

/*******************************************************************************
 * Operators
 *
 *******************************************************************************/

const Field2D Coordinates::DDX(const Field2D &f, CELL_LOC loc, const std::string &method, REGION region) {
  ASSERT1(location == loc || loc == CELL_DEFAULT);
  return bout::derivatives::index::DDX(f, loc, method, region) / dx;
}

const Field2D Coordinates::DDY(const Field2D &f, CELL_LOC loc, const std::string &method, REGION region) {
  ASSERT1(location == loc || loc == CELL_DEFAULT);
  return bout::derivatives::index::DDY(f, loc, method, region) / dy;
}

const Field2D Coordinates::DDZ(MAYBE_UNUSED(const Field2D &f), CELL_LOC loc,
                               const std::string &UNUSED(method), REGION UNUSED(region)) {
  ASSERT1(location == loc || loc == CELL_DEFAULT);
  ASSERT1(f.getMesh() == localmesh);
  if (loc == CELL_DEFAULT) {
    loc = f.getLocation();
  }
  return zeroFrom(f).setLocation(loc);
}

#include <derivs.hxx>

/////////////////////////////////////////////////////////
// Parallel gradient

const Field2D Coordinates::Grad_par(const Field2D &var, MAYBE_UNUSED(CELL_LOC outloc),
                                    const std::string &UNUSED(method)) {
  TRACE("Coordinates::Grad_par( Field2D )");
  ASSERT1(location == outloc || (outloc == CELL_DEFAULT && location == var.getLocation()));

  return DDY(var) / sqrt(g_22);
}

const Field3D Coordinates::Grad_par(const Field3D &var, CELL_LOC outloc,
                                    const std::string &method) {
  TRACE("Coordinates::Grad_par( Field3D )");
  ASSERT1(location == outloc || outloc == CELL_DEFAULT);

  return ::DDY(var, outloc, method) / sqrt(g_22);
}

/////////////////////////////////////////////////////////
// Vpar_Grad_par
// vparallel times the parallel derivative along unperturbed B-field

const Field2D Coordinates::Vpar_Grad_par(const Field2D &v, const Field2D &f,
                                         MAYBE_UNUSED(CELL_LOC outloc),
                                         const std::string &UNUSED(method)) {
  ASSERT1(location == outloc || (outloc == CELL_DEFAULT && location == f.getLocation()));
  return VDDY(v, f) / sqrt(g_22);
}

const Field3D Coordinates::Vpar_Grad_par(const Field3D &v, const Field3D &f, CELL_LOC outloc,
                                         const std::string &method) {
  ASSERT1(location == outloc || outloc == CELL_DEFAULT);
  return VDDY(v, f, outloc, method) / sqrt(g_22);
}

/////////////////////////////////////////////////////////
// Parallel divergence

const Field2D Coordinates::Div_par(const Field2D &f, CELL_LOC outloc,
                                   const std::string &method) {
  TRACE("Coordinates::Div_par( Field2D )");
  ASSERT1(location == outloc || outloc == CELL_DEFAULT);

  // Need Bxy at location of f, which might be different from location of this
  // Coordinates object
  Field2D Bxy_floc = f.getCoordinates()->Bxy;

  return Bxy * Grad_par(f / Bxy_floc, outloc, method);
}

const Field3D Coordinates::Div_par(const Field3D &f, CELL_LOC outloc,
                                   const std::string &method) {
  TRACE("Coordinates::Div_par( Field3D )");
  ASSERT1(location == outloc || outloc == CELL_DEFAULT);
  
  // Need Bxy at location of f, which might be different from location of this
  // Coordinates object
  Field2D Bxy_floc = f.getCoordinates()->Bxy;

  if (!f.hasYupYdown()) {
    // No yup/ydown fields. The Grad_par operator will
    // shift to field aligned coordinates
    return Bxy * Grad_par(f / Bxy_floc, outloc, method);
  }

  // Need to modify yup and ydown fields
  Field3D f_B = f / Bxy_floc;
  if (&f.yup() == &f) {
    // Identity, yup and ydown point to same field
    f_B.mergeYupYdown();
  } else {
    // Distinct fields
    f_B.splitYupYdown();
    f_B.yup() = f.yup() / Bxy_floc;
    f_B.ydown() = f.ydown() / Bxy_floc;
  }
  return Bxy * Grad_par(f_B, outloc, method);
}

/////////////////////////////////////////////////////////
// second parallel derivative (b dot Grad)(b dot Grad)
// Note: For parallel Laplacian use Laplace_par

const Field2D Coordinates::Grad2_par2(const Field2D &f, CELL_LOC outloc, const std::string &method) {
  TRACE("Coordinates::Grad2_par2( Field2D )");
  ASSERT1(location == outloc || (outloc == CELL_DEFAULT && location == f.getLocation()));

  Field2D sg = sqrt(g_22);
  Field2D result = DDY(1. / sg, outloc, method) * DDY(f, outloc, method) / sg + D2DY2(f, outloc, method) / g_22;

  return result;
}

const Field3D Coordinates::Grad2_par2(const Field3D &f, CELL_LOC outloc, const std::string &method) {
  TRACE("Coordinates::Grad2_par2( Field3D )");
  if (outloc == CELL_DEFAULT) {
    outloc = f.getLocation();
  }
  ASSERT1(location == outloc);

  Field2D sg = sqrt(g_22);
  sg = DDY(1. / sg, outloc, method) / sg;


  Field3D result = ::DDY(f, outloc, method);

  Field3D r2 = D2DY2(f, outloc, method) / g_22;

  result = sg * result + r2;

  ASSERT2(result.getLocation() == outloc);

  return result;
}

/////////////////////////////////////////////////////////
// perpendicular Laplacian operator

#include <invert_laplace.hxx> // Delp2 uses same coefficients as inversion code

const Field2D Coordinates::Delp2(const Field2D& f, CELL_LOC outloc, bool UNUSED(useFFT)) {
  TRACE("Coordinates::Delp2( Field2D )");
  ASSERT1(location == outloc || outloc == CELL_DEFAULT);

  Field2D result = G1 * DDX(f, outloc) + g11 * D2DX2(f, outloc);

  return result;
}

const Field3D Coordinates::Delp2(const Field3D& f, CELL_LOC outloc, bool useFFT) {
  TRACE("Coordinates::Delp2( Field3D )");

  if (outloc == CELL_DEFAULT) {
    outloc = f.getLocation();
  }

  ASSERT1(location == outloc);
  ASSERT1(f.getLocation() == outloc);

  if (localmesh->GlobalNx == 1 && localmesh->GlobalNz == 1) {
    // copy mesh, location, etc
    return f*0;
  }
  ASSERT2(localmesh->xstart > 0); // Need at least one guard cell

  Field3D result{emptyFrom(f).setLocation(outloc)};

  if (useFFT) {
    int ncz = localmesh->LocalNz;

    // Allocate memory
    auto ft = Matrix<dcomplex>(localmesh->LocalNx, ncz / 2 + 1);
    auto delft = Matrix<dcomplex>(localmesh->LocalNx, ncz / 2 + 1);

    // Loop over all y indices
    for (int jy = 0; jy < localmesh->LocalNy; jy++) {

      // Take forward FFT

      for (int jx = 0; jx < localmesh->LocalNx; jx++)
        rfft(&f(jx, jy, 0), ncz, &ft(jx, 0));

      // Loop over kz
      for (int jz = 0; jz <= ncz / 2; jz++) {

        // No smoothing in the x direction
        for (int jx = localmesh->xstart; jx <= localmesh->xend; jx++) {
          // Perform x derivative

          dcomplex a, b, c;
          laplace_tridag_coefs(jx, jy, jz, a, b, c, nullptr, nullptr, outloc);

          delft(jx, jz) = a * ft(jx - 1, jz) + b * ft(jx, jz) + c * ft(jx + 1, jz);
        }
      }

      // Reverse FFT
      for (int jx = localmesh->xstart; jx <= localmesh->xend; jx++) {

        irfft(&delft(jx, 0), ncz, &result(jx, jy, 0));
      }
    }
  } else {
    result = G1 * ::DDX(f, outloc) + G3 * ::DDZ(f, outloc) + g11 * ::D2DX2(f, outloc)
             + g33 * ::D2DZ2(f, outloc) + 2 * g13 * ::D2DXDZ(f, outloc);
  };

  ASSERT2(result.getLocation() == outloc);

  return result;
}

const FieldPerp Coordinates::Delp2(const FieldPerp& f, CELL_LOC outloc, bool useFFT) {
  TRACE("Coordinates::Delp2( FieldPerp )");

  if (outloc == CELL_DEFAULT) {
    outloc = f.getLocation();
  }

  ASSERT1(location == outloc);
  ASSERT1(f.getLocation() == outloc);

  if (localmesh->GlobalNx == 1 && localmesh->GlobalNz == 1) {
    // copy mesh, location, etc
    return f * 0;
  }
  ASSERT2(localmesh->xstart > 0); // Need at least one guard cell

  FieldPerp result{emptyFrom(f).setLocation(outloc)};

  int jy = f.getIndex();
  result.setIndex(jy);

  if (useFFT) {
    int ncz = localmesh->LocalNz;

    // Allocate memory
    auto ft = Matrix<dcomplex>(localmesh->LocalNx, ncz / 2 + 1);
    auto delft = Matrix<dcomplex>(localmesh->LocalNx, ncz / 2 + 1);

    // Take forward FFT
    for (int jx = 0; jx < localmesh->LocalNx; jx++)
      rfft(&f(jx, 0), ncz, &ft(jx, 0));

    // Loop over kz
    for (int jz = 0; jz <= ncz / 2; jz++) {

      // No smoothing in the x direction
      for (int jx = localmesh->xstart; jx <= localmesh->xend; jx++) {
        // Perform x derivative

        dcomplex a, b, c;
        laplace_tridag_coefs(jx, jy, jz, a, b, c);

        delft(jx, jz) = a * ft(jx - 1, jz) + b * ft(jx, jz) + c * ft(jx + 1, jz);
      }
    }

    // Reverse FFT
    for (int jx = localmesh->xstart; jx <= localmesh->xend; jx++) {
      irfft(&delft(jx, 0), ncz, &result(jx, 0));
    }

  } else {
    throw BoutException("Non-fourier Delp2 not currently implented for FieldPerp.");
    // Would be the following but don't have standard derivative operators for FieldPerps
    // yet
    // result = G1 * ::DDX(f, outloc) + G3 * ::DDZ(f, outloc) + g11 * ::D2DX2(f, outloc)
    //          + g33 * ::D2DZ2(f, outloc) + 2 * g13 * ::D2DXDZ(f, outloc);
  };

  return result;
}

const Field2D Coordinates::Laplace_par(const Field2D &f, CELL_LOC outloc) {
  ASSERT1(location == outloc || outloc == CELL_DEFAULT);
  return D2DY2(f, outloc) / g_22 + DDY(J / g_22, outloc) * DDY(f, outloc) / J;
}

const Field3D Coordinates::Laplace_par(const Field3D &f, CELL_LOC outloc) {
  ASSERT1(location == outloc || outloc == CELL_DEFAULT);
  return D2DY2(f, outloc) / g_22 + DDY(J / g_22, outloc) * ::DDY(f, outloc) / J;
}

// Full Laplacian operator on scalar field

const Field2D Coordinates::Laplace(const Field2D &f, CELL_LOC outloc) {
  TRACE("Coordinates::Laplace( Field2D )");
  ASSERT1(location == outloc || outloc == CELL_DEFAULT);

  Field2D result =
      G1 * DDX(f, outloc) + G2 * DDY(f, outloc) + g11 * D2DX2(f, outloc) + g22 * D2DY2(f, outloc) + 2.0 * g12 * D2DXDY(f, outloc);

  ASSERT2(result.getLocation() == outloc);

  return result;
}

const Field3D Coordinates::Laplace(const Field3D &f, CELL_LOC outloc) {
  TRACE("Coordinates::Laplace( Field3D )");
  ASSERT1(location == outloc || outloc == CELL_DEFAULT);

  Field3D result = G1 * ::DDX(f, outloc) + G2 * ::DDY(f, outloc) + G3 * ::DDZ(f, outloc) + g11 * D2DX2(f, outloc) +
                   g22 * D2DY2(f, outloc) + g33 * D2DZ2(f, outloc) +
                   2.0 * (g12 * D2DXDY(f, outloc) + g13 * D2DXDZ(f, outloc) + g23 * D2DYDZ(f, outloc));

  ASSERT2(result.getLocation() == f.getLocation());

  return result;
}<|MERGE_RESOLUTION|>--- conflicted
+++ resolved
@@ -377,6 +377,9 @@
         IntShiftTorsion = 0.0;
       }
       IntShiftTorsion.setLocation(location);
+    } else {
+      // IntShiftTorsion will not be used, but set to zero to avoid uninitialized field
+      IntShiftTorsion = 0.;
     }
   } else {
     // Interpolate fields from coords_in
@@ -427,20 +430,6 @@
   if (geometry()) {
     throw BoutException("Differential geometry failed while constructing staggered Coordinates");
   }
-
-<<<<<<< HEAD
-=======
-  ShiftTorsion = interpolateAndNeumann(coords_in->ShiftTorsion, location);
-
-  //////////////////////////////////////////////////////
-
-  if (mesh->IncIntShear) {
-    IntShiftTorsion = interpolateAndNeumann(coords_in->IntShiftTorsion, location);
-  } else {
-    // IntShiftTorsion will not be used, but set to zero to avoid uninitialized field
-    IntShiftTorsion = 0.;
-  }
->>>>>>> 9f582d21
 }
 
 void Coordinates::outputVars(Datafile &file) {
