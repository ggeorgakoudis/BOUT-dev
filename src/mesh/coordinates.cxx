--- conflicted
+++ resolved
@@ -606,12 +606,7 @@
   TRACE("Coordinates::Grad2_par2( Field2D )");
 
   Field2D sg = sqrt(g_22);
-<<<<<<< HEAD
   Field2D result = DDY(1. / sg) * DDY(f) / sg + D2DY2(f) / g_22;
-  // Field2D result = D2DY2(f)/mesh->g_22;
-=======
-  Field2D result = DDY(1./sg)*DDY(f)/sg + D2DY2(f)/g_22;
->>>>>>> b85e00db
 
   return result;
 }
@@ -653,13 +648,7 @@
 
 const Field3D Coordinates::Delp2(const Field3D &f) {
   TRACE("Coordinates::Delp2( Field3D )");
-
-<<<<<<< HEAD
-  // return mesh->G1*DDX(f) + mesh->G3*DDZ(f) + mesh->g11*D2DX2(f) + mesh->g33*D2DZ2(f);
-  // //+ 2.0*mesh->g13*D2DXDZ(f)
-
-=======
->>>>>>> b85e00db
+  
   ASSERT2(mesh->xstart > 0); // Need at least one guard cell
 
   Field3D result;
