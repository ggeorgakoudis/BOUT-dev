--- conflicted
+++ resolved
@@ -275,20 +275,6 @@
   g23 = interpolateAndExtrapolate(g23, location, extrapolate_x, extrapolate_y);
 
   // Check input metrics
-<<<<<<< HEAD
-  if ((!finite(g11, "RGN_NOBNDRY")) || (!finite(g22, "RGN_NOBNDRY"))
-      || (!finite(g33, "RGN_NOBNDRY"))) {
-    throw BoutException("\tERROR: Diagonal metrics are not finite!\n");
-  }
-  if ((min(g11, "RGN_NOBNDRY") <= 0.0) || (min(g22, "RGN_NOBNDRY") <= 0.0)
-      || (min(g33, "RGN_NOBNDRY") <= 0.0)) {
-    throw BoutException("\tERROR: Diagonal metrics are negative!\n");
-  }
-  if ((!finite(g12, "RGN_NOBNDRY")) || (!finite(g13, "RGN_NOBNDRY"))
-      || (!finite(g23, "RGN_NOBNDRY"))) {
-    throw BoutException("\tERROR: Off-diagonal metrics are not finite!\n");
-  }
-=======
   // Diagonal metric components should be finite
   bout::checkFinite(g11, "g11", "RGN_NOCORNERS");
   bout::checkFinite(g22, "g22", "RGN_NOCORNERS");
@@ -301,7 +287,6 @@
   bout::checkFinite(g12, "g12", "RGN_NOCORNERS");
   bout::checkFinite(g13, "g13", "RGN_NOCORNERS");
   bout::checkFinite(g23, "g23", "RGN_NOCORNERS");
->>>>>>> 4872e24f
 
   /// Find covariant metric components
   auto covariant_component_names = {"g_11", "g_22", "g_33", "g_12", "g_13", "g_23"};
@@ -614,27 +599,6 @@
   }
 
   // Check input metrics
-<<<<<<< HEAD
-  if ((!finite(g11, "RGN_NOBNDRY")) || (!finite(g22, "RGN_NOBNDRY"))
-      || (!finite(g33, "RGN_NOBNDRY"))) {
-    throw BoutException("\tERROR: Staggered diagonal metrics are not finite!\n");
-  }
-  if ((min(g11) <= 0.0) || (min(g22) <= 0.0) || (min(g33) <= 0.0)) {
-    throw BoutException("\tERROR: Staggered diagonal metrics are negative!\n");
-  }
-  if ((!finite(g12, "RGN_NOBNDRY")) || (!finite(g13, "RGN_NOBNDRY"))
-      || (!finite(g23, "RGN_NOBNDRY"))) {
-    throw BoutException("\tERROR: Staggered off-diagonal metrics are not finite!\n");
-  }
-
-  /// Calculate Jacobian and Bxy
-  if (jacobian())
-    throw BoutException("Error in jacobian call while constructing staggered Coordinates");
-  // More robust to extrapolate derived quantities directly, rather than
-  // deriving from extrapolated covariant metric components
-  J = interpolateAndExtrapolate(J, location, extrapolate_x, extrapolate_y);
-  Bxy = interpolateAndExtrapolate(Bxy, location, extrapolate_x, extrapolate_y);
-=======
   // Diagonal metric components should be finite
   bout::checkFinite(g11, "g11", "RGN_NOCORNERS");
   bout::checkFinite(g22, "g22", "RGN_NOCORNERS");
@@ -656,7 +620,6 @@
   bout::checkFinite(g_12, "g_12", "RGN_NOCORNERS");
   bout::checkFinite(g_13, "g_13", "RGN_NOCORNERS");
   bout::checkFinite(g_23, "g_23", "RGN_NOCORNERS");
->>>>>>> 4872e24f
 
   //////////////////////////////////////////////////////
   /// Calculate Christoffel symbols. Needs communication
@@ -707,31 +670,6 @@
     throw BoutException("dz magnitude less than 1e-8");
 
   // Check input metrics
-<<<<<<< HEAD
-  if ((!finite(g11, "RGN_NOBNDRY")) || (!finite(g22, "RGN_NOBNDRY"))
-      || (!finite(g33, "RGN_NOBNDRY"))) {
-    throw BoutException("\tERROR: Diagonal metrics are not finite!\n");
-  }
-  if ((min(g11) <= 0.0) || (min(g22) <= 0.0) || (min(g33) <= 0.0)) {
-    throw BoutException("\tERROR: Diagonal metrics are negative!\n");
-  }
-  if ((!finite(g12, "RGN_NOBNDRY")) || (!finite(g13, "RGN_NOBNDRY"))
-      || (!finite(g23, "RGN_NOBNDRY"))) {
-    throw BoutException("\tERROR: Off-diagonal metrics are not finite!\n");
-  }
-
-  if ((!finite(g_11, "RGN_NOBNDRY")) || (!finite(g_22, "RGN_NOBNDRY"))
-      || (!finite(g_33, "RGN_NOBNDRY"))) {
-    throw BoutException("\tERROR: Diagonal g_ij metrics are not finite!\n");
-  }
-  if ((min(g_11) <= 0.0) || (min(g_22) <= 0.0) || (min(g_33) <= 0.0)) {
-    throw BoutException("\tERROR: Diagonal g_ij metrics are negative!\n");
-  }
-  if ((!finite(g_12, "RGN_NOBNDRY")) || (!finite(g_13, "RGN_NOBNDRY"))
-      || (!finite(g_23, "RGN_NOBNDRY"))) {
-    throw BoutException("\tERROR: Off-diagonal g_ij metrics are not finite!\n");
-  }
-=======
   // Diagonal metric components should be finite
   bout::checkFinite(g11, "g11", "RGN_NOCORNERS");
   bout::checkFinite(g22, "g22", "RGN_NOCORNERS");
@@ -757,7 +695,6 @@
   bout::checkFinite(g_12, "g_12", "RGN_NOCORNERS");
   bout::checkFinite(g_13, "g_13", "RGN_NOCORNERS");
   bout::checkFinite(g_23, "g_23", "RGN_NOCORNERS");
->>>>>>> 4872e24f
 
   // Calculate Christoffel symbol terms (18 independent values)
   // Note: This calculation is completely general: metric
@@ -1115,14 +1052,8 @@
   J = interpolateAndExtrapolate(J, location, extrapolate_x, extrapolate_y);
 
   // Check jacobian
-<<<<<<< HEAD
-  if (!finite(J, "RGN_NOBNDRY")) {
-    throw BoutException("\tERROR: Jacobian not finite everywhere!\n");
-  }
-=======
   bout::checkFinite(J, "The Jacobian", "RGN_NOCORNERS");
   bout::checkPositive(J, "The Jacobian", "RGN_NOCORNERS");
->>>>>>> 4872e24f
   if (min(abs(J)) < 1.0e-10) {
     throw BoutException("\tERROR: Jacobian becomes very small\n");
   }
