--- conflicted
+++ resolved
@@ -12,12 +12,6 @@
 
 #include <output.hxx>
 
-<<<<<<< HEAD
-#include "parallel/shiftedmetricinterp.hxx"
-#include "parallel/fci.hxx"
-
-=======
->>>>>>> b8a75469
 Mesh* Mesh::create(GridDataSource *s, Options *opt) {
   return MeshFactory::getInstance()->createMesh(s, opt);
 }
@@ -326,39 +320,6 @@
   return result;
 }
 
-<<<<<<< HEAD
-void Mesh::setParallelTransform() {
-
-  string ptstr;
-  options->get("paralleltransform", ptstr, "identity");
-
-  // Convert to lower case for comparison
-  ptstr = lowercase(ptstr);
-    
-  if(ptstr == "identity") {
-    // Identity method i.e. no transform needed
-    transform = std::unique_ptr<ParallelTransform>(new ParallelTransformIdentity());
-      
-  }else if(ptstr == "shifted") {
-    // Shifted metric method
-    transform = std::unique_ptr<ParallelTransform>(new ShiftedMetric(*this));
-      
-  }else if(ptstr == "shiftedinterp") {
-    // Shifted metric method
-    transform = std::unique_ptr<ParallelTransform>(new ShiftedMetricInterp(*this));
-      
-  }else if(ptstr == "fci") {
-
-    Options *fci_options = Options::getRoot()->getSection("fci");
-    // Flux Coordinate Independent method
-    bool fci_zperiodic;
-    fci_options->get("z_periodic", fci_zperiodic, true);
-    transform = std::unique_ptr<ParallelTransform>(new FCITransform(*this, fci_zperiodic));
-      
-  }else {
-    throw BoutException("Unrecognised paralleltransform option.\n"
-                        "Valid choices are 'identity', 'shifted', 'shiftedinterp', 'fci'");
-=======
 std::shared_ptr<Coordinates> Mesh::createDefaultCoordinates(const CELL_LOC location,
     bool force_interpolate_from_centre) {
 
@@ -369,7 +330,6 @@
     // Interpolate coordinates from CELL_CENTRE version
     return std::make_shared<Coordinates>(this, options, location,
         getCoordinates(CELL_CENTRE), force_interpolate_from_centre);
->>>>>>> b8a75469
   }
 }
 
