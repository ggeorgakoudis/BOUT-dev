/**************************************************************************
 * Copyright 2015 B.D.Dudson, P. Hill
 *
 * Contact: Ben Dudson, bd512@york.ac.uk
 *
 * This file is part of BOUT++.
 *
 * BOUT++ is free software: you can redistribute it and/or modify
 * it under the terms of the GNU Lesser General Public License as published by
 * the Free Software Foundation, either version 3 of the License, or
 * (at your option) any later version.
 *
 * BOUT++ is distributed in the hope that it will be useful,
 * but WITHOUT ANY WARRANTY; without even the implied warranty of
 * MERCHANTABILITY or FITNESS FOR A PARTICULAR PURPOSE.  See the
 * GNU Lesser General Public License for more details.
 *
 * You should have received a copy of the GNU Lesser General Public License
 * along with BOUT++.  If not, see <http://www.gnu.org/licenses/>.
 *
 **************************************************************************/

#include "bout/globals.hxx"
#include "bout/interpolation_xz.hxx"
#include "bout/mesh.hxx"

#include <string>
#include <vector>

XZBilinear::XZBilinear(int y_offset, Mesh* mesh)
    : XZInterpolation(y_offset, mesh), w0(localmesh), w1(localmesh), w2(localmesh),
      w3(localmesh) {

  // Index arrays contain guard cells in order to get subscripts right
  i_corner.reallocate(localmesh->LocalNx, localmesh->LocalNy, localmesh->LocalNz);
  k_corner.reallocate(localmesh->LocalNx, localmesh->LocalNy, localmesh->LocalNz);

  // Allocate Field3D members
  w0.allocate();
  w1.allocate();
  w2.allocate();
  w3.allocate();
}

void XZBilinear::calcWeights(const Field3D& delta_x, const Field3D& delta_z,
                             const std::string& region) {

  const auto curregion{getRegion(region)};
  BOUT_FOR(i, curregion) {
    const int x = i.x();
    const int y = i.y();
    const int z = i.z();

<<<<<<< HEAD
=======
    if (skip_mask(x, y, z)) {
      continue;
    }

>>>>>>> 68d95c32
    // The integer part of xt_prime, zt_prime are the indices of the cell
    // containing the field line end-point
    i_corner(x, y, z) = static_cast<int>(floor(delta_x(x, y, z)));
    k_corner(x, y, z) = static_cast<int>(floor(delta_z(x, y, z)));

    // t_x, t_z are the normalised coordinates \in [0,1) within the cell
    // calculated by taking the remainder of the floating point index
    const BoutReal t_x = delta_x(x, y, z) - static_cast<BoutReal>(i_corner(x, y, z));
    const BoutReal t_z = delta_z(x, y, z) - static_cast<BoutReal>(k_corner(x, y, z));
    const BoutReal t_x1 = 1.0 - t_x;
    const BoutReal t_z1 = 1.0 - t_z;

    // Check that t_x and t_z are in range
    if ((t_x < 0.0) || (t_x > 1.0)) {
      throw BoutException(
          "t_x={:e} out of range at ({:d},{:d},{:d}) (delta_x={:e}, i_corner={:d})", t_x,
          x, y, z, delta_x(x, y, z), i_corner(x, y, z));
    }

    if ((t_z < 0.0) || (t_z > 1.0)) {
      throw BoutException(
          "t_z={:e} out of range at ({:d},{:d},{:d}) (delta_z={:e}, k_corner={:d})", t_z,
          x, y, z, delta_z(x, y, z), k_corner(x, y, z));
    }

    w0(x, y, z) = t_x1 * t_z1;
    w1(x, y, z) = t_x * t_z1;
    w2(x, y, z) = t_x1 * t_z;
    w3(x, y, z) = t_x * t_z;
  }
}

void XZBilinear::calcWeights(const Field3D& delta_x, const Field3D& delta_z,
                             const BoutMask& mask, const std::string& region) {
  setMask(mask);
  calcWeights(delta_x, delta_z, region);
}

Field3D XZBilinear::interpolate(const Field3D& f, const std::string& region) const {
  ASSERT1(f.getMesh() == localmesh);
  Field3D f_interp{emptyFrom(f)};

  const auto curregion{getRegion(region)};
  BOUT_FOR(i, curregion) {
    const int x = i.x();
    const int y = i.y();
    const int z = i.z();

<<<<<<< HEAD
=======
    if (skip_mask(x, y, z)) {
      continue;
    }

>>>>>>> 68d95c32
    const int y_next = y + y_offset;
    // Due to lack of guard cells in z-direction, we need to ensure z-index
    // wraps around
    const int ncz = localmesh->LocalNz;
    const int z_mod = ((k_corner(x, y, z) % ncz) + ncz) % ncz;
    const int z_mod_p1 = (z_mod + 1) % ncz;

    f_interp(x, y_next, z) = f(i_corner(x, y, z), y_next, z_mod) * w0(x, y, z)
                             + f(i_corner(x, y, z) + 1, y_next, z_mod) * w1(x, y, z)
                             + f(i_corner(x, y, z), y_next, z_mod_p1) * w2(x, y, z)
                             + f(i_corner(x, y, z) + 1, y_next, z_mod_p1) * w3(x, y, z);
  }
  return f_interp;
}

Field3D XZBilinear::interpolate(const Field3D& f, const Field3D& delta_x,
                                const Field3D& delta_z, const std::string& region) {
  calcWeights(delta_x, delta_z, region);
  return interpolate(f, region);
}

Field3D XZBilinear::interpolate(const Field3D& f, const Field3D& delta_x,
                                const Field3D& delta_z, const BoutMask& mask,
                                const std::string& region) {
  calcWeights(delta_x, delta_z, mask, region);
  return interpolate(f, region);
}<|MERGE_RESOLUTION|>--- conflicted
+++ resolved
@@ -51,13 +51,6 @@
     const int y = i.y();
     const int z = i.z();
 
-<<<<<<< HEAD
-=======
-    if (skip_mask(x, y, z)) {
-      continue;
-    }
-
->>>>>>> 68d95c32
     // The integer part of xt_prime, zt_prime are the indices of the cell
     // containing the field line end-point
     i_corner(x, y, z) = static_cast<int>(floor(delta_x(x, y, z)));
@@ -106,13 +99,6 @@
     const int y = i.y();
     const int z = i.z();
 
-<<<<<<< HEAD
-=======
-    if (skip_mask(x, y, z)) {
-      continue;
-    }
-
->>>>>>> 68d95c32
     const int y_next = y + y_offset;
     // Due to lack of guard cells in z-direction, we need to ensure z-index
     // wraps around
