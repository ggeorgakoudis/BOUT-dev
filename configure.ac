# Copyright 2010 B D Dudson, S Farley
#
# Contact Ben Dudson, bd512@york.ac.uk
#
# This file is part of BOUT++.
#
# BOUT++ is free software: you can redistribute it and/or modify
# it under the terms of the GNU Lesser General Public License as published by
# the Free Software Foundation, either version 3 of the License, or
# (at your option) any later version.
#
# BOUT++ is distributed in the hope that it will be useful,
# but WITHOUT ANY WARRANTY; without even the implied warranty of
# MERCHANTABILITY or FITNESS FOR A PARTICULAR PURPOSE.  See the
# GNU Lesser General Public License for more details.
#
# You should have received a copy of the GNU Lesser General Public License
# along with BOUT++.  If not, see <http://www.gnu.org/licenses/>.
#
#####################################################################
#
# Process this file with autoreconf to produce a configure script.
#
#     $ autoreconf -if
#
# Changelog:
#
# 2010-03-09 Ben Dudson <bd512@york.ac.uk>
#    * Changing to always require FFTW (removing NR routines)
# 2015-08-08 David Schwörer <schword2@mail.dcu.ie>
#    * Searching for libs in lib and lib64
#

AC_PREREQ([2.69])
AC_INIT([BOUT++],[5.0.0-alpha],[bd512@york.ac.uk])
AC_CONFIG_AUX_DIR([build-aux])
AC_CONFIG_MACRO_DIR([m4])

AC_ARG_WITH(netcdf,       [AS_HELP_STRING([--with-netcdf],
        [Enable support for netCDF files])],,[])
AC_ARG_WITH(pnetcdf,      [AS_HELP_STRING([--with-pnetcdf],
        [Set path to Parallel NetCDF library])],,[])
AC_ARG_WITH(ida,          [AS_HELP_STRING([--with-ida=/path/to/ida],
        [Use the SUNDIALS IDA solver])],,[])
AC_ARG_WITH(cvode,        [AS_HELP_STRING([--with-cvode],
        [Use the SUNDIALS CVODE solver])],,[])
AC_ARG_WITH(sundials,     [AS_HELP_STRING([--with-sundials],
        [Use CVODE and IDA])],,[])
AC_ARG_WITH(fftw,         [AS_HELP_STRING([--with-fftw],
        [Set directory of FFTW3 library])],,[])
AC_ARG_WITH(lapack,       [AS_HELP_STRING([--with-lapack],
        [Use the LAPACK library])],,[with_lapack=guess])
AC_ARG_WITH(petsc,        [AS_HELP_STRING([--with-petsc],
        [Enable PETSc interface])],,[with_petsc=no])
AC_ARG_WITH(slepc,        [AS_HELP_STRING([--with-slepc],
        [Enable SLEPc interface])],,[with_slepc=no])
AC_ARG_WITH(pvode,        [AS_HELP_STRING([--with-pvode],
        [Build and enable PVODE 98 (DEFAULT)])],,[])
AC_ARG_WITH(arkode,       [AS_HELP_STRING([--with-arkode],
        [Use the SUNDIALS ARKODE solver])],,[])
AC_ARG_WITH(scorep,       [AS_HELP_STRING([--with-scorep],
        [Enable support for scorep based instrumentation])],,[with_scorep=no])
AC_ARG_WITH(system_mpark, [AS_HELP_STRING([--with-system-mpark],
        [Use mpark.variant already installed rather then the bundled one])],,[with_system_mpark=auto])

dnl --with-hdf5 flags are set in AX_LIB_{PARALLEL}HDF5

AC_ARG_ENABLE(warnings,     [AS_HELP_STRING([--disable-warnings],
        [Disable compiler warnings])],,[])
AC_ARG_ENABLE(checks,       [AS_HELP_STRING([--enable-checks=no/1/2/3],
        [Set run-time checking level])],,[])
AC_ARG_ENABLE(signal,       [AS_HELP_STRING([--disable-signal],
        [Disable SEGFAULT handling])],,[])
AC_ARG_ENABLE(color,        [AS_HELP_STRING([--disable-color],
        [Disable -c option to color output])],,[])
AC_ARG_ENABLE(track,        [AS_HELP_STRING([--enable-track],
        [Enable variable tracking])],,[])
AC_ARG_ENABLE(debug,        [AS_HELP_STRING([--enable-debug],
        [Enable all debugging flags])],,[])
AC_ARG_ENABLE(output_debug, [AS_HELP_STRING([--enable-output-debug],
        [Enable some extra debugging output])],,[])
AC_ARG_ENABLE(optimize,     [AS_HELP_STRING([--enable-optimize=no/1/2/3/4],
        [Enable optimization])],,[])
AC_ARG_ENABLE(sigfpe,       [AS_HELP_STRING([--enable-sigfpe],
        [Enable FloatingPointExceptions])],,[])
AC_ARG_ENABLE(backtrace,    [AS_HELP_STRING([--disable-backtrace],
        [Disable function backtrace])],,[enable_backtrace=maybe])
AC_ARG_ENABLE(shared,       [AS_HELP_STRING([--enable-shared],
        [Enable building bout++ into an shared object])],,[enable_shared=no])
AC_ARG_ENABLE(static,       [AS_HELP_STRING([--enable-static],
        [Enable building bout++ into an static library])],,[enable_static=auto])
AC_ARG_ENABLE(openmp,       [AS_HELP_STRING([--enable-openmp],
        [Enable building with OpenMP support])],,[enable_openmp=no])
AC_ARG_WITH(openmp_schedule,[AS_HELP_STRING([--with-openmp-schedule=static/dynamic/guided/auto],
        [Set OpenMP schedule (default: static)])],,[with_openmp_schedule=static])
AC_ARG_ENABLE(pvode_openmp, [AS_HELP_STRING([--enable-pvode-openmp],
        [Enable building PVODE with OpenMP support])],,[enable_pvode_openmp=no])
AC_ARG_ENABLE(metric_3d, [AS_HELP_STRING([--enable-metric-3d],
        [Use Field3D to store coordinates metric data])],,[enable_metric_3d=no])

AC_ARG_VAR(EXTRA_INCS,[Extra compile flags])
AC_ARG_VAR(EXTRA_LIBS,[Extra linking flags])

file_formats=""  # Record which file formats are being supported

# Delete the build log from last time
rm -f config-build.log

# only keep BOUT related undefs
if ! grep -q 'NOTE TO DEVEL' autoconf_build_defines.hxx.in ; then
  grep 'undef BOUT' -B 4 -A 1 autoconf_build_defines.hxx.in > autoconf_build_defines.hxx.in.tmp
  echo '// NOTE TO DEVELOPERS: PLEASE KEEP THIS LINE AND DELETE AUTOGENERATED CONTENT BELOW!' >> autoconf_build_defines.hxx.in.tmp
  mv autoconf_build_defines.hxx.in.tmp autoconf_build_defines.hxx.in
fi


AC_ARG_VAR(CXXFLAGS,[Extra compile flags])
AC_ARG_VAR(LDFLAGS,[Extra linking flags])
AC_ARG_VAR(LIBS,[Extra linking libraries])
LIBS="$LIBS $LDLIBS"

AC_SUBST(MKDIR_P)
AC_SUBST(EXTRA_INCS)
AC_SUBST(EXTRA_LIBS)

# Adding variables for additional sources
AC_SUBST(PRECON_SOURCE)

# We're using C++
AC_LANG(C++)

#############################################################
# Checks for programs
#############################################################

# Autoconf inserts "-g -O2" into flags by default
# Set them to be just "-g", but only if the user hasn't already set CXXFLAGS
# We then put "-O2" back in later, assuming optimisations aren't explicitly disabled
: ${CXXFLAGS="-g"}

# Search for MPI compiler; fail if not found
AX_PROG_CXX_MPI([], [], [
  AC_MSG_ERROR([*** An MPI compiler is required. You might need to set MPICXX correctly.])
])

# Utility programs
AC_PROG_MKDIR_P
AC_PROG_LN_S
AC_PROG_MAKE_SET
AC_PROG_INSTALL

# Set MAKE to gmake if possible, otherwise make
AC_CHECK_PROG(MAKE, gmake, gmake, make)

AC_PROG_RANLIB

AC_SUBST(ARFLAGS)

ARFLAGS=''
for flag in cruU cru
do
  echo 1 > artest1
  ar $flag artest artest1 &&ar $flag artest artest1
  arexit=$?
  rm -f artest1 artest
  if test $arexit -eq 0
  then
    ARFLAGS="$flag"
    break;
  fi
done
test -z $ARFLAGS && AC_MSG_ERROR([Failed to find suitable flags for ar])

# Check for and enable C++14 support
# Error if not supported
AX_CXX_COMPILE_STDCXX([14], [noext], [mandatory])

#############################################################
# STD Library functions
#############################################################

# Checks for libraries.
AC_CHECK_LIB([m], [sqrt])

# Checks for header files.
AC_HEADER_STDC
AC_CHECK_HEADERS([malloc.h stdlib.h string.h strings.h])

# Checks for library functions.
AC_FUNC_MALLOC
AC_FUNC_REALLOC
AC_FUNC_VPRINTF

# Check for OpenMP support
: ${enable_openmp=no}  # Disable by default
AC_OPENMP
BOUT_USE_OPENMP=$enable_openmp

BOUT_OPENMP_SCHEDULE=$with_openmp_schedule

# Check if we have access to __PRETTY_FUNCTION__
BOUT_CHECK_PRETTYFUNCTION

#############################################################
# Code coverage using gcov
#
# Mutally exclusive with optimisation, therefore needs to come first
# so we can turn off optimisation if coverage is enabled
#############################################################

AX_CODE_COVERAGE()
AS_IF([test "x$enable_code_coverage" = "xyes"],
[
    AS_IF([test "x$enable_optimize"], [
        AC_MSG_WARN([Code coverage clashes with optimisations, disabling optimisations])
        enable_optimize="no"
    ])
    COVERAGE_FLAGS="--coverage --no-inline"
    LDFLAGS="$LDFLAGS --coverage"
], [
    COVERAGE_FLAGS=
])
AC_SUBST([COVERAGE_FLAGS])

#############################################################
# General Options
#############################################################

# Always pass -Werror=unknown-warning-option to get Clang to fail on bad
# flags, otherwise they are always appended to the warn_cxxflags variable,
# and Clang warns on them for every compilation unit.
# If this is passed to GCC, it will explode, so the flag must be enabled
# conditionally.
# This check taken from AX_COMPILER_FLAGS_CXXFLAGS
extra_compiler_flags_test=""
AX_CHECK_COMPILE_FLAG([-Werror=unknown-warning-option],[
  extra_compiler_flags_test="-Werror=unknown-warning-option"
])
# A similar check to above, but for Intel. -we is undocumented, but
# the equivalent (?) -diag-error gets accepted by GCC. 10006 is
# "unknown option", and 10148 is the more recent "unknown warning
# option"
AX_CHECK_COMPILE_FLAG([-we10006,10148],[
  extra_compiler_flags_test="-we10006,10148"
])

AS_IF([test "x$enable_warnings" != "xno"], [
# Some hopefully sensible default compiler warning flags

  AX_APPEND_COMPILE_FLAGS([ dnl
     -Wall dnl
     -Wextra dnl
     -Wnull-dereference dnl
  ], [CXXFLAGS], [$extra_compiler_flags_test])

# Note we explicitly turn off -Wcast-function-type as PETSc *requires*
# we cast a function to the wrong type in MatFDColoringSetFunction

# Also note that gcc ignores unknown flags of the form "-Wno-warning"
# for backwards compatibility. Therefore we need to add the positive
# form as an additional flag which it will choke on (if it doesn't
# exist). See: https://gcc.gnu.org/wiki/FAQ#wnowarning

  AX_APPEND_COMPILE_FLAGS([ dnl
     -Wno-cast-function-type dnl
  ], [CXXFLAGS], [$extra_compiler_flags_test "-Wcast-function-type"])

], [
  AC_MSG_NOTICE([Compiler warnings disabled])
])

OPT_FLAGS=""
AS_IF([test "$enable_debug" != ""], [
  AC_MSG_NOTICE([Enabling all debug options])
  enable_checks="3"
  # use -Og with available, otherwise fall back to -O0
  OPT_FLAGS="-g -O0 -Og -fno-inline -hipa1"
], [
  AS_IF([test "x$enable_optimize" != "xno"], [
    AS_CASE(["$enable_optimize"],
    ["default" | "yes" | ""],
        [AC_MSG_NOTICE([Enabling default optimisations])
         OPT_FLAGS="-O2"],
    ["fast" | "4"],
        [AC_MSG_NOTICE([Enabling level 4 optimisations])
         OPT_FLAGS="-Ofast -fno-finite-math-only -march=native -funroll-loops"
         DISABLE_CHECK=probably],
    ["3"],
        [AC_MSG_NOTICE([Enabling level 3 optimisations])
         OPT_FLAGS="-O3 -march=native -funroll-loops"
         DISABLE_CHECK=probably],
    ["2"],
        [AC_MSG_NOTICE([Enabling level 2 optimisations])
         OPT_FLAGS="-O2 -march=native"],
    ["1" | "0"],
        [AC_MSG_NOTICE([Enabling level $enable_optimize optimisations])
         OPT_FLAGS="-O$enable_optimize"],
    [
      AC_MSG_ERROR([unrecognized option: --enable-optimize=$enable_optimize])
    ])
  ], [OPT_FLAGS=""])
])

# Append optimisation/debug flags if they work with this compiler
AX_APPEND_COMPILE_FLAGS([ dnl
    $OPT_FLAGS dnl
], [CXXFLAGS], [$extra_compiler_flags_test])

# Disable checks if optimization > 2 is used
AS_IF([test -z $enable_checks && test "x$DISABLE_CHECK" = "xprobably"], [
  enable_checks=no
])

BOUT_CHECK_LEVEL=0
AS_IF([test "x$enable_checks" != "xno" && test "x$enable_checks" != "x0"], [
  AC_MSG_NOTICE([Run-time checking enabled])
  AS_CASE([$enable_checks],
    [1], [AC_MSG_NOTICE([ -> Level 1 (Basic checking)])
          CXXFLAGS="$CXXFLAGS -DCHECK=1"
          BOUT_CHECK_LEVEL=1],
    [3], [AC_MSG_NOTICE([ -> Level 3 (Full checking + stack tracing)])
          enable_output_debug=yes
          CXXFLAGS="$CXXFLAGS -DCHECK=3"
          BOUT_CHECK_LEVEL=3],
    [AC_MSG_NOTICE([ -> Level 2 (Basic checking + stack tracing)])
     CXXFLAGS="$CXXFLAGS -DCHECK=2"
     BOUT_CHECK_LEVEL=2])
], [
  AC_MSG_NOTICE([Run-time checking disabled])
])

BOUT_USE_SIGNAL=no
AS_IF([test "x$enable_signal" != "xno"], [
  AC_MSG_NOTICE([Segmentation fault handling enabled])
  BOUT_USE_SIGNAL=yes
], [
  AC_MSG_NOTICE([Segmentation fault handling disabled])
])

BOUT_USE_COLOR=no
AS_IF([test "x$enable_color" != "xno"], [
  AC_MSG_NOTICE([Output coloring enabled])
  BOUT_USE_COLOR=yes
], [
  AC_MSG_NOTICE([Output coloring disabled])
])

BOUT_USE_TRACK=no
AS_IF([test "x$enable_track" = "xyes"], [
  AC_MSG_NOTICE([Field name tracking enabled])
  BOUT_USE_TRACK=yes
], [
  AC_MSG_NOTICE([Field name tracking disabled])
])

BOUT_USE_SIGFPE=no
AS_IF([test "x$enable_sigfpe" = "xyes"], [
  AC_MSG_NOTICE([Signaling floating point exceptions enabled])
  BOUT_USE_SIGFPE=yes
], [
  AC_MSG_NOTICE([Signaling floating point exceptions disabled])
])

BOUT_USE_OUTPUT_DEBUG=no
AS_IF([test "x$enable_output_debug" = "xyes"], [
  AC_MSG_NOTICE([Extra debug output enabled])
  BOUT_USE_OUTPUT_DEBUG=yes
], [
  AC_MSG_NOTICE([Extra debug output disabled])
])

BOUT_VERSION=$PACKAGE_VERSION
BOUT_VERSION_MAJOR=$(echo $PACKAGE_VERSION | cut -d. -f1)
BOUT_VERSION_MINOR=$(echo $PACKAGE_VERSION | cut -d. -f2)
BOUT_VERSION_PATCH=$(echo ${PACKAGE_VERSION%-*} | cut -d. -f3)
BOUT_VERSION_TAG=$(echo $PACKAGE_VERSION | cut -d- -f2)

#############################################################
# Enable Backtrace if possible
#############################################################

BOUT_USE_BACKTRACE=no
AS_IF([test "x$enable_backtrace" = "xyes" || test "x$enable_backtrace" = "xmaybe"], [
  AC_CHECK_PROG([works], [addr2line], [yes], [no])

  AS_IF([test $works = yes], [
    AC_CHECK_FUNCS([popen backtrace], [works=yes], [works=no; break])
  ])

  AS_IF([test $works = yes], [
    AC_CHECK_HEADERS([execinfo.h dlfcn.h], [works=yes], [works=no; break])
  ])

  AS_IF([test $works = yes], [
    AC_SEARCH_LIBS([dladdr], [dl], [works=yes], [works=no; break])
  ])

  AS_IF([test $works = yes], [
    AC_MSG_NOTICE([Native backtrace enabled])
    BOUT_USE_BACKTRACE=yes
  ], [
    AS_IF([test "x$enable_backtrace" = "xyes"], [
      AC_MSG_ERROR([backtrace requested, but cannot be enabled])
    ], [
      AC_MSG_WARN([Native backtrace disabled])
    ])
  ])
])

AS_IF([test "x$enable_metric_3d" != "xno"], [
  AC_MSG_WARN([Using Field3D to store coordinates data, this is experimental.])
  BOUT_METRIC_TYPE="3D"
], [
  AC_MSG_NOTICE([Using Field2D to store coordinates data])
  BOUT_METRIC_TYPE="2D"
])

#############################################################
# Build into shared object (pic)
#############################################################

LIB_TO_BUILD=''
AS_IF([test "x$enable_shared" = "xyes"], [
    # compile as position independent code.
    # -fpic is apparently faster then -fPIC, but -fPIC works always.
    # From a SO comment (https://stackoverflow.com/a/3544211/3384414):
    #  What's more: I did a little experiment here (on x86_64
    #  platform), -fPIC and -fpic appears to have generated the same
    #  code. It seems they generate a different code only on m68k,
    #  PowerPC and SPARC.
    # Therfore use -fPIC for now
    CXXFLAGS="$CXXFLAGS -fPIC"
    LIB_TO_BUILD="$LIB_TO_BUILD"' $(BOUT_LIB_PATH)/libbout++.so'
    AS_IF([test "x$enable_static" = "xauto"], [
        enable_static=no
    ])
    SHARED_EXTRA=':'
    AS_IF([test "x$enable_static" = "xno"], [
        SHARED_EXTRA='$(RM) -f $(BOUT_LIB_PATH)/libbout++.a'
    ])
], [
    AS_IF([test "x$enable_static" = "xauto"], [
        enable_static=yes
    ])
])

AS_IF([test "x$enable_static" = "xyes"], [
    LIB_TO_BUILD="$LIB_TO_BUILD"' $(BOUT_LIB_PATH)/libbout++.a'
    STATIC_EXTRA=':'
    # In case we only build static, make sure shared libs are removed
    AS_IF([! test "x$enable_shared" = "xyes"], [
        STATIC_EXTRA='$(RM) -f $(BOUT_LIB_PATH)/*.so*'
    ])
])

AS_IF([test "x$LIB_TO_BUILD" = x ], [
    AC_MSG_ERROR([Need to enable at least one of static or shared!])
])

#############################################################
# Git revision number
#############################################################

rev=`git rev-parse HEAD`
AS_IF([test $? = 0], [
  AC_MSG_NOTICE([Git revision: $rev])
  BOUT_REVISION=$rev
], [
  BOUT_REVISION=
])

#############################################################
# FFT routines
#############################################################

AS_IF([test "x$with_fftw" != "xno"], [
AC_PATH_PROG([fftw_path], [fftw-wisdom], [no], [$with_fftw$PATH_SEPARATOR$PATH])

  AS_IF([test "x$fftw_path" != "xno"], [
    fftw_wisdom0=`AS_DIRNAME(["$fftw_path"])`
    fftw_wisdom=`AS_DIRNAME(["$fftw_wisdom0"])`
    with_fftw="$with_fftw $fftw_wisdom"
  ], AC_MSG_NOTICE([FFTW3 requested but fftw-wisdom not found]))

  BOUT_ADDPATH_CHECK_HEADER(fftw3.h, ,AC_MSG_ERROR([FFTW3 requested but header not found]), $with_fftw)
  BOUT_ADDPATH_CHECK_LIB(fftw3, fftw_plan_dft_r2c_1d, ,AC_MSG_ERROR([FFTW3 requested but library not found]), $with_fftw)

  BOUT_HAS_FFTW="yes"
],
[
AC_MSG_NOTICE([Configuring without FFTW3 is not recommended])
BOUT_HAS_FFTW="no"
])

#############################################################
# netCDF support
#############################################################

NCCONF="" # Configuration script

BOUT_HAS_NETCDF=no
BOUT_HAS_LEGACY_NETCDF=no
AS_IF([test "x$with_netcdf" != "xno"],
[
  ##########################################
  # Try to find a valid NetCDF configuration
  #
  # at first, try to find ncconf script

  # Search for NetCDF config scripts, prefer ncxx4-config over nc-config
  # Check if the path to the config script has been supplied directly, otherwise
  # check the path provided by --with-netcdf, appending "/bin" if need
  # be, then check system path
  # Set NCCONF to the full path of the found scropt
  AS_CASE([`basename $with_netcdf 2> /dev/null`],
    ["ncxx4-config"], [NCCONF=$with_netcdf],
    ["nc-config"], [NCCONF=$with_netcdf],
    [AC_PATH_PROGS([NCCONF], [ncxx4-config nc-config], [],
       [$with_netcdf$PATH_SEPARATOR$with_netcdf/bin$PATH_SEPARATOR$PATH])])

  ##########################################
  # Get configuration
  AS_IF([test "x$NCCONF" != "x" ],
  [
     # If we found nc-config rather than ncxx4-config, we need to check if it supports C++
     AS_IF([test `basename $NCCONF` = 'nc-config'],
           [AC_MSG_CHECKING([if $NCCONF has C++4 support])
            nc_has_cpp4=`$NCCONF --has-c++4`
            AC_MSG_RESULT([$nc_has_cpp4])
            AC_MSG_CHECKING([if $NCCONF has C++ support])
            nc_has_cpp=`$NCCONF --has-c++`
            AC_MSG_RESULT([$nc_has_cpp])
           ], [
            nc_has_cpp4="yes"
           ])

     NCINC=`$NCCONF --cflags`
     EXTRA_INCS="$EXTRA_INCS $NCINC"
     AS_IF([test "x$nc_has_cpp4" = "xyes"],
       [
        NCLIB=`$NCCONF --libs`
        BOUT_HAS_NETCDF=yes
        AC_MSG_NOTICE([ -> NetCDF-4 support enabled])
       ], [
        # nc-config might not *say* it has C++ support, but we can try anyway
        AC_MSG_CHECKING([if we can compile NetCDF with C++])
        # Note netcdf_c++ needed
        NCLIB=`$NCCONF --libs | sed s/-lnetcdf/-lnetcdf_c++\ -lnetcdf/`

        save_LIBS=$LIBS
        save_LDFLAGS=$LDFLAGS
        save_CXXFLAGS=$CXXFLAGS
        AC_LANG_PUSH([C++])
        LIBS="$save_LIBS $NCLIB"
        LDFLAGS="$save_LDFLAGS $NCLIB"
        CXXFLAGS="$save_CXXFLAGS $NCINC"
        AC_LINK_IFELSE(
          [AC_LANG_PROGRAM([
             #include <netcdfcpp.h>
             ], [NcFile file("foo.nc");])],
          [AC_MSG_RESULT([yes])
           AC_MSG_NOTICE([ -> Legacy NetCDF support enabled])],
          [AC_MSG_RESULT([no])
           AC_MSG_FAILURE([*** Could not compile NetCDF C++ program!])])
        AC_LANG_POP([C++])
        LIBS=$save_LIBS
        LDFLAGS=$save_LDFLAGS
        CXXFLAGS="$save_CXXFLAGS"
<<<<<<< HEAD
=======
        BOUT_HAS_NETCDF=yes
>>>>>>> 8178252c
        BOUT_HAS_LEGACY_NETCDF=yes
       ])
      EXTRA_LIBS="$EXTRA_LIBS $NCLIB"

      file_formats="$file_formats netCDF"
      NCPATH="found"
      NCFOUND=yes
   ], [
     # if nc-config / ncxx4-config is not found, try to find library directly
     BOUT_MSG_DEBUG([calling bout addpath])
     BOUT_ADDPATH_CHECK_HEADER(netcdfcpp.h,
        BOUT_ADDPATH_CHECK_LIB(netcdf, nc_get_att,
            BOUT_ADDPATH_CHECK_LIB(netcdf_c++, nc_close, NCFOUND=yes, NCFOUND=no, [$with_netcdf]),
            NCFOUND=no, [$with_netcdf]),
        NCFOUND=no, [$with_netcdf])

      AS_IF([test "x$NCFOUND" = "xyes"],
        [
         file_formats="$file_formats netCDF"
         AC_MSG_NOTICE([ -> Legacy NetCDF support enabled])
         NCPATH="found"
<<<<<<< HEAD
=======
         BOUT_HAS_NETCDF=yes
>>>>>>> 8178252c
         BOUT_HAS_LEGACY_NETCDF=yes
        ], [])
  ])

  AS_IF([test $with_netcdf && test "x$NCFOUND" != "xyes" ], AC_MSG_ERROR([NetCDF requested but not found]), [])
  AS_IF([test "x$NCFOUND" != "xyes"], [AC_MSG_NOTICE([ -> NetCDF support disabled])], [])
], [])

#############################################################
# Parallel NetCDF support
#############################################################

PNCPATH=""
AS_IF([test "$with_pnetcdf" != "no" && test "x$with_pnetcdf" != "x" ], [
  AC_MSG_NOTICE([Searching for Parallel-NetCDF library])

  AS_IF([test "x$with_pnetcdf" != "xyes"], [
    # Given a path to the library
    AC_CHECK_FILES([$with_pnetcdf/include/pnetcdf.h], [PNCPATH=$with_pnetcdf],
      AC_MSG_NOTICE([parallel-netcdf not found in given directory])
    )
  ])

  # Find the utilities included with pnetcdf
  AS_IF([test "x$PNCPATH" = "x"], [
    AS_IF([test "x$with_pnetcdf" = "xyes"], [
      AC_PATH_PROG([NCMPIDUMP_PATH], [ncmpidump])
    ], [
      AC_PATH_PROG([NCMPIDUMP_PATH], [ncmpidump], [$with_pnetcdf$PATH_SEPARATOR$PATH])
    ])
    AS_IF([test "$NCMPIDUMP_PATH" != ""], [
      AC_CHECK_FILES([$NCMPIDUMP_PATH/../include/pnetcdf.h], [PNCPATH=$NCMPIDUMP_PATH/../])
    ])
  ])

  AS_IF([test "x$PNCPATH" != "x"], [
    AC_CHECK_FILES($path/lib/libpnetcdf.a, PNCPATHLIB='lib',
      AC_CHECK_FILES($path/lib64/libpnetcdf.a, PNCPATHLIB='lib64', PNCPATH=''))
  ])

  AS_IF([test "x$PNCPATH" = "x" && test "x$with_pnetcdf" != "x"], [
    AC_MSG_FAILURE([*** Parallel-NetCDF requested but not found])
  ])
])

AS_IF([test "x$PNCPATH" = "x"], [
  AC_MSG_NOTICE([Parallel-NetCDF support disabled])
], [
  # Set a compile-time flag
  CXXFLAGS="$CXXFLAGS -DPNCDF"
  EXTRA_INCS="$EXTRA_INCS -I$PNCPATH/include"
  EXTRA_LIBS="$EXTRA_LIBS -L$PNCPATH/$PNCPATHLIB -lpnetcdf"

  file_formats="$file_formats Parallel-NetCDF"
  AC_MSG_NOTICE([Parallel-NetCDF support enabled])
])

#############################################################
# HDF5 library
#############################################################

BOUT_HAS_HDF5="no"
AX_LIB_HDF5([serial])
AS_IF([test "$with_hdf5" = "yes"], [
  AC_MSG_NOTICE([Found HDF5])
  EXTRA_INCS="$EXTRA_INCS $HDF5_CPPFLAGS"
  EXTRA_LIBS="$EXTRA_LIBS $HDF5_LDFLAGS $HDF5_LIBS"
  BOUT_HAS_HDF5="yes"
  file_formats="$file_formats HDF5"
  ], [
  AC_MSG_NOTICE([Serial HDF5 support disabled])
])

BOUT_HAS_PHDF5="no"
AX_LIB_PARALLELHDF5()
AS_IF([test "$with_parallelhdf5" = "yes"], [
  AC_MSG_NOTICE([Found parallel HDF5])
  CXXFLAGS="$CXXFLAGS -DPHDF5"
  EXTRA_INCS="$EXTRA_INCS $PARALLELHDF5_CPPFLAGS"
  EXTRA_LIBS="$EXTRA_LIBS $PARALLELHDF5_LDFLAGS $PARALLELHDF5_LIBS"
  BOUT_HAS_PHDF5="yes"
  file_formats="$file_formats Parallel HDF5"
  ], [
  AC_MSG_NOTICE([Parallel HDF5 support disabled])
])

#############################################################
# Check file formats
#############################################################

AS_IF([test "x$file_formats" = "x"], [
  AC_MSG_ERROR([*** At least one file format must be supported])
], [
  AC_MSG_NOTICE([Supported file formats:$file_formats])
])

#############################################################
# LAPACK routines (Used for tri- and band-diagonal solvers)
#############################################################

BOUT_HAS_LAPACK="no"
AS_IF([test "x$with_lapack" != "xno"], [
  AS_IF([test "x$with_lapack" = "xguess" || test "x$with_lapack" = "x" ],
    [lapack_path=""],
    [AS_IF([test "x$with_lapack" != xyes],
       [lapack_path=$with_lapack
        with_lapack=yes],
       [lapack_path=""])
    ])
  BOUT_ADDPATH_CHECK_LIB(blas, zgemm_,
    [BOUT_HAS_BLAS=yes],
    [AS_IF([test "x$with_lapack" = "xyes"],
       AC_MSG_ERROR([LAPACK requested but couldn't find BLAS]))],
    $lapack_path)
  BOUT_ADDPATH_CHECK_LIB(lapack, zgbsv_,
    [BOUT_HAS_LAPACK=yes
     AC_MSG_NOTICE([Using LAPACK])
    ],
    [AS_IF([test "x$with_lapack" = "xyes"],
       AC_MSG_ERROR([LAPACK requested but not found]))],
    $lapack_path)
])

#############################################################
# PETSc library
#############################################################

AS_IF([test "x$with_petsc" != "x" && test "$with_petsc" != "no"], [

# Supplying an argument to "--with-petsc" only works if PETSC_ARCH
# *should* be empty. If it should be non-empty, THIS WILL NOT WORK
  AS_IF([test "$with_petsc" != "yes"], [
    PETSC_DIR="$with_petsc"
    PETSC_ARCH=
  ])

  AC_MSG_NOTICE([Using PETSC_DIR=$PETSC_DIR, PETSC_ARCH=$PETSC_ARCH])

# Define a macro for a nice error message that preserves the
# formatting. Use like:
#
# PETSC_ERROR_MESSAGE
#
# with no identation
  m4_define(PETSC_ERROR_MESSAGE,
  [  You may need to specify PETSC_DIR and PETSC_ARCH like so:
      --with-petsc PETSC_DIR=\$PETSC_DIR PETSC_ARCH=\$PETSC_ARCH
  Also see the help online:
      http://bout-dev.readthedocs.io/en/latest/user_docs/advanced_install.html#petsc
  ])

# PETSc changed the location of the conf directory in 3.5, so we
# need to check both locations
# If we find nether, try to fall back to pkg-conf
  PETSC_PKGCONF=no
  AC_CHECK_FILE($PETSC_DIR/$PETSC_ARCH/conf, [
    PETSC_CONFDIR=${PETSC_DIR}/conf
  ], [
    AC_CHECK_FILE($PETSC_DIR/$PETSC_ARCH/lib/petsc/conf, [
      PETSC_CONFDIR=${PETSC_DIR}/lib/petsc/conf
    ], [
      PKG_CHECK_MODULES(PETSC, PETSc >= 3.4.0 ,
        PETSC_PKGCONF=yes, [
          PKG_CHECK_MODULES(PETSC, petsc >= 3.4.0 ,
            PETSC_PKGCONF=yes, [
	      AC_MSG_ERROR([--with-petsc was specified but could not find PETSc distribution.
PETSC_ERROR_MESSAGE])
	])
      ])
    ])
  ])

  AS_IF([test $PETSC_PKGCONF = no] ,
    [
# We've found an installation, need to check we can use it. First we
# need to be able to check the version number, for which we need
# petscverion.h
  save_CPPFLAGS="$CPPFLAGS"
  CPPFLAGS="$CPPFLAGS -I$PETSC_DIR/include"
  AC_CHECK_HEADER([petscversion.h],
    [FOUND_PETSC_HEADER=yes],
    [FOUND_PETSC_HEADER=no]
  )

# This is a terrible hack for some Linux distributions (Fedora) that
# install PETSc in a non-supported fashion. This is really the fault
# of PETSc for their weird method of installation
  AS_IF([test $FOUND_PETSC_HEADER = no], [
    AC_CHECK_FILE([${PETSC_CONFDIR}/petscvariables], [], [
      AC_MSG_ERROR([Unable to find either petscversion.h or petscvariables
PETSC_ERROR_MESSAGE])
    ])

# This relies on the assumption that PETSC_ARCH is empty
    PETSC_CC_INCLUDES=$(grep ^PETSC_CC_INCLUDES ${PETSC_CONFDIR}/petscvariables | cut -d= -f 2-)

    AC_MSG_NOTICE([Looking for petscverion.h using $PETSC_CC_INCLUDES from ${PETSC_CONFDIR}/petscvariables])

    # This is the cache variable set by the previous call to
    # AC_CHECK_HEADER. We need to unset it so we can call the macro
    # again, but now with different CPPFLAGS
    AS_UNSET([ac_cv_header_petscversion_h])

    CPPFLAGS="$CPPFLAGS $PETSC_CC_INCLUDES"
    AC_CHECK_HEADER([petscversion.h], [], [
      AC_MSG_ERROR([Couldn't find or include petscversion.h.
PETSC_ERROR_MESSAGE])
    ])
  ], [])

# Now we have the header we want, we can check the version number
  AC_MSG_CHECKING([PETSc is at least 3.4.0])
  AC_EGREP_CPP([yes], [
    #include <petscversion.h>
    #if PETSC_VERSION_GE(3, 4, 0)
      yes
    #endif
  ], [PETSC_VERSION_OK="yes"],
     [PETSC_VERSION_OK="no"])
  AC_MSG_RESULT([$PETSC_VERSION_OK])
  CPPFLAGS="$save_CPPFLAGS"

  AS_IF([test $PETSC_VERSION_OK = no], [
    AC_MSG_ERROR([PETSc version must be at least 3.4.0])
  ])

# Check if PETSc was compiled with SUNDIALS
  save_CPPFLAGS="$CPPFLAGS"
  CPPFLAGS="$CPPFLAGS -I$PETSC_DIR/$PETSC_ARCH/include"
  AC_MSG_CHECKING([PETSc has SUNDIALS support])
  AC_EGREP_CPP([yes], [
    #include <petscconf.h>
    #ifdef PETSC_HAVE_SUNDIALS
      yes
    #endif
  ], [PETSC_HAS_SUNDIALS="yes"],
     [PETSC_HAS_SUNDIALS="no"])
  AC_MSG_RESULT([$PETSC_HAS_SUNDIALS])
  CPPFLAGS="$save_CPPFLAGS"

  AS_IF([test "$PETSC_HAS_SUNDIALS" = "yes"], [
    CXXFLAGS="$CXXFLAGS -DPETSC_HAS_SUNDIALS "
  ])

  # Set the line to be included in the make.conf file
  PETSC_MAKE_INCLUDE="include ${PETSC_CONFDIR}/variables"

  BOUT_HAS_PETSC="yes"

  EXTRA_INCS="$EXTRA_INCS \$(PETSC_CC_INCLUDES)"
  EXTRA_LIBS="$EXTRA_LIBS \$(PETSC_LIB)"
  ], [ dnl pkg-config version

  # Check if PETSc was compiled with SUNDIALS
  save_CPPFLAGS="$CPPFLAGS"
  CPPFLAGS="$CPPFLAGS $PETSC_CFLAGS"
  AC_MSG_CHECKING([PETSc has SUNDIALS support])
  AC_EGREP_CPP([yes], [
    #include <petscconf.h>
    #ifdef PETSC_HAVE_SUNDIALS
      yes
    #endif
  ], [PETSC_HAS_SUNDIALS="yes"],
     [PETSC_HAS_SUNDIALS="no"])
  AC_MSG_RESULT([$PETSC_HAS_SUNDIALS])
  CPPFLAGS="$save_CPPFLAGS"

  AS_IF([test "$PETSC_HAS_SUNDIALS" = "yes"], [
    CXXFLAGS="$CXXFLAGS -DPETSC_HAS_SUNDIALS "
  ])
  PETSC_MAKE_INCLUDE=
  BOUT_HAS_PETSC="yes"

  EXTRA_INCS="$EXTRA_INCS $PETSC_CFLAGS"
  EXTRA_LIBS="$EXTRA_LIBS $PETSC_LIBS"
 ])
], [
  PETSC_MAKE_INCLUDE=
  BOUT_HAS_PETSC="no"
  PETSC_HAS_SUNDIALS="no"
])

#############################################################
# SLEPc library
#############################################################

AS_IF([test "x$with_slepc" != "x" && test "$with_slepc" != "no"], [

  AS_IF([test $BOUT_HAS_PETSC = "no"], [
    AC_MSG_ERROR([--with-slepc specified, but no PETSc detected. Please reconfigure and specify --with-petsc
PETSC_ERROR_MESSAGE])
  ])

# Supplying an argument to "--with-slepc" only works if SLEPC_ARCH
# *should* be empty. If it should be non-empty, THIS WILL NOT WORK
  AS_IF([test "$with_slepc" != "yes"], [
    SLEPC_DIR="$with_slepc"
    SLEPC_ARCH=
  ])

  AC_MSG_NOTICE([Using SLEPC_DIR=$SLEPC_DIR, SLEPC_ARCH=$SLEPC_ARCH])

# Define a macro for a nice error message that preserves the
# formatting. Use like:
#
# SLEPC_ERROR_MESSAGE
#
# with no identation
  m4_define(SLEPC_ERROR_MESSAGE,
  [  You may need to specify SLEPC_DIR and SLEPC_ARCH like so:
      --with-slepc SLEPC_DIR=\$SLEPC_DIR SLEPC_ARCH=\$SLEPC_ARCH
  Also see the help online:
      http://bout-dev.readthedocs.io/en/latest/user_docs/advanced_install.html#slepc
  ])

# Slepc changed the location of the conf directory in 3.5, so we
# need to check both locations
  AC_CHECK_FILE($SLEPC_DIR/$SLEPC_ARCH/conf, [
    SLEPC_CONFDIR=${SLEPC_DIR}/conf
  ], [
    AC_CHECK_FILE($SLEPC_DIR/$SLEPC_ARCH/lib/slepc/conf, [
      SLEPC_CONFDIR=${SLEPC_DIR}/lib/slepc/conf
    ], [
      AC_MSG_ERROR([--with-slepc was specified but could not find Slepc distribution.
SLEPC_ERROR_MESSAGE])
    ])
  ])

# We've found an installation, need to check we can use it. First we
# need to be able to check the version number, for which we need
# slepcverion.h
  save_CPPFLAGS="$CPPFLAGS"
  CPPFLAGS="$CPPFLAGS -I$SLEPC_DIR/include"
  AC_CHECK_HEADER([slepcversion.h],
    [FOUND_SLEPC_HEADER=yes],
    [FOUND_SLEPC_HEADER=no]
  )

# This is a terrible hack for some Linux distributions (Fedora) that
# install Slepc in a non-supported fashion. This is really the fault
# of Slepc for their weird method of installation
  AS_IF([test $FOUND_SLEPC_HEADER = no], [
    AC_CHECK_FILE([${SLEPC_CONFDIR}/slepc_variables], [], [
      AC_MSG_ERROR([Unable to find either slepcversion.h or slepc_variables
SLEPC_ERROR_MESSAGE])
    ])

# This relies on the assumption that SLEPC_ARCH is empty
    SLEPC_CC_INCLUDES=$(grep ^SLEPC_CC_INCLUDES ${SLEPC_CONFDIR}/slepc_variables | cut -d= -f 2-)

    AC_MSG_NOTICE([Looking for slepcverion.h using $SLEPC_CC_INCLUDES from ${SLEPC_CONFDIR}/slepc_variables])

    # This is the cache variable set by the previous call to
    # AC_CHECK_HEADER. We need to unset it so we can call the macro
    # again, but now with different CPPFLAGS
    AS_UNSET([ac_cv_header_slepcversion_h])

    CPPFLAGS="$CPPFLAGS $SLEPC_CC_INCLUDES"
    AC_CHECK_HEADER([slepcversion.h], [], [
      AC_MSG_ERROR([Couldn't find or include slepcversion.h.
SLEPC_ERROR_MESSAGE])
    ])
  ], [])

# Now we have the header we want, we can check the version number
  AC_MSG_CHECKING([Slepc is at least 3.4.0])
  AC_EGREP_CPP([yes], [
    #include <slepcversion.h>
    #if SLEPC_VERSION_GE(3, 4, 0)
      yes
    #endif
  ], [SLEPC_VERSION_OK="yes"],
     [SLEPC_VERSION_OK="no"])
  AC_MSG_RESULT([$SLEPC_VERSION_OK])
  CPPFLAGS="$save_CPPFLAGS"

  AS_IF([test $SLEPC_VERSION_OK = no], [
    AC_MSG_ERROR([Slepc version must be at least 3.4.0])
  ])

# Check if Slepc was compiled with SUNDIALS
  save_CPPFLAGS="$CPPFLAGS"
  CPPFLAGS="$CPPFLAGS -I$SLEPC_DIR/$SLEPC_ARCH/include"

  # Set the line to be included in the make.conf file
  SLEPC_MAKE_INCLUDE="include ${SLEPC_CONFDIR}/slepc_variables"

  BOUT_HAS_SLEPC="yes"

  EXTRA_INCS="$EXTRA_INCS \$(SLEPC_INCLUDE)"
  EXTRA_LIBS="$EXTRA_LIBS \$(SLEPC_LIB)"

], [
  SLEPC_MAKE_INCLUDE=
  BOUT_HAS_SLEPC="no"
])

#############################################################
# Solver choice: SUNDIALS' IDA, SUNDIALS' CVODE, PVODE
#############################################################

BOUT_HAS_SUNDIALS=no
AS_IF([test "x$with_sundials" != "x" && test "x$with_sundials" != "xno"], [

  # Now follows a few different checks for the version of SUNDIALS.
  # We need the sundials_config.h header, which comes with all the
  # versions we care about

  # If we've been given a path, look in there first
  AS_IF([test "x$with_sundials" != "xyes"], [
    AC_CHECK_FILE([$with_sundials/include/sundials/sundials_config.h],
      [SUNDIALS_INC=$with_sundials/include], [SUNDIALS_INC=""])
  ])

  # If we've got one, add the include dir to the preprocessor flags
  save_CPPFLAGS=$CPPFLAGS
  AS_IF([test "x$SUNDIALS_INC" != "x"], [CPPFLAGS="-I$SUNDIALS_INC"])

  AC_MSG_CHECKING([for SUNDIALS config header])
  AC_COMPILE_IFELSE([
    AC_LANG_PROGRAM([
      #include "sundials/sundials_config.h"
    ], [])],
    [AC_MSG_RESULT([yes])],
    [AC_MSG_RESULT([no])
     AC_MSG_FAILURE([*** Could not determine SUNDIALS version])])

  AC_MSG_CHECKING([for SUNDIALS minor version])
  AC_EGREP_CPP([^ *\"? *[12]\.[0-5]\.], [
    #include "sundials/sundials_config.h"
    #ifdef SUNDIALS_PACKAGE_VERSION
    SUNDIALS_PACKAGE_VERSION
    #endif
  ], [sundials_minor_ver="too low"], [sundials_minor_ver=ok])
  AC_MSG_RESULT([$sundials_minor_ver])

  CPPFLAGS=$save_CPPFLAGS

  AS_IF([test "$sundials_minor_ver" = "too low"], [
    AC_MSG_FAILURE([*** Unsupported SUNDIALS version: Requires at least 2.6])
  ])

  # Set both IDA and CVODE if not set already
  AS_IF([test "x$with_ida" = "x"], [
    with_ida=$with_sundials
  ])

  AS_IF([test "x$with_cvode" = "x"], [
    with_cvode=$with_sundials
  ])

  AS_IF([test "x$with_arkode" = "x"], [
    with_arkode=$with_sundials
  ])
  BOUT_HAS_SUNDIALS=yes
])

AS_IF([test "x$with_ida" != "x" && test "x$with_ida" != "xno"], [
  BOUT_FIND_SUNDIALS_MODULE([ida], [
    #include <nvector/nvector_parallel.h>
    #include <ida/ida.h>
    extern void foo(N_Vector);
  ], [IDACreate();])
])

AS_IF([test "x$with_cvode" != "x" && test "x$with_cvode" != "xno"], [
  BOUT_FIND_SUNDIALS_MODULE([cvode], [
    #include <nvector/nvector_parallel.h>
    #include <cvode/cvode.h>
    extern void foo(N_Vector);
  ], [
    #if SUNDIALS_VERSION_MAJOR >= 4
    CVodeCreate(0);
    #else
    CVodeCreate(0, 0);
    #endif
  ])
])

AS_IF([test "x$with_arkode" != "x" && test "x$with_arkode" != "xno"], [
  BOUT_FIND_SUNDIALS_MODULE([arkode], [
    #include <nvector/nvector_parallel.h>
    #if SUNDIALS_VERSION_MAJOR >= 4
    #include <arkode/arkode_arkstep.h>
    #else
    #include <arkode/arkode.h>
    #endif
    extern void foo(N_Vector);
  ], [
    #if SUNDIALS_VERSION_MAJOR >= 4
    ARKStepCreate(0, 0, 0, 0);
    #else
    ARKodeCreate();
    #endif
  ])
])

#############################################################
# Scorep setup
#############################################################

BOUT_HAS_SCOREP="no"
AS_IF([test "$with_scorep" != "no"], [

  AS_IF([test "$with_scorep" != "yes"], [
    AC_MSG_NOTICE([Searching for Scorep executable in $with_scorep])
    AC_PATH_PROG([SCOREPPATH], [scorep], [], [$with_scorep])
  ], [
    AC_MSG_NOTICE([Searching for Scorep executable])
    AC_PATH_PROG([SCOREPPATH], [scorep], [])
  ])

  AS_IF([test "$SCOREPPATH" = ""], [
      AC_MSG_FAILURE([*** Scorep requested, but executable not found.
Please supply the path using --with-scorep=/path/to/scorep])
  ],[
      CXX="$SCOREPPATH --user --nocompiler $CXX"
      BOUT_HAS_SCOREP="yes"
      AC_MSG_NOTICE([Scorep support enabled])
  ])

  ],[
  AC_MSG_NOTICE([Scorep support disabled])
])

#############################################################
# Check for mpark.variant
#############################################################

AS_IF([test ".$with_system_mpark" = "no"], [
  SYSTEM_HAS_MPARK=no
], [
  AC_MSG_CHECKING([for mpark.variant])
  AC_COMPILE_IFELSE([
    AC_LANG_PROGRAM([
    #include "mpark/variant.hpp"
    ], [])],
    [AC_MSG_RESULT([yes])
    SYSTEM_HAS_MPARK=yes],
    [AC_MSG_RESULT([no])
    SYSTEM_HAS_MPARK=no
    AS_IF([test "$with_system_mpark" = "yes"], [
      AC_MSG_FAILURE([*** System mpark.variant not found - but requested to use])
    ])])
])

AS_IF([test "$SYSTEM_HAS_MPARK" = "yes"], [
  MPARK_VARIANT_INCLUDE_PATH=
  MPARK_INCLUDE=
  OWN_MPARK=
], [
  AS_IF([test -d externalpackages/mpark.variant/include], [],
    [ AS_IF([test -d .git && which git], [
        make -f makefile.submodules mpark_submodule || \
	  AC_MSG_FAILURE([*** Could not download mpark.variant])
      ], [
        AC_MSG_FAILURE([mpark.variant not found. Please install mpark.variant or use the official releases.])
      ])
    ])

  MPARK_VARIANT_INCLUDE_PATH="$PWD/externalpackages/mpark.variant/include"
  MPARK_INCLUDE="-I$MPARK_VARIANT_INCLUDE_PATH"
  OWN_MPARK=yes
])
#############################################################
# Download + Build PVODE '98
#############################################################

AS_MKDIR_P(externalpackages)
AS_MKDIR_P(lib)
AS_MKDIR_P(include)

BOUT_HAS_PVODE="no"
AS_IF([test "$with_pvode" != "no"], [
  AS_IF([test "$enable_pvode_openmp" != "no"  ], [
    AS_IF([test "$enable_openmp" != "no" ], [
      PVODE_FLAGS="$CXXFLAGS $OPENMP_CXXFLAGS"
      AC_MSG_NOTICE([PVODE being built with OpenMP support])
    ], [
      AC_MSG_ERROR([Cannot enable openmp in PVODE as configuring with OpenMP disabled])
    ])
  ], [
    PVODE_FLAGS="$CXXFLAGS"
    AC_MSG_NOTICE([PVODE being built without OpenMP support])
  ])
  # Clean PVODE
  CXX="$CXX" CXXFLAGS=$PVODE_FLAGS MKDIR="$MKDIR_P" RANLIB="$RANLIB" $MAKE clean -C externalpackages/PVODE/precon/ >> config-build.log 2>&1
  CXX="$CXX" CXXFLAGS=$PVODE_FLAGS MKDIR="$MKDIR_P" RANLIB="$RANLIB" $MAKE clean -C externalpackages/PVODE/source/ >> config-build.log 2>&1

  AC_MSG_NOTICE([Building PVODE])
  echo "* Building PVODE" >> config-build.log
  echo "*************************************************************" >> config-build.log

  CXX="$CXX" CXXFLAGS=$PVODE_FLAGS MKDIR="$MKDIR_P" RANLIB="$RANLIB" $MAKE -C externalpackages/PVODE/precon/ >> config-build.log 2>&1
  CXX="$CXX" CXXFLAGS=$PVODE_FLAGS MKDIR="$MKDIR_P" RANLIB="$RANLIB" $MAKE -C externalpackages/PVODE/source/ >> config-build.log 2>&1

  AS_IF([test -f externalpackages/PVODE/lib/libpvode.a && test -f externalpackages/PVODE/lib/libpvpre.a], [
    AC_MSG_NOTICE([Successfully built PVODE])
    AC_MSG_NOTICE([Installing PVODE into BOUT++ sourcetree])

    echo "*************************************************************" >> config-build.log
    echo "* Successfully built PVODE" >> config-build.log
    echo "*************************************************************" >> config-build.log
    echo "* Installing PVODE into BOUT++ sourcetree" >> config-build.log
    echo "*************************************************************" >> config-build.log
  ], [
    AC_MSG_ERROR(Could not build PVODE. See config-build.log for errors)
  ])

  # Set the correct libraries and copy them to bout
  AS_MKDIR_P(include/pvode)
  cp -r externalpackages/PVODE/include/pvode include
  cp externalpackages/PVODE/lib/*.a lib/
  EXTRA_LIBS="$EXTRA_LIBS -L\$(BOUT_LIB_PATH) -lpvode -lpvpre"
  BOUT_HAS_PVODE="yes"
])

#############################################################
# Localisation (i18n) with gettext
#############################################################

BOUT_HAS_GETTEXT="no"
# Use macro to test if Natural Language Support (gettext) is available.
# If available sets:
#  - USE_NLS to "yes"
#  - LIBINTL to the linker options
#  - Modifies CPPFLAGS if needed
AM_GNU_GETTEXT([external])
AS_IF([test "$USE_NLS" = "yes"], [
  AC_MSG_NOTICE([Enabling language support with gettext])
  # Turn the .po files into .mo files
  $MAKE -C locale | tee -a config-build.log 2>&1

  # Note: BOUT_LOCALE_PATH is defined in make.config, and may be changed by `make install`.
  CXXFLAGS="$CXXFLAGS -DBOUT_LOCALE_PATH=\$(BOUT_LOCALE_PATH)"

  EXTRA_LIBS="$EXTRA_LIBS $LIBINTL"

  # Set variable substituted into bout-config
  BOUT_HAS_GETTEXT="yes"
],[
  AC_MSG_NOTICE([Language support with gettext not available])
])

#############################################################
# Sort out fmt
#############################################################

dnl If in a git repo, get submodule, unless BOUT_DONT_UPDATE_GIT_SUBMODULE is set
AC_CHECK_FILE([.git], [
  AS_IF([test "x$BOUT_DONT_UPDATE_GIT_SUBMODULE" == "x"], [
    git submodule update --init externalpackages/fmt
  ])
])

dnl Copy the one file we need to somewhere else
AC_CONFIG_LINKS(src/fmt/format.cxx:externalpackages/fmt/src/format.cc)

#############################################################
# Check environment
#############################################################

AS_IF([test "$CXXINCLUDE" != ""], [
  AC_MSG_NOTICE([================================================])
  AC_MSG_NOTICE([ WARNING: CXXINCLUDE environment variable set to:])
  AC_MSG_NOTICE([$CXXINCLUDE])
  AC_MSG_NOTICE([ => This will be added to compile commands])
  AC_MSG_NOTICE([ If this is not intended, then run])
  AC_MSG_NOTICE([   export CXXINCLUDE=''])
  AC_MSG_NOTICE([ before making BOUT++])
  AC_MSG_NOTICE([================================================])
])

#############################################################
# Gather configuration info for bout-config
#############################################################

EXTRA_INCS="${EXTRA_INCS} ${CPPFLAGS}"

PREFIX=$PWD
IDLCONFIGPATH=$PWD/tools/idllib
PYTHONCONFIGPATH=$PWD/tools/pylib

BOUT_HAS_IDA="yes"
if test "$IDALIBS" = ""
then
  BOUT_HAS_IDA="no"
fi

BOUT_HAS_CVODE="yes"
if test "$CVODELIBS" = ""
then
  BOUT_HAS_CVODE="no"
fi

BOUT_HAS_ARKODE="yes"
if test "$ARKODELIBS" = ""
then
  BOUT_HAS_ARKODE="no"
fi

BOUT_HAS_PNETCDF="yes"
if test "$PNCPATH" = ""
then
  BOUT_HAS_PNETCDF="no"
fi

# Only make.config is altered by configure
AC_CONFIG_FILES([make.config])
AC_OUTPUT

#############################################################
# Use a dummy Makefile to get the cflags and ldflags
#
# This is to capture flags from external libraries such
# as PETSc
#############################################################

CONFIG_CFLAGS=`$MAKE cflags -f output.make`
CONFIG_LDFLAGS=`$MAKE ldflags -f output.make`

#############################################################
# Write configuration to bout-config
#############################################################

AC_SUBST(CONFIG_CFLAGS)
AC_SUBST(CONFIG_LDFLAGS)

# Set path to lib and include here.
# If make install is run then that replaces these paths
BOUT_LIB_PATH=$PWD/lib
BOUT_INCLUDE_PATH=$PWD/include
FMT_INCLUDE_PATH=$PWD/externalpackages/fmt/include
AC_SUBST(BOUT_LIB_PATH)
AC_SUBST(BOUT_INCLUDE_PATH)
AC_SUBST(FMT_INCLUDE_PATH)
AC_SUBST(MPARK_VARIANT_INCLUDE_PATH)
AC_SUBST(MPARK_INCLUDE)
AC_SUBST(OWN_MPARK)

AC_SUBST(PREFIX)
AC_SUBST(IDLCONFIGPATH)
AC_SUBST(PYTHONCONFIGPATH)
AC_SUBST(LIB_TO_BUILD)
AC_SUBST(STATIC_EXTRA)
AC_SUBST(SHARED_EXTRA)

AC_SUBST(BOUT_VERSION)
AC_SUBST(BOUT_VERSION_MAJOR)
AC_SUBST(BOUT_VERSION_MINOR)
AC_SUBST(BOUT_VERSION_PATCH)
AC_SUBST(BOUT_VERSION_TAG)
AC_SUBST(BOUT_REVISION)

AC_SUBST(BOUT_CHECK_LEVEL)
AC_DEFINE_UNQUOTED(BOUT_CHECK_LEVEL, [$BOUT_CHECK_LEVEL], [Runtime error checking level])

AC_SUBST(BOUT_OPENMP_SCHEDULE)
AC_DEFINE_UNQUOTED(BOUT_OPENMP_SCHEDULE, [$BOUT_OPENMP_SCHEDULE], [OpenMP schedule])

BOUT_DEFINE_SUBST(BOUT_HAS_ARKODE, [ARKODE support])
BOUT_DEFINE_SUBST(BOUT_HAS_CVODE, [CVODE support])
BOUT_DEFINE_SUBST(BOUT_HAS_FFTW, [FFTW support])
BOUT_DEFINE_SUBST(BOUT_HAS_GETTEXT, [NLS support])
BOUT_DEFINE_SUBST(BOUT_HAS_HDF5, [HDF5 support])
BOUT_DEFINE_SUBST(BOUT_HAS_IDA, [IDA support])
BOUT_DEFINE_SUBST(BOUT_HAS_LAPACK, [LAPACK support])
BOUT_DEFINE_SUBST(BOUT_HAS_NETCDF, [NETCDF support])
BOUT_DEFINE_SUBST(BOUT_HAS_LEGACY_NETCDF, [NETCDF support])
BOUT_DEFINE_SUBST(BOUT_HAS_PETSC, [PETSc support])
BOUT_DEFINE_SUBST(BOUT_HAS_PNETCDF, [PNETCDF support])
BOUT_DEFINE_SUBST(BOUT_HAS_PRETTY_FUNCTION, [Compiler PRETTYFUNCTION support])
BOUT_DEFINE_SUBST(BOUT_HAS_PVODE, [PVODE support])
BOUT_DEFINE_SUBST(BOUT_HAS_SCOREP, [Score-P support])
BOUT_DEFINE_SUBST(BOUT_HAS_SLEPC, [SLEPc support])
BOUT_DEFINE_SUBST(BOUT_HAS_SUNDIALS, [SUNDIALS support])
BOUT_DEFINE_SUBST(BOUT_USE_BACKTRACE, [Enable backtrace in exceptions])
BOUT_DEFINE_SUBST(BOUT_USE_COLOR, [Enable color logs option])
BOUT_DEFINE_SUBST(BOUT_USE_OUTPUT_DEBUG, [Enabled extra debug output])
BOUT_DEFINE_SUBST(BOUT_USE_OPENMP, [Enable OpenMP])
BOUT_DEFINE_SUBST(BOUT_USE_SIGFPE, [Enable floating point exceptions])
BOUT_DEFINE_SUBST(BOUT_USE_SIGNAL, [Enable signal handlers])
BOUT_DEFINE_SUBST(BOUT_USE_TRACK, [Enable field name tracking])
AC_DEFINE_UNQUOTED([BOUT_METRIC_TYPE], $BOUT_METRIC_TYPE, [Type of the metric fields])
BOUT_METRIC_3D=$(test $BOUT_METRIC_TYPE != 3D ; echo $?)
AC_DEFINE_UNQUOTED([BOUT_USE_METRIC_3D], $BOUT_METRIC_3D, [Is the metric field 3D])
AC_SUBST(BOUT_METRIC_TYPE)

AC_SUBST(PETSC_HAS_SUNDIALS)
AC_SUBST(PETSC_MAKE_INCLUDE)
AC_SUBST(PETSC_DIR)
AC_SUBST(PETSC_ARCH)
AC_SUBST(SLEPC_MAKE_INCLUDE)
AC_SUBST(SLEPC_DIR)
AC_SUBST(SLEPC_ARCH)


AC_CONFIG_HEADERS([include/bout/build_defines.hxx:autoconf_build_defines.hxx.in])
AC_CONFIG_FILES([include/bout/version.hxx])
AC_CONFIG_FILES([include/bout/revision.hxx])
AC_CONFIG_FILES([bin/bout-config])
AC_CONFIG_FILES([src/makefile])
AC_CONFIG_FILES([tools/pylib/boutconfig/__init__.py])
AC_OUTPUT
chmod a+x bin/bout-config

#############################################################
# Print configuration info
#############################################################

AC_MSG_NOTICE([-------------------------])
AC_MSG_NOTICE([  Configuration summary  ])
AC_MSG_NOTICE([-------------------------])

AC_MSG_NOTICE([  PETSc support           : $BOUT_HAS_PETSC (has SUNDIALS: $PETSC_HAS_SUNDIALS)])
AC_MSG_NOTICE([  SLEPc support           : $BOUT_HAS_SLEPC])
AC_MSG_NOTICE([  IDA support             : $BOUT_HAS_IDA])
AC_MSG_NOTICE([  CVODE support           : $BOUT_HAS_CVODE])
AC_MSG_NOTICE([  ARKODE support          : $BOUT_HAS_ARKODE])
AC_MSG_NOTICE([  FFTW support            : $BOUT_HAS_FFTW])
AC_MSG_NOTICE([  NetCDF support          : $BOUT_HAS_NETCDF (legacy: $BOUT_HAS_LEGACY_NETCDF)])
AC_MSG_NOTICE([  Parallel-NetCDF support : $BOUT_HAS_PNETCDF])
AC_MSG_NOTICE([  HDF5 support            : $BOUT_HAS_HDF5 (parallel: $BOUT_HAS_PHDF5)])
AC_MSG_NOTICE([  Lapack support          : $BOUT_HAS_LAPACK])
AC_MSG_NOTICE([  Scorep support          : $BOUT_HAS_SCOREP])
AC_MSG_NOTICE([  OpenMP support          : $BOUT_USE_OPENMP (schedule: $OPENMP_SCHEDULE)])
AC_MSG_NOTICE([  Natural language support: $BOUT_HAS_GETTEXT (path: $localedir)])
AC_MSG_NOTICE([])
AC_MSG_NOTICE([  Enable backtrace        : $BOUT_USE_BACKTRACE])
AC_MSG_NOTICE([  Enable color logs       : $BOUT_USE_COLOR])
AC_MSG_NOTICE([  Enable more debug output: $BOUT_USE_OUTPUT_DEBUG])
AC_MSG_NOTICE([  Enable OpenMP           : $BOUT_USE_OPENMP])
AC_MSG_NOTICE([  Enable FP exceptions    : $BOUT_USE_SIGFPE])
AC_MSG_NOTICE([  Enable signal handlers  : $BOUT_USE_SIGNAL])
AC_MSG_NOTICE([  Enable field names      : $BOUT_USE_TRACK])
AC_MSG_NOTICE([  Metric type             : $BOUT_METRIC_TYPE])

AC_MSG_NOTICE([])
AC_MSG_NOTICE([-------------------------------])
AC_MSG_NOTICE([  Data analysis configuration  ])
AC_MSG_NOTICE([-------------------------------])
AC_MSG_NOTICE([])
AC_MSG_NOTICE([=== IDL ===])
AC_MSG_NOTICE([])
AC_MSG_NOTICE([Make sure that the tools/idllib directory is in your IDL_PATH])
AC_MSG_NOTICE([e.g. by adding to your ~/.bashrc file])
AC_MSG_NOTICE([])
AC_MSG_NOTICE([    export IDL_PATH=+$PWD/tools/idllib:'<IDL_DEFAULT>':\$IDL_PATH])
AC_MSG_NOTICE([])
AC_MSG_NOTICE([=== Python ===])
AC_MSG_NOTICE([])
AC_MSG_NOTICE([Make sure that the tools/pylib directory is in your PYTHONPATH])
AC_MSG_NOTICE([e.g. by adding to your ~/.bashrc file])
AC_MSG_NOTICE([])
AC_MSG_NOTICE([   export PYTHONPATH=$PWD/tools/pylib/:\$PYTHONPATH])
AC_MSG_NOTICE([])
AC_MSG_NOTICE([*** Now run '$MAKE' to compile BOUT++ ***])<|MERGE_RESOLUTION|>--- conflicted
+++ resolved
@@ -566,10 +566,7 @@
         LIBS=$save_LIBS
         LDFLAGS=$save_LDFLAGS
         CXXFLAGS="$save_CXXFLAGS"
-<<<<<<< HEAD
-=======
         BOUT_HAS_NETCDF=yes
->>>>>>> 8178252c
         BOUT_HAS_LEGACY_NETCDF=yes
        ])
       EXTRA_LIBS="$EXTRA_LIBS $NCLIB"
@@ -591,10 +588,7 @@
          file_formats="$file_formats netCDF"
          AC_MSG_NOTICE([ -> Legacy NetCDF support enabled])
          NCPATH="found"
-<<<<<<< HEAD
-=======
          BOUT_HAS_NETCDF=yes
->>>>>>> 8178252c
          BOUT_HAS_LEGACY_NETCDF=yes
         ], [])
   ])
