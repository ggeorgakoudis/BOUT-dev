# SOME DESCRIPTIVE TITLE.
# Copyright (C) YEAR THE PACKAGE'S COPYRIGHT HOLDER
# This file is distributed under the same license as the PACKAGE package.
# FIRST AUTHOR <EMAIL@ADDRESS>, YEAR.
#
#, fuzzy
msgid ""
msgstr ""
"Project-Id-Version: PACKAGE VERSION\n"
"Report-Msgid-Bugs-To: \n"
<<<<<<< HEAD
"POT-Creation-Date: 2022-02-15 16:11+0000\n"
=======
"POT-Creation-Date: 2019-11-22 16:33+0000\n"
>>>>>>> abc4771a
"PO-Revision-Date: YEAR-MO-DA HO:MI+ZONE\n"
"Last-Translator: FULL NAME <EMAIL@ADDRESS>\n"
"Language-Team: LANGUAGE <LL@li.org>\n"
"Language: \n"
"MIME-Version: 1.0\n"
"Content-Type: text/plain; charset=CHARSET\n"
"Content-Transfer-Encoding: 8bit\n"

#: ../src/mesh/impls/bout/boutmesh.cxx:347
msgid ""
"\t -> Core region jyseps2_1-jyseps1_1 ({:d}-{:d} = {:d}) must be a multiple "
"of MYSUB ({:d})\n"
msgstr ""

#: ../src/mesh/impls/bout/boutmesh.cxx:376
msgid ""
"\t -> Core region jyseps2_2-jyseps1_1 ({:d}-{:d} = {:d}) must be a multiple "
"of MYSUB ({:d})\n"
msgstr ""

#: ../src/mesh/impls/bout/boutmesh.cxx:354
msgid ""
"\t -> Core region jyseps2_2-jyseps1_2 ({:d}-{:d} = {:d}) must be a multiple "
"of MYSUB ({:d})\n"
msgstr ""

#: ../src/mesh/impls/bout/boutmesh.cxx:389
msgid "\t -> Good value\n"
msgstr ""

#: ../src/mesh/impls/bout/boutmesh.cxx:338
msgid ""
"\t -> Leg region jyseps1_1+1 ({:d}) must be a multiple of MYSUB ({:d})\n"
msgstr ""

#: ../src/mesh/impls/bout/boutmesh.cxx:368
msgid ""
"\t -> leg region jyseps1_2-ny_inner+1 ({:d}-{:d}+1 = {:d}) must be a "
"multiple of MYSUB ({:d})\n"
msgstr ""

#: ../src/mesh/impls/bout/boutmesh.cxx:384
msgid ""
"\t -> leg region ny-jyseps2_2-1 ({:d}-{:d}-1 = {:d}) must be a multiple of "
"MYSUB ({:d})\n"
msgstr ""

#: ../src/mesh/impls/bout/boutmesh.cxx:362
msgid ""
"\t -> leg region ny_inner-jyseps2_1-1 ({:d}-{:d}-1 = {:d}) must be a "
"multiple of MYSUB ({:d})\n"
msgstr ""

#: ../src/mesh/impls/bout/boutmesh.cxx:331
msgid "\t -> ny/NYPE ({:d}/{:d} = {:d}) must be >= MYG ({:d})\n"
msgstr ""

#. Loop over all possibilities
#. Processors divide equally
#. Mesh in X divides equally
#. Mesh in Y divides equally
#: ../src/mesh/impls/bout/boutmesh.cxx:324
msgid "\tCandidate value: {:d}\n"
msgstr ""

#: ../src/bout++.cxx:430
msgid "\tChecking disabled\n"
msgstr ""

#: ../src/bout++.cxx:428
msgid "\tChecking enabled, level {:d}\n"
msgstr ""

#: ../src/bout++.cxx:476
msgid "\tCommand line options for this run : "
msgstr ""

#. The stringify is needed here as BOUT_FLAGS_STRING may already contain quoted strings
#. which could cause problems (e.g. terminate strings).
#: ../src/bout++.cxx:472
msgid "\tCompiled with flags : {:s}\n"
msgstr ""

#: ../src/mesh/impls/bout/boutmesh.cxx:404
msgid ""
"\tDomain split (NXPE={:d}, NYPE={:d}) into domains (localNx={:d}, localNy={:"
"d})\n"
msgstr ""

#: ../src/mesh/impls/bout/boutmesh.cxx:429
#: ../src/mesh/impls/bout/boutmesh.cxx:1645
msgid "\tERROR: Cannot split {:d} Y points equally between {:d} processors\n"
msgstr ""

#: ../src/mesh/impls/bout/boutmesh.cxx:436
#: ../src/mesh/impls/bout/boutmesh.cxx:1653
msgid "\tERROR: Cannot split {:d} Z points equally between {:d} processors\n"
msgstr ""

#: ../src/sys/options/options_ini.cxx:168
msgid ""
"\tEmpty key\n"
"\tLine: {:s}"
msgstr ""

#: ../src/sys/optionsreader.cxx:119
msgid "\tEmpty key or value in command line '{:s}'\n"
msgstr ""

#: ../src/mesh/impls/bout/boutmesh.cxx:128
msgid "\tGrid size: "
msgstr ""

#: ../src/mesh/impls/bout/boutmesh.cxx:148
msgid "\tGuard cells (x,y,z): "
msgstr ""

#: ../src/sys/options/options_ini.cxx:172
msgid ""
"\tKey must not contain ':' character\n"
"\tLine: {:s}"
msgstr ""

#: ../src/sys/optionsreader.cxx:103
msgid "\tMultiple '=' in command-line argument '{:s}'\n"
msgstr ""

#: ../src/bout++.cxx:459
msgid "\tOpenMP parallelisation disabled\n"
msgstr ""

#: ../src/bout++.cxx:456
msgid "\tOpenMP parallelisation enabled, using {:d} threads\n"
msgstr ""

#. Mark the option as used
#. Option not found
#: ../include/options.hxx:406 ../include/options.hxx:439
#: ../include/options.hxx:462 ../include/options.hxx:638
#: ../src/sys/options.cxx:183 ../src/sys/options.cxx:237
#: ../src/sys/options.cxx:279 ../src/sys/options.cxx:318
msgid "\tOption "
msgstr ""

#: ../src/sys/options.cxx:308
msgid "\tOption '{:s}': Boolean expected. Got '{:s}'\n"
msgstr ""

#: ../src/sys/options/options_ini.cxx:68
msgid "\tOptions file '{:s}' not found\n"
msgstr ""

#: ../src/bout++.cxx:452
msgid "\tParallel NetCDF support disabled\n"
msgstr ""

#: ../src/bout++.cxx:450
msgid "\tParallel NetCDF support enabled\n"
msgstr ""

#: ../src/mesh/impls/bout/boutmesh.cxx:125
msgid "\tRead nz from input grid file\n"
msgstr ""

#: ../src/mesh/mesh.cxx:212
msgid "\tReading contravariant vector "
msgstr ""

#: ../src/mesh/mesh.cxx:205 ../src/mesh/mesh.cxx:226
msgid "\tReading covariant vector "
msgstr ""

#: ../src/bout++.cxx:436
msgid "\tSignal handling disabled\n"
msgstr ""

#: ../src/bout++.cxx:434
msgid "\tSignal handling enabled\n"
msgstr ""

#: ../src/solver/impls/split-rk/split-rk.cxx:74
msgid "\tUsing a timestep {:e}\n"
msgstr ""

#: ../src/mesh/impls/bout/boutmesh.cxx:891
msgid "\tdone\n"
msgstr ""

#: ../src/bout++.cxx:445
msgid "\tnetCDF support disabled\n"
msgstr ""

#: ../src/bout++.cxx:440
msgid "\tnetCDF support enabled\n"
msgstr ""

#: ../src/bout++.cxx:443
msgid "\tnetCDF4 support enabled\n"
msgstr ""

#: ../src/solver/impls/split-rk/split-rk.cxx:10
msgid ""
"\n"
"\tSplit Runge-Kutta-Legendre and SSP-RK3 solver\n"
msgstr ""

#: ../src/bout++.cxx:237
msgid ""
"\n"
"  -d <data directory>\tLook in <data directory> for input/output files\n"
"  -f <options filename>\tUse OPTIONS given in <options filename>\n"
"  -o <settings filename>\tSave used OPTIONS given to <options filename>\n"
"  -l, --log <log filename>\tPrint log to <log filename>\n"
"  -v, --verbose\t\tIncrease verbosity\n"
"  -q, --quiet\t\tDecrease verbosity\n"
msgstr ""

<<<<<<< HEAD
#: ../src/solver/solver.cxx:510
#, c-format
=======
#: ../src/solver/solver.cxx:507
>>>>>>> abc4771a
msgid ""
"\n"
"Run finished at  : {:s}\n"
msgstr ""

<<<<<<< HEAD
#: ../src/solver/solver.cxx:475
#, c-format
=======
#: ../src/solver/solver.cxx:472
>>>>>>> abc4771a
msgid ""
"\n"
"Run started at  : {:s}\n"
msgstr ""

#: ../src/bout++.cxx:245
msgid "  -c, --color\t\tColor output using bout-log-color\n"
msgstr ""

#: ../src/bout++.cxx:248
msgid ""
"  -h, --help\t\tThis message\n"
"  restart [append]\tRestart the simulation. If append is specified, append "
"to the existing output files, otherwise overwrite them\n"
"  VAR=VALUE\t\tSpecify a VALUE for input parameter VAR\n"
"\n"
"For all possible input parameters, see the user manual and/or the physics "
"model source (e.g. {:s}.cxx)\n"
msgstr ""

#: ../include/options.hxx:641
msgid ") overwritten with:"
msgstr ""

#: ../tests/unit/src/test_bout++.cxx:293
msgid "4 of 8"
msgstr ""

#: ../src/sys/options.cxx:463
msgid "All options used\n"
msgstr ""

#: ../src/bout++.cxx:408
msgid "BOUT++ version {:s}\n"
msgstr ""

#: ../src/bout++.cxx:116
msgid "Bad command line arguments:\n"
msgstr ""

#: ../src/mesh/impls/bout/boutmesh.cxx:873
msgid "Boundary regions in this processor: "
msgstr ""

#: ../src/mesh/impls/bout/boutmesh.cxx:420
#: ../src/mesh/impls/bout/boutmesh.cxx:1636
msgid "Cannot split {:d} X points equally between {:d} processors\n"
msgstr ""

#: ../src/bout++.cxx:736
msgid "Check if a file exists, and exit if it does."
msgstr ""

#: ../src/bout++.cxx:415
msgid ""
"Code compiled on {:s} at {:s}\n"
"\n"
msgstr ""

#: ../src/sys/optionsreader.cxx:122
msgid "Command line"
msgstr ""

<<<<<<< HEAD
#: ../src/bout++.cxx:389 ../tests/unit/src/test_bout++.cxx:299
=======
#: ../tests/unit/src/test_bout++.cxx:300 ../src/bout++.cxx:425
>>>>>>> abc4771a
msgid "Compile-time options:\n"
msgstr ""

#: ../tests/unit/src/test_bout++.cxx:303
msgid "Compiled with flags"
msgstr ""

#: ../src/mesh/impls/bout/boutmesh.cxx:882
msgid "Constructing default regions"
msgstr ""

#: ../src/bout++.cxx:400
msgid "Could not create PID file {:s}"
msgstr ""

#: ../src/mesh/impls/bout/boutmesh.cxx:398
msgid ""
"Could not find a valid value for NXPE. Try a different number of processors."
msgstr ""

#: ../src/sys/options/options_ini.cxx:127
msgid "Could not open output file '{:s}'\n"
msgstr ""

#: ../src/bout++.cxx:534
msgid "Could not open {:s}/{:s}.{:d} for writing"
msgstr ""

#. Error reading
#: ../src/mesh/mesh.cxx:466
msgid "Could not read integer array '{:s}'\n"
msgstr ""

#. Failed . Probably not important enough to stop the simulation
#: ../src/bout++.cxx:514
msgid "Could not run bout-log-color. Make sure it is in your PATH\n"
msgstr ""

<<<<<<< HEAD
#: ../src/solver/solver.cxx:668
#, c-format
msgid "Couldn't add Monitor: %g is not a multiple of %g!"
=======
#: ../src/solver/solver.cxx:590
msgid "Couldn't add Monitor: {:g} is not a multiple of {:g}!"
>>>>>>> abc4771a
msgstr ""

#: ../src/mesh/mesh.cxx:500
msgid "Couldn't find region {:s} in regionMap2D"
msgstr ""

#: ../src/mesh/mesh.cxx:492
msgid "Couldn't find region {:s} in regionMap3D"
msgstr ""

#: ../src/mesh/mesh.cxx:508
msgid "Couldn't find region {:s} in regionMapPerp"
msgstr ""

#: ../src/sys/options.cxx:267
msgid "Couldn't get BoutReal from option {:s} = '{:s}'"
msgstr ""

#: ../src/sys/options.cxx:216
msgid "Couldn't get integer from option {:s} = '{:s}'"
msgstr ""

#: ../src/bout++.cxx:388
msgid "DataDir \"{:s}\" does not exist or is not accessible\n"
msgstr ""

<<<<<<< HEAD
#: ../src/solver/solver.cxx:588
=======
#: ../src/bout++.cxx:385
msgid "DataDir \"{:s}\" is not a directory\n"
msgstr ""

#: ../src/solver/solver.cxx:540
>>>>>>> abc4771a
msgid "ERROR: Solver is already initialised\n"
msgstr ""

#: ../src/bout++.cxx:169
msgid "Error encountered during initialisation: {:s}\n"
msgstr ""

#: ../src/bout++.cxx:638
msgid "Error whilst writing settings"
msgstr ""

#: ../src/mesh/impls/bout/boutmesh.cxx:153
msgid "Error: nx must be greater than 2 times MXG (2 * {:d})"
msgstr ""

<<<<<<< HEAD
#: ../src/solver/solver.cxx:455
=======
#: ../src/solver/solver.cxx:465
>>>>>>> abc4771a
msgid "Failed to initialise solver-> Aborting\n"
msgstr ""

#: ../src/mesh/impls/bout/boutmesh.cxx:317
msgid "Finding value for NXPE (ideal = {:f})\n"
msgstr ""

<<<<<<< HEAD
#: ../src/solver/solver.cxx:426
=======
#: ../src/solver/solver.cxx:542
>>>>>>> abc4771a
msgid "Initialising solver\n"
msgstr ""

#: ../src/bout++.cxx:374
msgid ""
"Input and output file for settings must be different.\n"
"Provide -o <settings file> to avoid this issue.\n"
msgstr ""

#: ../src/sys/optionsreader.cxx:68
msgid "Invalid command line option '-' found - maybe check whitespace?"
msgstr ""

#: ../src/mesh/impls/bout/boutmesh.cxx:90
msgid "Loading mesh"
msgstr ""

#: ../src/mesh/impls/bout/boutmesh.cxx:105
msgid "Mesh must contain nx"
msgstr ""

#: ../src/mesh/impls/bout/boutmesh.cxx:108
msgid "Mesh must contain ny"
msgstr ""

#. Not found
#: ../src/mesh/mesh.cxx:470
msgid "Missing integer array {:s}\n"
msgstr ""

<<<<<<< HEAD
#: ../src/solver/solver.cxx:772
msgid "Monitor signalled to quit"
msgstr ""

#: ../src/solver/solver.cxx:779
=======
#: ../src/solver/solver.cxx:695
msgid "Monitor signalled to quit"
msgstr ""

#: ../src/solver/solver.cxx:702
>>>>>>> abc4771a
msgid "Monitor signalled to quit\n"
msgstr ""

#: ../src/bout++.cxx:740
msgid "Name of file whose existence triggers a stop"
msgstr ""

#: ../src/mesh/impls/bout/boutmesh.cxx:879
msgid "No boundary regions in this processor"
msgstr ""

#: ../src/mesh/impls/bout/boutmesh.cxx:227
msgid ""
"Number of processors ({:d}) not divisible by NPs in x direction ({:d})\n"
msgstr ""

#: ../src/mesh/impls/bout/boutmesh.cxx:240
msgid ""
"Number of processors ({:d}) not divisible by NPs in y direction ({:d})\n"
msgstr ""

#. Less than 2 time-steps left
#: ../src/bout++.cxx:783
msgid "Only {:e} seconds ({:.2f} steps) left. Quitting\n"
msgstr ""

#: ../src/sys/options.cxx:175 ../src/sys/options.cxx:195
#: ../src/sys/options.cxx:249 ../src/sys/options.cxx:291
msgid "Option {:s} has no value"
msgstr ""

#: ../src/sys/options.cxx:72
msgid "Option {:s} is not a section"
msgstr ""

#. Doesn't exist
#: ../src/sys/options.cxx:83
msgid "Option {:s}:{:s} does not exist"
msgstr ""

#: ../include/options.hxx:646
msgid ""
"Options: Setting a value from same source ({:s}) to new value '{:s}' - old "
"value was '{:s}'."
msgstr ""

#: ../src/bout++.cxx:419
msgid ""
"Processor number: {:d} of {:d}\n"
"\n"
msgstr ""

#: ../src/mesh/mesh.cxx:541
msgid "Registered region 2D {:s}"
msgstr ""

#: ../src/mesh/mesh.cxx:531
msgid "Registered region 3D {:s}"
msgstr ""

#: ../src/mesh/mesh.cxx:551
msgid "Registered region Perp {:s}"
msgstr ""

#: ../src/bout++.cxx:410
msgid "Revision: {:s}\n"
msgstr ""

<<<<<<< HEAD
#: ../src/solver/solver.cxx:511
=======
#: ../src/solver/solver.cxx:508
>>>>>>> abc4771a
msgid "Run time : "
msgstr ""

#. / Run the solver
<<<<<<< HEAD
#: ../src/solver/solver.cxx:468
=======
#: ../src/solver/solver.cxx:469
>>>>>>> abc4771a
msgid ""
"Running simulation\n"
"\n"
msgstr ""

#: ../tests/unit/src/test_bout++.cxx:300
msgid "Signal"
msgstr ""

#: ../src/bout++.cxx:754
msgid ""
"Sim Time  |  RHS evals  | Wall Time |  Calc    Inv   Comm    I/O   SOLVER\n"
"\n"
msgstr ""

#: ../src/bout++.cxx:757
msgid ""
"Sim Time  |  RHS_e evals  | RHS_I evals  | Wall Time |  Calc    Inv   "
"Comm    I/O   SOLVER\n"
"\n"
msgstr ""

<<<<<<< HEAD
#: ../src/solver/solver.cxx:450
#, c-format
msgid "Solver running for %d outputs with monitor timestep of %e\n"
msgstr ""

#: ../src/solver/solver.cxx:446
#, c-format
msgid "Solver running for %d outputs with output timestep of %e\n"
msgstr ""

#: ../src/solver/solver.cxx:683
#, c-format
=======
#: ../src/solver/solver.cxx:460
msgid "Solver running for {:d} outputs with monitor timestep of {:e}\n"
msgstr ""

#: ../src/solver/solver.cxx:456
msgid "Solver running for {:d} outputs with output timestep of {:e}\n"
msgstr ""

#: ../src/solver/solver.cxx:606
>>>>>>> abc4771a
msgid ""
"Solver::addMonitor: Cannot reduce timestep (from {:g} to {:g}) after init is "
"called!"
msgstr ""

<<<<<<< HEAD
#: ../src/solver/solver.cxx:1131
#, c-format
=======
#: ../src/solver/solver.cxx:1054
>>>>>>> abc4771a
msgid ""
"Time derivative at wrong location - Field is at {:s}, derivative is at {:s} "
"for field '{:s}'\n"
msgstr ""

<<<<<<< HEAD
#: ../src/solver/solver.cxx:1353
#, c-format
msgid "Time derivative for variable '%s' not set"
=======
#: ../src/solver/solver.cxx:1276
msgid "Time derivative for variable '{:s}' not set"
>>>>>>> abc4771a
msgstr ""

#: ../src/mesh/mesh.cxx:537
msgid "Trying to add an already existing region {:s} to regionMap2D"
msgstr ""

#: ../src/mesh/mesh.cxx:527
msgid "Trying to add an already existing region {:s} to regionMap3D"
msgstr ""

#: ../src/mesh/mesh.cxx:548
msgid "Trying to add an already existing region {:s} to regionMapPerp"
msgstr ""

#: ../src/mesh/coordinates.cxx:1143
msgid ""
"Unrecognised paralleltransform option.\n"
"Valid choices are 'identity', 'shifted', 'fci'"
msgstr ""

#: ../src/sys/options.cxx:465
msgid "Unused options:\n"
msgstr ""

#: ../src/bout++.cxx:312
msgid "Usage is {:s} -d <data directory>\n"
msgstr ""

#: ../src/bout++.cxx:323
msgid "Usage is {:s} -f <options filename>\n"
msgstr ""

#: ../src/bout++.cxx:344
msgid "Usage is {:s} -l <log filename>\n"
msgstr ""

#: ../src/bout++.cxx:334
msgid "Usage is {:s} -o <settings filename>\n"
msgstr ""

#: ../tests/unit/src/test_bout++.cxx:29 ../tests/unit/src/test_bout++.cxx:43
msgid "Usage:"
msgstr ""

#. Print help message -- note this will be displayed once per processor as we've not
#. started MPI yet.
#: ../src/bout++.cxx:233
msgid ""
"Usage: {:s} [-d <data directory>] [-f <options filename>] [restart [append]] "
"[VAR=VALUE]\n"
msgstr ""

#. restart file should be written by physics model
<<<<<<< HEAD
#: ../src/solver/solver.cxx:794
=======
#: ../src/solver/solver.cxx:717
>>>>>>> abc4771a
msgid "User signalled to quit. Returning\n"
msgstr ""

#: ../src/sys/options.cxx:230
msgid "Value for option {:s} = {:e} is not an integer"
msgstr ""

#: ../src/sys/options.cxx:272
msgid "Value for option {:s} cannot be converted to a BoutReal"
msgstr ""

#: ../src/sys/options.cxx:439
msgid "Value for option {:s} cannot be converted to a Field2D"
msgstr ""

#: ../src/sys/options.cxx:389
msgid "Value for option {:s} cannot be converted to a Field3D"
msgstr ""

#: ../src/sys/options.cxx:312
msgid "Value for option {:s} cannot be converted to a bool"
msgstr ""

#. Another type which can't be converted
#: ../src/sys/options.cxx:222
msgid "Value for option {:s} is not an integer"
msgstr ""

<<<<<<< HEAD
#: ../src/solver/solver.cxx:1090 ../src/solver/solver.cxx:1094
#, c-format
msgid "Variable '%s' not initialised"
=======
#: ../src/solver/solver.cxx:1013 ../src/solver/solver.cxx:1017
msgid "Variable '{:s}' not initialised"
>>>>>>> abc4771a
msgstr ""

#: ../src/mesh/impls/bout/boutmesh.cxx:119
msgid ""
"WARNING: Number of toroidal points should be 2^n for efficient FFT "
"performance -- consider changing MZ ({:d}) if using FFTs\n"
msgstr ""

#: ../src/mesh/coordinates.cxx:433
msgid "WARNING: extrapolating input mesh quantities into x-boundary cells\n"
msgstr ""

#: ../src/mesh/coordinates.cxx:220
msgid ""
"WARNING: extrapolating input mesh quantities into x-boundary cells. Set "
"option extrapolate_x=false to disable this.\n"
msgstr ""

#: ../src/mesh/coordinates.cxx:438
msgid "WARNING: extrapolating input mesh quantities into y-boundary cells\n"
msgstr ""

#: ../src/mesh/coordinates.cxx:225
msgid ""
"WARNING: extrapolating input mesh quantities into y-boundary cells. Set "
"option extrapolate_y=false to disable this.\n"
msgstr ""

#: ../src/bout++.cxx:731
msgid "Wall time limit in hours. By default (< 0), no limit"
msgstr ""

#: ../src/sys/optionsreader.cxx:42
msgid "Writing options to file {:s}\n"
msgstr ""

#. / The source label given to default values
#: ../src/sys/options.cxx:11
msgid "default"
msgstr ""

#: ../src/mesh/impls/bout/boutmesh.cxx:1618
msgid "nx must be greater than 2*MXG"
msgstr ""<|MERGE_RESOLUTION|>--- conflicted
+++ resolved
@@ -8,11 +8,7 @@
 msgstr ""
 "Project-Id-Version: PACKAGE VERSION\n"
 "Report-Msgid-Bugs-To: \n"
-<<<<<<< HEAD
-"POT-Creation-Date: 2022-02-15 16:11+0000\n"
-=======
 "POT-Creation-Date: 2019-11-22 16:33+0000\n"
->>>>>>> abc4771a
 "PO-Revision-Date: YEAR-MO-DA HO:MI+ZONE\n"
 "Last-Translator: FULL NAME <EMAIL@ADDRESS>\n"
 "Language-Team: LANGUAGE <LL@li.org>\n"
@@ -230,23 +226,13 @@
 "  -q, --quiet\t\tDecrease verbosity\n"
 msgstr ""
 
-<<<<<<< HEAD
-#: ../src/solver/solver.cxx:510
-#, c-format
-=======
 #: ../src/solver/solver.cxx:507
->>>>>>> abc4771a
 msgid ""
 "\n"
 "Run finished at  : {:s}\n"
 msgstr ""
 
-<<<<<<< HEAD
-#: ../src/solver/solver.cxx:475
-#, c-format
-=======
 #: ../src/solver/solver.cxx:472
->>>>>>> abc4771a
 msgid ""
 "\n"
 "Run started at  : {:s}\n"
@@ -271,7 +257,7 @@
 msgid ") overwritten with:"
 msgstr ""
 
-#: ../tests/unit/src/test_bout++.cxx:293
+#: ../tests/unit/src/test_bout++.cxx:294
 msgid "4 of 8"
 msgstr ""
 
@@ -310,15 +296,11 @@
 msgid "Command line"
 msgstr ""
 
-<<<<<<< HEAD
-#: ../src/bout++.cxx:389 ../tests/unit/src/test_bout++.cxx:299
-=======
 #: ../tests/unit/src/test_bout++.cxx:300 ../src/bout++.cxx:425
->>>>>>> abc4771a
 msgid "Compile-time options:\n"
 msgstr ""
 
-#: ../tests/unit/src/test_bout++.cxx:303
+#: ../tests/unit/src/test_bout++.cxx:304
 msgid "Compiled with flags"
 msgstr ""
 
@@ -353,14 +335,8 @@
 msgid "Could not run bout-log-color. Make sure it is in your PATH\n"
 msgstr ""
 
-<<<<<<< HEAD
-#: ../src/solver/solver.cxx:668
-#, c-format
-msgid "Couldn't add Monitor: %g is not a multiple of %g!"
-=======
 #: ../src/solver/solver.cxx:590
 msgid "Couldn't add Monitor: {:g} is not a multiple of {:g}!"
->>>>>>> abc4771a
 msgstr ""
 
 #: ../src/mesh/mesh.cxx:500
@@ -387,15 +363,11 @@
 msgid "DataDir \"{:s}\" does not exist or is not accessible\n"
 msgstr ""
 
-<<<<<<< HEAD
-#: ../src/solver/solver.cxx:588
-=======
 #: ../src/bout++.cxx:385
 msgid "DataDir \"{:s}\" is not a directory\n"
 msgstr ""
 
 #: ../src/solver/solver.cxx:540
->>>>>>> abc4771a
 msgid "ERROR: Solver is already initialised\n"
 msgstr ""
 
@@ -411,11 +383,7 @@
 msgid "Error: nx must be greater than 2 times MXG (2 * {:d})"
 msgstr ""
 
-<<<<<<< HEAD
-#: ../src/solver/solver.cxx:455
-=======
 #: ../src/solver/solver.cxx:465
->>>>>>> abc4771a
 msgid "Failed to initialise solver-> Aborting\n"
 msgstr ""
 
@@ -423,11 +391,7 @@
 msgid "Finding value for NXPE (ideal = {:f})\n"
 msgstr ""
 
-<<<<<<< HEAD
-#: ../src/solver/solver.cxx:426
-=======
 #: ../src/solver/solver.cxx:542
->>>>>>> abc4771a
 msgid "Initialising solver\n"
 msgstr ""
 
@@ -458,19 +422,11 @@
 msgid "Missing integer array {:s}\n"
 msgstr ""
 
-<<<<<<< HEAD
-#: ../src/solver/solver.cxx:772
-msgid "Monitor signalled to quit"
-msgstr ""
-
-#: ../src/solver/solver.cxx:779
-=======
 #: ../src/solver/solver.cxx:695
 msgid "Monitor signalled to quit"
 msgstr ""
 
 #: ../src/solver/solver.cxx:702
->>>>>>> abc4771a
 msgid "Monitor signalled to quit\n"
 msgstr ""
 
@@ -539,26 +495,18 @@
 msgid "Revision: {:s}\n"
 msgstr ""
 
-<<<<<<< HEAD
-#: ../src/solver/solver.cxx:511
-=======
 #: ../src/solver/solver.cxx:508
->>>>>>> abc4771a
 msgid "Run time : "
 msgstr ""
 
 #. / Run the solver
-<<<<<<< HEAD
-#: ../src/solver/solver.cxx:468
-=======
 #: ../src/solver/solver.cxx:469
->>>>>>> abc4771a
 msgid ""
 "Running simulation\n"
 "\n"
 msgstr ""
 
-#: ../tests/unit/src/test_bout++.cxx:300
+#: ../tests/unit/src/test_bout++.cxx:301
 msgid "Signal"
 msgstr ""
 
@@ -575,20 +523,6 @@
 "\n"
 msgstr ""
 
-<<<<<<< HEAD
-#: ../src/solver/solver.cxx:450
-#, c-format
-msgid "Solver running for %d outputs with monitor timestep of %e\n"
-msgstr ""
-
-#: ../src/solver/solver.cxx:446
-#, c-format
-msgid "Solver running for %d outputs with output timestep of %e\n"
-msgstr ""
-
-#: ../src/solver/solver.cxx:683
-#, c-format
-=======
 #: ../src/solver/solver.cxx:460
 msgid "Solver running for {:d} outputs with monitor timestep of {:e}\n"
 msgstr ""
@@ -598,31 +532,19 @@
 msgstr ""
 
 #: ../src/solver/solver.cxx:606
->>>>>>> abc4771a
 msgid ""
 "Solver::addMonitor: Cannot reduce timestep (from {:g} to {:g}) after init is "
 "called!"
 msgstr ""
 
-<<<<<<< HEAD
-#: ../src/solver/solver.cxx:1131
-#, c-format
-=======
 #: ../src/solver/solver.cxx:1054
->>>>>>> abc4771a
 msgid ""
 "Time derivative at wrong location - Field is at {:s}, derivative is at {:s} "
 "for field '{:s}'\n"
 msgstr ""
 
-<<<<<<< HEAD
-#: ../src/solver/solver.cxx:1353
-#, c-format
-msgid "Time derivative for variable '%s' not set"
-=======
 #: ../src/solver/solver.cxx:1276
 msgid "Time derivative for variable '{:s}' not set"
->>>>>>> abc4771a
 msgstr ""
 
 #: ../src/mesh/mesh.cxx:537
@@ -663,7 +585,7 @@
 msgid "Usage is {:s} -o <settings filename>\n"
 msgstr ""
 
-#: ../tests/unit/src/test_bout++.cxx:29 ../tests/unit/src/test_bout++.cxx:43
+#: ../tests/unit/src/test_bout++.cxx:30 ../tests/unit/src/test_bout++.cxx:44
 msgid "Usage:"
 msgstr ""
 
@@ -676,11 +598,7 @@
 msgstr ""
 
 #. restart file should be written by physics model
-<<<<<<< HEAD
-#: ../src/solver/solver.cxx:794
-=======
 #: ../src/solver/solver.cxx:717
->>>>>>> abc4771a
 msgid "User signalled to quit. Returning\n"
 msgstr ""
 
@@ -709,14 +627,8 @@
 msgid "Value for option {:s} is not an integer"
 msgstr ""
 
-<<<<<<< HEAD
-#: ../src/solver/solver.cxx:1090 ../src/solver/solver.cxx:1094
-#, c-format
-msgid "Variable '%s' not initialised"
-=======
 #: ../src/solver/solver.cxx:1013 ../src/solver/solver.cxx:1017
 msgid "Variable '{:s}' not initialised"
->>>>>>> abc4771a
 msgstr ""
 
 #: ../src/mesh/impls/bout/boutmesh.cxx:119
